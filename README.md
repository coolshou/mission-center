--- conflicted
+++ resolved
@@ -119,11 +119,7 @@
 
 ```bash
 # On Ubuntu 25.04 all dependencies, except for the Rust toolchain, can be installed with:
-<<<<<<< HEAD
-sudo apt install build-essential curl git gettext python3-pip libadwaita-1-dev python3-gi libudev-dev libdrm-dev libgbm-dev desktop-file-utils meson libdbus-1-dev pkg-config
-=======
 sudo apt install build-essential cmake curl desktop-file-utils gettext git libadwaita-1-dev libdbus-1-dev libdrm-dev libgbm-dev libudev-dev meson pkg-config protobuf-compiler python3-gi python3-pip
->>>>>>> d270914e
 
 BUILD_ROOT="$(pwd)/build-meson-debug"
 
@@ -164,11 +160,7 @@
 
 ```bash
 # On Ubuntu 25.04 all dependencies, except for the Rust toolchain, can be installed with:
-<<<<<<< HEAD
-sudo apt install build-essential curl git gettext python3-pip libadwaita-1-dev python3-gi libudev-dev libdrm-dev libgbm-dev desktop-file-utils meson
-=======
 sudo apt install build-essential cmake curl desktop-file-utils gettext git libadwaita-1-dev libdbus-1-dev libdrm-dev libgbm-dev libudev-dev meson pkg-config protobuf-compiler python3-gi python3-pip
->>>>>>> d270914e
 
 meson setup _build -Dbuildtype=debug # Alternatively pass `-Dbuildtype=release` for a release build
 ninja -C _build
