/* sys_info_v2/gatherer/src/platform/fan_info.rs
 *
 * Copyright 2024 Romeo Calota
 *
 * This program is free software: you can redistribute it and/or modify
 * it under the terms of the GNU General Public License as published by
 * the Free Software Foundation, either version 3 of the License, or
 * (at your option) any later version.
 *
 * This program is distributed in the hope that it will be useful,
 * but WITHOUT ANY WARRANTY; without even the implied warranty of
 * MERCHANTABILITY or FITNESS FOR A PARTICULAR PURPOSE.  See the
 * GNU General Public License for more details.
 *
 * You should have received a copy of the GNU General Public License
 * along with this program.  If not, see <http://www.gnu.org/licenses/>.
 *
 * SPDX-License-Identifier: GPL-3.0-or-later
 */

use dbus::arg::IterAppend;
use dbus::{
    arg::{Append, Arg, ArgType},
    Signature,
};

/// Describes the static (unchanging) information about a physical fan
pub trait FanInfoExt: Default + Append + Arg {
    /// The fan's identifier
    fn fan_label(&self) -> &str;

    /// The temp that the fan is meant to combat
    fn temp_name(&self) -> &str;

<<<<<<< HEAD
    /// The fan's temperature in mK (milli kelvin)
=======
    /// The fan's temperature in mK (milli Kelvin)
>>>>>>> efa4afa7
    fn temp_amount(&self) -> u32;

    /// The fan's sped in rpm
    fn rpm(&self) -> u64;

    /// Commanded speed in pwm percent
    fn percent_vroomimg(&self) -> f32;

    /// The fan's index in its hwmon
    fn fan_index(&self) -> u64;

    /// The hwmon this fan is in
    fn hwmon_index(&self) -> u64;

    /// The max rpm reported by the system, 0 if none reported
    fn max_speed(&self) -> u64;
}

impl Arg for crate::platform::FanInfo {
    const ARG_TYPE: ArgType = ArgType::Struct;

    fn signature() -> Signature<'static> {
        Signature::from("(ssutdttt)")
    }
}

impl Append for crate::platform::FanInfo {
    fn append_by_ref(&self, ia: &mut IterAppend) {
        ia.append((
            self.fan_label(),
            self.temp_name(),
            self.temp_amount(),
            self.rpm(),
            self.percent_vroomimg() as f64,
            self.fan_index(),
            self.hwmon_index(),
            self.max_speed(),
        ));
    }
}

impl Append for crate::platform::FanInfoIter<'_> {
    fn append_by_ref(&self, ia: &mut IterAppend) {
        ia.append_array(&crate::platform::FanInfo::signature(), |a| {
            for v in self.0.clone() {
                a.append(v);
            }
        });
    }
}

/// Provides an interface for gathering fan information
pub trait FansInfoExt<'a> {
    type S: FanInfoExt;
    type Iter: Iterator<Item = &'a Self::S>
    where
        <Self as FansInfoExt<'a>>::S: 'a;

    /// Refresh the internal information cache
    ///
    /// It is expected that implementors of this trait cache this information, once obtained
    /// from the underlying OS
    fn refresh_cache(&mut self);

    /// Returns the static information for the fans present in the system.
    fn info(&'a self) -> Self::Iter;
}<|MERGE_RESOLUTION|>--- conflicted
+++ resolved
@@ -32,11 +32,7 @@
     /// The temp that the fan is meant to combat
     fn temp_name(&self) -> &str;
 
-<<<<<<< HEAD
-    /// The fan's temperature in mK (milli kelvin)
-=======
     /// The fan's temperature in mK (milli Kelvin)
->>>>>>> efa4afa7
     fn temp_amount(&self) -> u32;
 
     /// The fan's sped in rpm
