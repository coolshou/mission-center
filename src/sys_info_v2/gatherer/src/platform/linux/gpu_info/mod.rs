/* sys_info_v2/gatherer/src/platform/linux/gpu_info/mod.rs
 *
 * Copyright 2023 Romeo Calota
 *
 * This program is free software: you can redistribute it and/or modify
 * it under the terms of the GNU General Public License as published by
 * the Free Software Foundation, either version 3 of the License, or
 * (at your option) any later version.
 *
 * This program is distributed in the hope that it will be useful,
 * but WITHOUT ANY WARRANTY; without even the implied warranty of
 * MERCHANTABILITY or FITNESS FOR A PARTICULAR PURPOSE.  See the
 * GNU General Public License for more details.
 *
 * You should have received a copy of the GNU General Public License
 * along with this program.  If not, see <http://www.gnu.org/licenses/>.
 *
 * SPDX-License-Identifier: GPL-3.0-or-later
 */

use super::{INITIAL_REFRESH_TS, MIN_DELTA_REFRESH};
<<<<<<< HEAD
use crate::platform::platform_impl::gpu_info::nvtop::{
    GpuInfoProcessInfoValid, GpuInfoStaticInfoValid,
};
=======
use crate::platform::platform_impl::gpu_info::nvtop::GPUInfoStaticInfoValid;
>>>>>>> 1650999b
use crate::{
    gpu_info_valid,
    logging::{critical, debug, error, warning},
    platform::platform_impl::gpu_info::nvtop::GpuInfoDynamicInfoValid,
    platform::{
        platform_impl::run_forked, ApiVersion, GpuDynamicInfoExt, GpuInfoExt, GpuStaticInfoExt,
        OpenGLApiVersion, ProcessesExt,
    },
};
use std::num::NonZero;
use std::{
    collections::HashMap,
    fs,
    sync::{Arc, RwLock},
    time::Instant,
};

#[allow(unused)]
mod nvtop;
mod vulkan_info;

#[derive(Debug, Clone)]
pub struct LinuxGpuStaticInfo {
    id: Arc<str>,
    device_name: Option<Arc<str>>,
    vendor_id: u16,
    device_id: u16,
    total_memory: Option<NonZero<u64>>,
    total_gtt: Option<NonZero<u64>>,
    opengl_version: Option<OpenGLApiVersion>,
    vulkan_version: Option<ApiVersion>,
    pcie_gen: Option<NonZero<u8>>,
    pcie_lanes: Option<NonZero<u8>>,
    encode_decode_shared: bool,
}

impl LinuxGpuStaticInfo {}

impl Default for LinuxGpuStaticInfo {
    fn default() -> Self {
        Self {
            id: Arc::from(""),
            device_name: None,
            vendor_id: 0,
            device_id: 0,
            total_memory: None,
            total_gtt: None,
            opengl_version: None,
            vulkan_version: None,
            pcie_gen: None,
            pcie_lanes: None,
            encode_decode_shared: false,
        }
    }
}

impl GpuStaticInfoExt for LinuxGpuStaticInfo {
    fn id(&self) -> &str {
        self.id.as_ref()
    }

    fn device_name(&self) -> Option<&str> {
        self.device_name.as_ref().map(|s| s.as_ref())
    }

    fn vendor_id(&self) -> u16 {
        self.vendor_id
    }

    fn device_id(&self) -> u16 {
        self.device_id
    }

    fn total_memory(&self) -> Option<NonZero<u64>> {
        self.total_memory
    }

    fn total_shared_memory(&self) -> Option<NonZero<u64>> {
        self.total_gtt
    }

    fn opengl_version(&self) -> Option<&OpenGLApiVersion> {
        self.opengl_version.as_ref()
    }

    fn vulkan_version(&self) -> Option<&ApiVersion> {
        self.vulkan_version.as_ref()
    }

    fn metal_version(&self) -> Option<&ApiVersion> {
        None
    }

    fn direct3d_version(&self) -> Option<&ApiVersion> {
        None
    }

    fn pcie_gen(&self) -> Option<NonZero<u8>> {
        self.pcie_gen
    }

    fn pcie_lanes(&self) -> Option<NonZero<u8>> {
        self.pcie_lanes
    }

    fn encode_decode_shared(&self) -> bool {
        self.encode_decode_shared
    }
}

#[derive(Debug, Clone)]
pub struct LinuxGpuDynamicInfo {
    id: Arc<str>,
    temp_celsius: Option<u32>,
    fan_speed_percent: Option<u32>,
    util_percent: Option<u32>,
    power_draw_watts: Option<f32>,
    power_draw_max_watts: Option<f32>,
    clock_speed_mhz: Option<NonZero<u32>>,
    clock_speed_max_mhz: Option<NonZero<u32>>,
    mem_speed_mhz: Option<NonZero<u32>>,
    mem_speed_max_mhz: Option<NonZero<u32>>,
    free_memory: Option<u64>,
    used_memory: Option<u64>,
    used_shared_memory: Option<u64>,
    encoder_percent: Option<u32>,
    decoder_percent: Option<u32>,
}

impl Default for LinuxGpuDynamicInfo {
    fn default() -> Self {
        Self {
            id: Arc::from(""),
            temp_celsius: None,
            fan_speed_percent: None,
            util_percent: None,
            power_draw_watts: None,
            power_draw_max_watts: None,
            clock_speed_mhz: None,
            clock_speed_max_mhz: None,
            mem_speed_mhz: None,
            mem_speed_max_mhz: None,
            free_memory: None,
            used_memory: None,
            used_shared_memory: None,
            encoder_percent: None,
            decoder_percent: None,
        }
    }
}

impl LinuxGpuDynamicInfo {
    pub fn new() -> Self {
        Default::default()
    }
}

impl GpuDynamicInfoExt for LinuxGpuDynamicInfo {
    fn id(&self) -> &str {
        self.id.as_ref()
    }

    fn temp_celsius(&self) -> Option<u32> {
        self.temp_celsius
    }

    fn fan_speed_percent(&self) -> Option<u32> {
        self.fan_speed_percent
    }

    fn util_percent(&self) -> Option<u32> {
        self.util_percent
    }

    fn power_draw_watts(&self) -> Option<f32> {
        self.power_draw_watts
    }

    fn power_draw_max_watts(&self) -> Option<f32> {
        self.power_draw_max_watts
    }

    fn clock_speed_mhz(&self) -> Option<NonZero<u32>> {
        self.clock_speed_mhz
    }

    fn clock_speed_max_mhz(&self) -> Option<NonZero<u32>> {
        self.clock_speed_max_mhz
    }

    fn mem_speed_mhz(&self) -> Option<NonZero<u32>> {
        self.mem_speed_mhz
    }

    fn mem_speed_max_mhz(&self) -> Option<NonZero<u32>> {
        self.mem_speed_max_mhz
    }

    fn free_memory(&self) -> Option<u64> {
        self.free_memory
    }

    fn used_memory(&self) -> Option<u64> {
        self.used_memory
    }

    fn used_shared_memory(&self) -> Option<u64> {
        self.used_shared_memory
    }

    fn encoder_percent(&self) -> Option<u32> {
        self.encoder_percent
    }

    fn decoder_percent(&self) -> Option<u32> {
        self.decoder_percent
    }
}

pub struct LinuxGpuInfo {
    gpu_list: Arc<RwLock<nvtop::ListHead>>,
    static_info: HashMap<arrayvec::ArrayString<16>, LinuxGpuStaticInfo>,
    dynamic_info: HashMap<arrayvec::ArrayString<16>, LinuxGpuDynamicInfo>,

    gpu_list_refreshed: bool,

    static_refresh_timestamp: Instant,
    dynamic_refresh_timestamp: Instant,
}

impl Drop for LinuxGpuInfo {
    fn drop(&mut self) {
        use std::ops::DerefMut;

        let mut gl = self.gpu_list.write().unwrap();
        unsafe {
            nvtop::gpuinfo_shutdown_info_extraction(gl.deref_mut());
        }
    }
}

impl LinuxGpuInfo {
    pub fn new() -> Self {
        use std::ops::DerefMut;

        unsafe {
            nvtop::init_extract_gpuinfo_intel();
            nvtop::init_extract_gpuinfo_amdgpu();
            nvtop::init_extract_gpuinfo_nvidia();
            nvtop::init_extract_gpuinfo_v3d();
            nvtop::init_extract_gpuinfo_msm();
            nvtop::init_extract_gpuinfo_panfrost();
            nvtop::init_extract_gpuinfo_panthor();
        }

        let gpu_list = Arc::new(RwLock::new(nvtop::ListHead {
            next: std::ptr::null_mut(),
            prev: std::ptr::null_mut(),
        }));
        {
            let mut gl = gpu_list.write().unwrap();
            gl.next = gl.deref_mut();
            gl.prev = gl.deref_mut();
        }

        let mut this = Self {
            gpu_list,

            static_info: HashMap::new(),
            dynamic_info: HashMap::new(),

            gpu_list_refreshed: false,

            static_refresh_timestamp: *INITIAL_REFRESH_TS,
            dynamic_refresh_timestamp: *INITIAL_REFRESH_TS,
        };

        this.refresh_gpu_list();

        this
    }

    #[allow(non_snake_case)]
    unsafe fn supported_opengl_version(dri_path: &str) -> Option<OpenGLApiVersion> {
        use crate::platform::OpenGLApi;
        use gbm::AsRaw;
        use std::os::fd::*;

        type Void = std::ffi::c_void;

        pub struct DrmDevice(std::fs::File);

        impl AsFd for DrmDevice {
            fn as_fd(&self) -> BorrowedFd<'_> {
                self.0.as_fd()
            }
        }

        impl DrmDevice {
            pub fn open(path: &str) -> std::io::Result<Self> {
                let mut options = std::fs::OpenOptions::new();
                options.read(true);
                options.write(true);

                Ok(Self(options.open(path)?))
            }
        }

        impl drm::Device for DrmDevice {}

        let drm_device = match DrmDevice::open(dri_path) {
            Err(e) => {
                error!(
                    "Gatherer::GpuInfo",
                    "Failed to get OpenGL information: {}", e
                );
                return None;
            }
            Ok(drm_device) => drm_device,
        };

        let gbm_device = match gbm::Device::new(drm_device) {
            Err(e) => {
                error!(
                    "Gatherer::GpuInfo",
                    "Failed to get OpenGL information: {}", e
                );
                return None;
            }
            Ok(gbm_device) => gbm_device,
        };

        const EGL_CONTEXT_MAJOR_VERSION_KHR: egl::EGLint = 0x3098;
        const EGL_CONTEXT_MINOR_VERSION_KHR: egl::EGLint = 0x30FB;
        const EGL_PLATFORM_GBM_KHR: egl::EGLenum = 0x31D7;
        const EGL_OPENGL_ES3_BIT: egl::EGLint = 0x0040;

        let eglGetPlatformDisplayEXT =
            egl::get_proc_address("eglGetPlatformDisplayEXT") as *const Void;
        let egl_display = if !eglGetPlatformDisplayEXT.is_null() {
            let eglGetPlatformDisplayEXT: extern "C" fn(
                egl::EGLenum,
                *mut Void,
                *const egl::EGLint,
            ) -> egl::EGLDisplay = std::mem::transmute(eglGetPlatformDisplayEXT);
            eglGetPlatformDisplayEXT(
                EGL_PLATFORM_GBM_KHR,
                gbm_device.as_raw() as *mut Void,
                std::ptr::null(),
            )
        } else {
            let eglGetPlatformDisplay =
                egl::get_proc_address("eglGetPlatformDisplay") as *const Void;
            if !eglGetPlatformDisplay.is_null() {
                let eglGetPlatformDisplay: extern "C" fn(
                    egl::EGLenum,
                    *mut Void,
                    *const egl::EGLint,
                ) -> egl::EGLDisplay = std::mem::transmute(eglGetPlatformDisplay);
                eglGetPlatformDisplay(
                    EGL_PLATFORM_GBM_KHR,
                    gbm_device.as_raw() as *mut Void,
                    std::ptr::null(),
                )
            } else {
                egl::get_display(gbm_device.as_raw() as *mut Void)
                    .map_or(std::ptr::null_mut(), |d| d)
            }
        };
        if egl_display.is_null() {
            error!(
                "Gatherer::GpuInfo",
                "Failed to get OpenGL information: Failed to initialize an EGL display ({:X})",
                egl::get_error()
            );
            return None;
        }

        let mut egl_major = 0;
        let mut egl_minor = 0;
        if !egl::initialize(egl_display, &mut egl_major, &mut egl_minor) {
            error!(
                "Gathereer::GpuInfo",
                "Failed to get OpenGL information: Failed to initialize an EGL display ({:X})",
                egl::get_error()
            );
            return None;
        }

        if egl_major < 1 || (egl_major == 1 && egl_minor < 4) {
            error!(
                "Gatherer::GpuInfo",
                "Failed to get OpenGL information: EGL version 1.4 or higher is required to test OpenGL support"
            );
            return None;
        }

        let mut gl_api = egl::EGL_OPENGL_API;
        if !egl::bind_api(gl_api) {
            gl_api = egl::EGL_OPENGL_ES_API;
            if !egl::bind_api(gl_api) {
                error!(
                    "Gatherer::GpuInfo",
                    "Failed to get OpenGL information: Failed to bind an EGL API ({:X})",
                    egl::get_error()
                );
                return None;
            }
        }

        let egl_config = if gl_api == egl::EGL_OPENGL_ES_API {
            let mut config_attribs = [
                egl::EGL_SURFACE_TYPE,
                egl::EGL_WINDOW_BIT,
                egl::EGL_RENDERABLE_TYPE,
                EGL_OPENGL_ES3_BIT,
                egl::EGL_NONE,
            ];

            let mut egl_config = egl::choose_config(egl_display, &config_attribs, 1);
            if egl_config.is_some() {
                egl_config
            } else {
                config_attribs[3] = egl::EGL_OPENGL_ES2_BIT;
                egl_config = egl::choose_config(egl_display, &config_attribs, 1);
                if egl_config.is_some() {
                    egl_config
                } else {
                    config_attribs[3] = egl::EGL_OPENGL_ES_BIT;
                    egl::choose_config(egl_display, &config_attribs, 1)
                }
            }
        } else {
            let config_attribs = [
                egl::EGL_SURFACE_TYPE,
                egl::EGL_WINDOW_BIT,
                egl::EGL_RENDERABLE_TYPE,
                egl::EGL_OPENGL_BIT,
                egl::EGL_NONE,
            ];

            egl::choose_config(egl_display, &config_attribs, 1)
        };

        if egl_config.is_none() {
            return None;
        }
        let egl_config = match egl_config {
            Some(ec) => ec,
            None => {
                error!(
                    "Gatherer::GpuInfo",
                    "Failed to get OpenGL information: Failed to choose an EGL config ({:X})",
                    egl::get_error()
                );
                return None;
            }
        };

        let mut ver_major = if gl_api == egl::EGL_OPENGL_API { 4 } else { 3 };
        let mut ver_minor = if gl_api == egl::EGL_OPENGL_API { 6 } else { 0 };

        let mut context_attribs = [
            EGL_CONTEXT_MAJOR_VERSION_KHR,
            ver_major,
            EGL_CONTEXT_MINOR_VERSION_KHR,
            ver_minor,
            egl::EGL_NONE,
        ];

        let mut egl_context;
        loop {
            egl_context = egl::create_context(
                egl_display,
                egl_config,
                egl::EGL_NO_CONTEXT,
                &context_attribs,
            );

            if egl_context.is_some() || (ver_major == 1 && ver_minor == 0) {
                break;
            }

            if ver_minor > 0 {
                ver_minor -= 1;
            } else {
                ver_major -= 1;
                ver_minor = 9;
            }

            context_attribs[1] = ver_major;
            context_attribs[3] = ver_minor;
        }

        match egl_context {
            Some(ec) => egl::destroy_context(egl_display, ec),
            None => {
                error!(
                    "Gatherer::GpuInfo",
                    "Failed to get OpenGL information: Failed to create an EGL context ({:X})",
                    egl::get_error()
                );
                return None;
            }
        };

        Some(OpenGLApiVersion {
            major: ver_major as u8,
            minor: ver_minor as u8,
            api: if gl_api != egl::EGL_OPENGL_API {
                OpenGLApi::OpenGLES
            } else {
                OpenGLApi::OpenGL
            },
        })
    }
}

impl<'a> GpuInfoExt<'a> for LinuxGpuInfo {
    type S = LinuxGpuStaticInfo;
    type D = LinuxGpuDynamicInfo;
    type P = crate::platform::Processes;
    type Iter = std::iter::Map<
        std::collections::hash_map::Keys<'a, arrayvec::ArrayString<16>, LinuxGpuStaticInfo>,
        fn(&arrayvec::ArrayString<16>) -> &str,
    >;

    fn refresh_gpu_list(&mut self) {
        use arrayvec::ArrayString;
        use std::{io::Read, ops::DerefMut};

        if self.gpu_list_refreshed {
            return;
        }
        self.gpu_list_refreshed = true;

        let mut gpu_list = self.gpu_list.write().unwrap();
        let gpu_list = gpu_list.deref_mut();

        let mut gpu_count: u32 = 0;
        let nvt_result = unsafe { nvtop::gpuinfo_init_info_extraction(&mut gpu_count, gpu_list) };
        if nvt_result == 0 {
            critical!(
                "Gatherer::GpuInfo",
                "Unable to initialize GPU info extraction"
            );
            return;
        }

        let nvt_result = unsafe { nvtop::gpuinfo_populate_static_infos(gpu_list) };
        if nvt_result == 0 {
            unsafe { nvtop::gpuinfo_shutdown_info_extraction(gpu_list) };

            critical!("Gatherer::GPUInfo", "Unable to populate static GPU info");
            return;
        }

        let result = unsafe { nvtop::gpuinfo_refresh_dynamic_info(gpu_list) };
        if result == 0 {
            critical!("Gatherer::GpuInfo", "Unable to refresh dynamic GPU info");
            return;
        }

        let result = unsafe { nvtop::gpuinfo_utilisation_rate(gpu_list) };
        if result == 0 {
            critical!("Gatherer::GpuInfo", "Unable to refresh utilization rate");
            return;
        }

        self.static_info.clear();
        self.dynamic_info.clear();

        let mut buffer = String::new();

        let mut device = gpu_list.next;
        while device != gpu_list {
            use std::fmt::Write;

            let dev: &nvtop::GpuInfo = unsafe { core::mem::transmute(device) };
            device = unsafe { (*device).next };

            let pdev = unsafe { std::ffi::CStr::from_ptr(dev.pdev.as_ptr()) };
            let pdev = match pdev.to_str() {
                Ok(pd) => pd,
                Err(_) => {
                    warning!(
                        "Gatherer::GpuInfo",
                        "Unable to convert PCI ID to string: {:?}",
                        pdev
                    );
                    continue;
                }
            };
            let mut pci_bus_id = ArrayString::<16>::new();
            match write!(pci_bus_id, "{}", pdev) {
                Ok(_) => {}
                Err(_) => {
                    warning!(
                        "Gatherer::GpuInfo",
                        "PCI ID exceeds 16 characters: {}",
                        pdev
                    );
                    continue;
                }
            }

            let device_name =
<<<<<<< HEAD
                if gpu_info_valid!(dev.static_info, GpuInfoStaticInfoValid::DeviceNameValid) {
=======
                if gpu_info_valid!(dev.static_info, GPUInfoStaticInfoValid::DeviceNameValid) {
>>>>>>> 1650999b
                    unsafe { std::ffi::CStr::from_ptr(dev.static_info.device_name.as_ptr()) }
                        .to_str()
                        .ok()
                } else {
                    None
                };

            let mut uevent_path = ArrayString::<64>::new();
            let _ = write!(uevent_path, "/sys/bus/pci/devices/{}/uevent", pdev);
            let uevent_file = match fs::OpenOptions::new().read(true).open(uevent_path.as_str()) {
                Ok(f) => Some(f),
                Err(_) => {
                    uevent_path.clear();
                    let _ = write!(
                        uevent_path,
                        "/sys/bus/pci/devices/{}/uevent",
                        pdev.to_lowercase()
                    );
                    match fs::OpenOptions::new().read(true).open(uevent_path.as_str()) {
                        Ok(f) => Some(f),
                        Err(_) => {
                            warning!(
                                "Gatherer::GPUInfo",
                                "Unable to open `uevent` file for device {}",
                                pdev
                            );
                            None
                        }
                    }
                }
            };

            let total_gtt = match fs::read_to_string(format!(
                "/sys/bus/pci/devices/{}/mem_info_gtt_total",
                pdev.to_lowercase()
            )) {
                Ok(x) => x.trim().parse::<u64>().ok().and_then(|v| NonZero::new(v)),
                Err(x) => {
                    debug!("Gatherer::GpuInfo", "Failed to read total gtt: {}", x);
                    None
                }
            };
            let ven_dev_id = if let Some(mut f) = uevent_file {
                buffer.clear();
                match f.read_to_string(&mut buffer) {
                    Ok(_) => {
                        let mut vendor_id = 0;
                        let mut device_id = 0;

                        for line in buffer.lines().map(|l| l.trim()) {
                            if line.starts_with("PCI_ID=") {
                                let mut ids = line[7..].split(':');
                                vendor_id = ids
                                    .next()
                                    .and_then(|id| u16::from_str_radix(id, 16).ok())
                                    .unwrap_or(0);
                                device_id = ids
                                    .next()
                                    .and_then(|id| u16::from_str_radix(id, 16).ok())
                                    .unwrap_or(0);
                                break;
                            }
                        }

                        (vendor_id, device_id)
                    }
                    Err(_) => {
                        warning!(
                            "Gatherer::GPUInfo",
                            "Unable to read `uevent` file content for device {}",
                            pdev
                        );
                        (0, 0)
                    }
                }
            } else {
                (0, 0)
            };

            let static_info = LinuxGpuStaticInfo {
                id: Arc::from(pdev),
                device_name: device_name.map(|name| Arc::from(name)),
                vendor_id: ven_dev_id.0,
                device_id: ven_dev_id.1,

                total_memory: if gpu_info_valid!(
                    dev.dynamic_info,
<<<<<<< HEAD
                    GpuInfoDynamicInfoValid::TotalMemoryValid
=======
                    GPUInfoDynamicInfoValid::TotalMemoryValid
>>>>>>> 1650999b
                ) {
                    NonZero::new(dev.dynamic_info.total_memory)
                } else {
                    None
                },
                total_gtt,

                pcie_gen: if gpu_info_valid!(
                    dev.dynamic_info,
<<<<<<< HEAD
                    GpuInfoDynamicInfoValid::PcieLinkGenValid
=======
                    GPUInfoDynamicInfoValid::PcieLinkGenValid
>>>>>>> 1650999b
                ) {
                    NonZero::new(dev.dynamic_info.pcie_link_gen as _)
                } else {
                    None
                },
                pcie_lanes: if gpu_info_valid!(
                    dev.dynamic_info,
<<<<<<< HEAD
                    GpuInfoDynamicInfoValid::PcieLinkWidthValid
=======
                    GPUInfoDynamicInfoValid::PcieLinkWidthValid
>>>>>>> 1650999b
                ) {
                    NonZero::new(dev.dynamic_info.pcie_link_width as _)
                } else {
                    None
                },

                encode_decode_shared: dev.static_info.encode_decode_shared != 0,

                // Leave the rest for when static info is actually requested
                ..Default::default()
            };

            self.static_info.insert(pci_bus_id.clone(), static_info);
            self.dynamic_info
                .insert(pci_bus_id, LinuxGpuDynamicInfo::new());
        }
    }

    fn refresh_static_info_cache(&mut self) {
        use arrayvec::ArrayString;
        use std::fmt::Write;

        if !self.gpu_list_refreshed {
            return;
        }

        let now = Instant::now();
        if self.static_refresh_timestamp.elapsed() < MIN_DELTA_REFRESH {
            return;
        }
        self.static_refresh_timestamp = now;

        let vulkan_versions = unsafe {
            run_forked(|| {
                if let Some(vulkan_info) = vulkan_info::VulkanInfo::new() {
                    Ok(vulkan_info
                        .supported_vulkan_versions()
                        .unwrap_or(HashMap::new()))
                } else {
                    Ok(HashMap::new())
                }
            })
        };
        let vulkan_versions = vulkan_versions.unwrap_or_else(|e| {
            warning!(
                "Gatherer::GpuInfo",
                "Failed to get Vulkan information: {}",
                e
            );
            HashMap::new()
        });

        let mut dri_path = ArrayString::<64>::new_const();
        for (pci_id, static_info) in &mut self.static_info {
            let _ = write!(dri_path, "/dev/dri/by-path/pci-{}-card", pci_id);
            if !std::path::Path::new(dri_path.as_str()).exists() {
                dri_path.clear();
                let _ = write!(
                    dri_path,
                    "/dev/dri/by-path/pci-{}-card",
                    pci_id.to_ascii_lowercase()
                );
            }
            static_info.opengl_version = unsafe {
                run_forked(|| Ok(Self::supported_opengl_version(dri_path.as_str()))).unwrap_or_else(
                    |e| {
                        warning!(
                            "Gatherer::GpuInfo",
                            "Failed to get OpenGL information: {}",
                            e
                        );
                        None
                    },
                )
            };

            let device_id = ((static_info.vendor_id as u32) << 16) | static_info.device_id as u32;
            if let Some(vulkan_version) = vulkan_versions.get(&device_id) {
                static_info.vulkan_version = Some(*vulkan_version);
            }
        }
    }

    fn refresh_dynamic_info_cache(&mut self, processes: &mut Self::P) {
        use std::ops::DerefMut;

        if !self.gpu_list_refreshed {
            return;
        }

        let now = Instant::now();
        if self.dynamic_refresh_timestamp.elapsed() < MIN_DELTA_REFRESH {
            return;
        }
        self.dynamic_refresh_timestamp = now;

        let mut gpu_list = self.gpu_list.write().unwrap();
        let gpu_list = gpu_list.deref_mut();

        let result = unsafe { nvtop::gpuinfo_refresh_dynamic_info(gpu_list) };
        if result == 0 {
            error!("Gatherer::GpuInfo", "Unable to refresh dynamic GPU info");
            return;
        }

        let result = unsafe { nvtop::gpuinfo_refresh_processes(gpu_list) };
        if result == 0 {
            error!("Gatherer::GpuInfo", "Unable to refresh GPU processes");
            return;
        }

        let result = unsafe { nvtop::gpuinfo_utilisation_rate(gpu_list) };
        if result == 0 {
            critical!("Gatherer::GpuInfo", "Unable to refresh utilization rate");
            return;
        }

        let result = unsafe { nvtop::gpuinfo_fix_dynamic_info_from_process_info(gpu_list) };
        if result == 0 {
            error!(
                "Gatherer::GpuInfo",
                "Unable to fix dynamic GPU info from process info"
            );
            return;
        }

        let processes = processes.process_list_mut();

        let mut device: *mut nvtop::ListHead = gpu_list.next;
        while device != gpu_list {
            let dev: &nvtop::GpuInfo = unsafe { core::mem::transmute(device) };
            device = unsafe { (*device).next };

            let pdev = unsafe { std::ffi::CStr::from_ptr(dev.pdev.as_ptr()) };
            let pdev = match pdev.to_str() {
                Ok(pd) => pd,
                Err(_) => {
                    warning!(
                        "Gatherer::GpuInfo",
                        "Unable to convert PCI ID to string: {:?}",
                        pdev
                    );
                    continue;
                }
            };
            let pci_id = match arrayvec::ArrayString::<16>::from(pdev) {
                Ok(id) => id,
                Err(_) => {
                    warning!(
                        "Gatherer::GpuInfo",
                        "PCI ID exceeds 16 characters: {}",
                        pdev
                    );
                    continue;
                }
            };

            let used_shared_memory = match fs::read_to_string(format!(
                "/sys/bus/pci/devices/{}/mem_info_gtt_used",
                pdev.to_lowercase()
            )) {
<<<<<<< HEAD
                Ok(x) => x
                    .trim()
                    .parse::<u64>()
                    .map(|v| Some(v))
                    .unwrap_or_else(|x| {
                        debug!("Gatherer::GpuInfo", "Failed to parse used gtt: {}", x);
                        None
                    }),
=======
                Ok(x) => x.trim().parse::<u64>().unwrap_or_else(|x| {
                    debug!("Gatherer::GpuInfo", "Failed to parse used gtt: {}", x);
                    0
                }),
>>>>>>> 1650999b
                Err(x) => {
                    debug!("Gatherer::GpuInfo", "Failed to read used gtt: {}", x);
                    None
                }
            };

            let dynamic_info = self.dynamic_info.get_mut(&pci_id);
            if dynamic_info.is_none() {
                continue;
            }
            let dynamic_info = unsafe { dynamic_info.unwrap_unchecked() };
            dynamic_info.id = Arc::from(pdev);
            dynamic_info.temp_celsius =
                if gpu_info_valid!(dev.dynamic_info, GpuInfoDynamicInfoValid::GpuTempValid) {
                    Some(dev.dynamic_info.gpu_temp)
                } else {
                    None
                };
            dynamic_info.fan_speed_percent =
                if gpu_info_valid!(dev.dynamic_info, GpuInfoDynamicInfoValid::FanSpeedValid) {
                    Some(dev.dynamic_info.fan_speed)
                } else {
                    None
                };
            dynamic_info.util_percent =
                if gpu_info_valid!(dev.dynamic_info, GpuInfoDynamicInfoValid::GpuUtilRateValid) {
                    Some(dev.dynamic_info.gpu_util_rate)
                } else {
                    None
                };
            dynamic_info.power_draw_watts =
                if gpu_info_valid!(dev.dynamic_info, GpuInfoDynamicInfoValid::PowerDrawValid) {
                    Some(dev.dynamic_info.power_draw as f32 / 1000.)
                } else {
                    None
                };
            dynamic_info.power_draw_max_watts =
                if gpu_info_valid!(dev.dynamic_info, GpuInfoDynamicInfoValid::PowerDrawMaxValid) {
                    Some(dev.dynamic_info.power_draw_max as f32 / 1000.)
                } else {
                    None
                };
            dynamic_info.clock_speed_mhz = if gpu_info_valid!(
                dev.dynamic_info,
                GpuInfoDynamicInfoValid::GpuClockSpeedValid
            ) {
                NonZero::new(dev.dynamic_info.gpu_clock_speed)
            } else {
                None
            };
            dynamic_info.clock_speed_max_mhz = if gpu_info_valid!(
                dev.dynamic_info,
                GpuInfoDynamicInfoValid::GpuClockSpeedMaxValid
            ) {
                NonZero::new(dev.dynamic_info.gpu_clock_speed_max)
            } else {
                None
            };
            dynamic_info.mem_speed_mhz = if gpu_info_valid!(
                dev.dynamic_info,
                GpuInfoDynamicInfoValid::MemClockSpeedValid
            ) {
                NonZero::new(dev.dynamic_info.mem_clock_speed)
            } else {
                None
            };
            dynamic_info.mem_speed_max_mhz = if gpu_info_valid!(
                dev.dynamic_info,
                GpuInfoDynamicInfoValid::MemClockSpeedMaxValid
            ) {
                NonZero::new(dev.dynamic_info.mem_clock_speed_max)
            } else {
                None
            };
            dynamic_info.free_memory =
                if gpu_info_valid!(dev.dynamic_info, GpuInfoDynamicInfoValid::FreeMemoryValid) {
                    Some(dev.dynamic_info.free_memory)
                } else {
                    None
                };
            dynamic_info.used_memory =
                if gpu_info_valid!(dev.dynamic_info, GpuInfoDynamicInfoValid::UsedMemoryValid) {
                    Some(dev.dynamic_info.used_memory)
                } else {
                    None
                };
            dynamic_info.used_shared_memory = used_shared_memory;
            dynamic_info.encoder_percent = {
                if gpu_info_valid!(dev.dynamic_info, GpuInfoDynamicInfoValid::EncoderRateValid) {
                    Some(dev.dynamic_info.encoder_rate)
                } else {
                    None
                }
            };
            dynamic_info.decoder_percent = {
                if gpu_info_valid!(dev.dynamic_info, GpuInfoDynamicInfoValid::DecoderRateValid) {
                    Some(dev.dynamic_info.decoder_rate)
                } else {
                    None
                }
            };
            dynamic_info.util_percent =
                if gpu_info_valid!(dev.dynamic_info, GpuInfoDynamicInfoValid::GpuUtilRateValid) {
                    Some(dev.dynamic_info.gpu_util_rate)
                } else {
                    if dynamic_info.encoder_percent.is_some()
                        || dynamic_info.decoder_percent.is_some()
                    {
                        // If the GPU is being used for encoding or decoding, just average the two
                        // and use that as the utilization rate
                        Some((dev.dynamic_info.encoder_rate + dev.dynamic_info.decoder_rate) / 2)
                    } else {
                        // If no other value is available, just use the utilization rate as is even if it's wrong
                        Some(dev.dynamic_info.gpu_util_rate)
                    }
                };

            for i in 0..dev.processes_count as usize {
                let process = unsafe { &*dev.processes.add(i) };
                let gpu_usage_valid =
                    gpu_info_valid!(process, GpuInfoProcessInfoValid::GpuUsageValid);
                let gpu_memory_usage_valid =
                    gpu_info_valid!(process, GpuInfoProcessInfoValid::GpuMemoryUsageValid);
                if let Some(proc) = processes.get_mut(&(process.pid as u32)) {
                    if gpu_usage_valid {
                        proc.usage_stats.gpu_usage = process.gpu_usage as f32;
                    }

                    if gpu_memory_usage_valid {
                        proc.usage_stats.gpu_memory_usage = process.gpu_memory_usage as f32;
                    }
                }
            }
        }
    }

    fn enumerate(&'a self) -> Self::Iter {
        self.static_info.keys().map(|k| k.as_str())
    }

    fn static_info(&self, id: &str) -> Option<&Self::S> {
        use arrayvec::ArrayString;

        self.static_info
            .get(&ArrayString::<16>::from(id).unwrap_or_default())
    }

    fn dynamic_info(&self, id: &str) -> Option<&Self::D> {
        use arrayvec::ArrayString;

        self.dynamic_info
            .get(&ArrayString::<16>::from(id).unwrap_or_default())
    }
}

#[cfg(test)]
mod tests {
    use super::*;

    #[test]
    fn get_gpu_info() {
        use crate::platform::Processes;

        let mut gpu_info = LinuxGpuInfo::new();
        gpu_info.refresh_gpu_list();
        let pci_id = {
            let pci_ids = gpu_info.enumerate();
            dbg!(&pci_ids);

            gpu_info.enumerate().next().unwrap_or("").to_owned()
        };

        gpu_info.refresh_static_info_cache();
        let static_info = gpu_info.static_info(&pci_id);
        dbg!(&static_info);

        let mut p = Processes::default();
        gpu_info.refresh_dynamic_info_cache(&mut p);
        let _ = gpu_info.dynamic_info(&pci_id);

        std::thread::sleep(std::time::Duration::from_millis(500));

        gpu_info.refresh_dynamic_info_cache(&mut p);
        let dynamic_info = gpu_info.dynamic_info(&pci_id);
        dbg!(&dynamic_info);
    }
}<|MERGE_RESOLUTION|>--- conflicted
+++ resolved
@@ -19,13 +19,9 @@
  */
 
 use super::{INITIAL_REFRESH_TS, MIN_DELTA_REFRESH};
-<<<<<<< HEAD
 use crate::platform::platform_impl::gpu_info::nvtop::{
     GpuInfoProcessInfoValid, GpuInfoStaticInfoValid,
 };
-=======
-use crate::platform::platform_impl::gpu_info::nvtop::GPUInfoStaticInfoValid;
->>>>>>> 1650999b
 use crate::{
     gpu_info_valid,
     logging::{critical, debug, error, warning},
@@ -633,11 +629,7 @@
             }
 
             let device_name =
-<<<<<<< HEAD
                 if gpu_info_valid!(dev.static_info, GpuInfoStaticInfoValid::DeviceNameValid) {
-=======
-                if gpu_info_valid!(dev.static_info, GPUInfoStaticInfoValid::DeviceNameValid) {
->>>>>>> 1650999b
                     unsafe { std::ffi::CStr::from_ptr(dev.static_info.device_name.as_ptr()) }
                         .to_str()
                         .ok()
@@ -725,11 +717,7 @@
 
                 total_memory: if gpu_info_valid!(
                     dev.dynamic_info,
-<<<<<<< HEAD
                     GpuInfoDynamicInfoValid::TotalMemoryValid
-=======
-                    GPUInfoDynamicInfoValid::TotalMemoryValid
->>>>>>> 1650999b
                 ) {
                     NonZero::new(dev.dynamic_info.total_memory)
                 } else {
@@ -739,11 +727,7 @@
 
                 pcie_gen: if gpu_info_valid!(
                     dev.dynamic_info,
-<<<<<<< HEAD
                     GpuInfoDynamicInfoValid::PcieLinkGenValid
-=======
-                    GPUInfoDynamicInfoValid::PcieLinkGenValid
->>>>>>> 1650999b
                 ) {
                     NonZero::new(dev.dynamic_info.pcie_link_gen as _)
                 } else {
@@ -751,11 +735,7 @@
                 },
                 pcie_lanes: if gpu_info_valid!(
                     dev.dynamic_info,
-<<<<<<< HEAD
                     GpuInfoDynamicInfoValid::PcieLinkWidthValid
-=======
-                    GPUInfoDynamicInfoValid::PcieLinkWidthValid
->>>>>>> 1650999b
                 ) {
                     NonZero::new(dev.dynamic_info.pcie_link_width as _)
                 } else {
@@ -917,7 +897,6 @@
                 "/sys/bus/pci/devices/{}/mem_info_gtt_used",
                 pdev.to_lowercase()
             )) {
-<<<<<<< HEAD
                 Ok(x) => x
                     .trim()
                     .parse::<u64>()
@@ -926,12 +905,6 @@
                         debug!("Gatherer::GpuInfo", "Failed to parse used gtt: {}", x);
                         None
                     }),
-=======
-                Ok(x) => x.trim().parse::<u64>().unwrap_or_else(|x| {
-                    debug!("Gatherer::GpuInfo", "Failed to parse used gtt: {}", x);
-                    0
-                }),
->>>>>>> 1650999b
                 Err(x) => {
                     debug!("Gatherer::GpuInfo", "Failed to read used gtt: {}", x);
                     None
