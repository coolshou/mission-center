/* sys_info_v2/gatherer/src/platform/linux/disk_info.rs
 *
 * Copyright 2024 Romeo Calota
 *
 * This program is free software: you can redistribute it and/or modify
 * it under the terms of the GNU General Public License as published by
 * the Free Software Foundation, either version 3 of the License, or
 * (at your option) any later version.
 *
 * This program is distributed in the hope that it will be useful,
 * but WITHOUT ANY WARRANTY; without even the implied warranty of
 * MERCHANTABILITY or FITNESS FOR A PARTICULAR PURPOSE.  See the
 * GNU General Public License for more details.
 *
 * You should have received a copy of the GNU General Public License
 * along with this program.  If not, see <http://www.gnu.org/licenses/>.
 *
 * SPDX-License-Identifier: GPL-3.0-or-later
 */

use super::{INITIAL_REFRESH_TS, MIN_DELTA_REFRESH};
use crate::logging::{critical, warning};
use crate::platform::disk_info::{DiskInfoExt, DiskType, DisksInfoExt};
use glob::glob;
use serde::Deserialize;
use std::{sync::Arc, time::Instant};
use std::any::Any;
use std::collections::HashMap;
use std::path::PathBuf;
use pollster::FutureExt;
use udisks2::Client;
use udisks2::drive::RotationRate::{NonRotating, Unknown};
use udisks2::zbus::zvariant::OwnedObjectPath;

#[derive(Debug, Default, Deserialize)]
struct LSBLKBlockDevice {
    name: String,
    mountpoints: Vec<Option<String>>,
    children: Option<Vec<Option<LSBLKBlockDevice>>>,
}

#[derive(Debug, Deserialize)]
struct LSBLKOutput {
    blockdevices: Vec<Option<LSBLKBlockDevice>>,
}

#[derive(Debug, Clone, PartialEq)]
pub struct LinuxDiskInfo {
    pub id: Arc<str>,
    pub model: Arc<str>,
    pub r#type: DiskType,
    pub capacity: u64,
    pub formatted: u64,
    pub system_disk: bool,

    pub busy_percent: f32,
    pub response_time_ms: f32,
    pub read_speed: u64,
    pub total_read: u64,
    pub write_speed: u64,
<<<<<<< HEAD
    pub ejectable: bool,

    pub smart_enabled: bool,
    pub smart_temperature: f64,
    pub smart_failing: bool,
    pub smart_num_bad_sectors: i64,
    pub smart_power_on_seconds: u64,
=======
    pub total_write: u64,
>>>>>>> 4d8449b9
}

impl Default for LinuxDiskInfo {
    fn default() -> Self {
        Self {
            id: Arc::from(""),
            model: Arc::from(""),
            r#type: DiskType::default(),
            capacity: 0,
            formatted: 0,
            system_disk: false,

            busy_percent: 0.,
            response_time_ms: 0.,
            read_speed: 0,
            total_read: 0,
            write_speed: 0,
<<<<<<< HEAD
            ejectable: false,

            smart_enabled: false,
            smart_temperature: 0.0,
            smart_failing: false,
            smart_num_bad_sectors: 0,
            smart_power_on_seconds: 0,
=======
            total_write: 0,
>>>>>>> 4d8449b9
        }
    }
}

pub struct LinuxDiskInfoIter<'a>(
    pub  std::iter::Map<
        std::slice::Iter<'a, (DiskStats, LinuxDiskInfo)>,
        fn(&'a (DiskStats, LinuxDiskInfo)) -> &'a LinuxDiskInfo,
    >,
);

impl<'a> LinuxDiskInfoIter<'a> {
    pub fn new(iter: std::slice::Iter<'a, (DiskStats, LinuxDiskInfo)>) -> Self {
        Self(iter.map(|(_, di)| di))
    }
}

impl<'a> Iterator for LinuxDiskInfoIter<'a> {
    type Item = &'a LinuxDiskInfo;

    fn next(&mut self) -> Option<Self::Item> {
        self.0.next()
    }
}

impl DiskInfoExt for LinuxDiskInfo {
    fn id(&self) -> &str {
        &self.id
    }

    fn model(&self) -> &str {
        &self.model
    }

    fn r#type(&self) -> DiskType {
        self.r#type
    }

    fn capacity(&self) -> u64 {
        self.capacity
    }

    fn formatted(&self) -> u64 {
        self.formatted
    }

    fn is_system_disk(&self) -> bool {
        self.system_disk
    }

    fn busy_percent(&self) -> f32 {
        self.busy_percent
    }

    fn response_time_ms(&self) -> f32 {
        self.response_time_ms
    }

    fn read_speed(&self) -> u64 {
        self.read_speed
    }

    fn total_read(&self) -> u64 {
        self.total_read
    }

    fn write_speed(&self) -> u64 {
        self.write_speed
    }

<<<<<<< HEAD
    fn ejectable(&self) -> bool {
        self.ejectable
    }

    fn smart_enabled(&self) -> bool {
        self.smart_enabled
    }

    fn smart_temperature(&self) -> f64 {
        self.smart_temperature
    }

    fn smart_failing(&self) -> bool {
        self.smart_failing
    }

    fn smart_num_bad_sectors(&self) -> i64 {
        self.smart_num_bad_sectors
    }

    fn smart_power_on_seconds(&self) -> u64 {
        self.smart_power_on_seconds
=======
    fn total_write(&self) -> u64 {
        self.total_write
>>>>>>> 4d8449b9
    }
}

#[derive(Debug, Clone, PartialEq)]
pub struct DiskStats {
    sectors_read: u64,
    sectors_written: u64,

    read_ios: u64,
    write_ios: u64,
    discard_ios: u64,
    flush_ios: u64,
    io_total_time_ms: u64,

    read_ticks_weighted_ms: u64,
    write_ticks_weighted_ms: u64,
    discard_ticks_weighted_ms: u64,
    flush_ticks_weighted_ms: u64,

    read_time_ms: Instant,
}

pub struct LinuxDisksInfo {
    pub client: Result<Client, udisks2::Error>,
    info: Vec<(DiskStats, LinuxDiskInfo)>,

    refresh_timestamp: Instant,
}

impl<'a> DisksInfoExt<'a> for LinuxDisksInfo {
    type S = LinuxDiskInfo;
    type Iter = LinuxDiskInfoIter<'a>;

    fn refresh_cache(&mut self) {
        use crate::{critical, warning};

        let now = Instant::now();
        if now.duration_since(self.refresh_timestamp) < MIN_DELTA_REFRESH {
            return;
        }
        self.refresh_timestamp = now;

        let mut prev_disks = std::mem::take(&mut self.info);

        let client = match &self.client {
            Ok(client) => client,
            Err(_) => { return }
        };

        let objects = match client.object_manager().get_managed_objects().block_on() {
            Ok(objects) => objects,
            Err(_) => { return }
        };

        for raw_object in objects {
            let object_path = raw_object.0;
            let object = match client.object(object_path.clone()) {
                Ok(object) => object,
                Err(_) => { continue; }
            };

            let Ok(drive) = object.drive().block_on() else {
                continue;
            };

            let drive_ata = object.drive_ata().block_on();

            let Some(block) = client.block_for_drive(&drive, true).block_on() else {
                warning!(
                    "MissionCenter::DiskInfo",
                    "Device has no block: {:?}",
                    object_path
                );
                continue;
            };

            let Ok(device) = block.device().block_on().map(|it| String::from_utf8(it)) else {
                warning!(
                    "MissionCenter::DiskInfo",
                    "Failed to get block's device: {:?}",
                    object_path
                );
                continue;
            };

            let Ok(device) = device else {
                warning!(
                    "MissionCenter::DiskInfo",
                    "Failed to get block's device: {:?}",
                    object_path
                );
                continue;
            };

            let device = device.trim_matches(char::from(0));

            let dir_name = match std::path::Path::new(&device).file_name() {
                Some(name) => name.to_string_lossy().into_owned(),
                None => { continue; }
            };

            let mut prev_disk_index = None;
            for i in 0..prev_disks.len() {
                if prev_disks[i].1.id.as_ref() == dir_name {
                    prev_disk_index = Some(i);
                    break;
                }
            }

            let drive = match client.drive_for_block(&block).block_on() {
                Ok(drive) => drive,
                Err(_) => {
                    warning!(
                        "MissionCenter::DiskInfo",
                        "Failed to get block's drive: {:?}",
                        object_path
                    );
                    continue; }
            };

            let stats = std::fs::read_to_string(format!("/sys/block/{}/stat", dir_name));

            let stats = match stats.as_ref() {
                Err(e) => {
                    warning!(
                        "MissionCenter::DiskInfo",
                        "Failed to read disk stat: {:?}",
                        e
                    );
                    ""
                }
                Ok(stats) => stats.trim(),
            };

            let mut read_ios = 0;
            let mut sectors_read = 0;
            let mut read_ticks_weighted_ms = 0;
            let mut write_ios = 0;
            let mut sectors_written = 0;
            let mut write_ticks_weighted_ms = 0;
            let mut io_total_time_ms: u64 = 0;
            let mut discard_ios = 0;
            let mut discard_ticks_weighted_ms = 0;
            let mut flush_ios = 0;
            let mut flush_ticks_weighted_ms = 0;

            const IDX_READ_IOS: usize = 0;
            const IDX_READ_SECTORS: usize = 2;
            const IDX_READ_TICKS: usize = 3;
            const IDX_WRITE_IOS: usize = 4;
            const IDX_WRITE_SECTORS: usize = 6;
            const IDX_WRITE_TICKS: usize = 7;
            const IDX_IO_TICKS: usize = 9;
            const IDX_DISCARD_IOS: usize = 11;
            const IDX_DISCARD_TICKS: usize = 14;
            const IDX_FLUSH_IOS: usize = 15;
            const IDX_FLUSH_TICKS: usize = 16;
            for (i, entry) in stats
                .split_whitespace()
                .enumerate()
                .map(|(i, v)| (i, v.trim()))
            {
                match i {
                    IDX_READ_IOS => read_ios = entry.parse::<u64>().unwrap_or(0),
                    IDX_READ_SECTORS => sectors_read = entry.parse::<u64>().unwrap_or(0),
                    IDX_READ_TICKS => read_ticks_weighted_ms = entry.parse::<u64>().unwrap_or(0),
                    IDX_WRITE_IOS => write_ios = entry.parse::<u64>().unwrap_or(0),
                    IDX_WRITE_SECTORS => sectors_written = entry.parse::<u64>().unwrap_or(0),
                    IDX_WRITE_TICKS => write_ticks_weighted_ms = entry.parse::<u64>().unwrap_or(0),
                    IDX_IO_TICKS => {
                        io_total_time_ms = entry.parse::<u64>().unwrap_or(0);
                    }
                    IDX_DISCARD_IOS => discard_ios = entry.parse::<u64>().unwrap_or(0),
                    IDX_DISCARD_TICKS => {
                        discard_ticks_weighted_ms = entry.parse::<u64>().unwrap_or(0)
                    }
                    IDX_FLUSH_IOS => flush_ios = entry.parse::<u64>().unwrap_or(0),
                    IDX_FLUSH_TICKS => {
                        flush_ticks_weighted_ms = entry.parse::<u64>().unwrap_or(0);
                        break;
                    }
                    _ => (),
                }
            }

            let (smart_enabled, smart_temperature, smart_failing, smart_num_bad_sectors, smart_power_on_seconds) = match drive_ata {
                Ok(drive_ata) => {(
                    drive_ata.smart_enabled().block_on().unwrap_or(false),
                    drive_ata.smart_temperature().block_on().unwrap_or(0.0),
                    drive_ata.smart_failing().block_on().unwrap_or(false),
                    drive_ata.smart_num_bad_sectors().block_on().unwrap_or(0),
                    drive_ata.smart_power_on_seconds().block_on().unwrap_or(0),
                )}
                Err(_) => {(
                    false,
                    0.0,
                    false,
                    0,
                    0
                )}
            };

            if let Some((mut disk_stat, mut info)) = prev_disk_index.map(|i| prev_disks.remove(i)) {
                let read_ticks_weighted_ms_prev =
                    if read_ticks_weighted_ms < disk_stat.read_ticks_weighted_ms {
                        read_ticks_weighted_ms
                    } else {
                        disk_stat.read_ticks_weighted_ms
                    };

                let write_ticks_weighted_ms_prev =
                    if write_ticks_weighted_ms < disk_stat.write_ticks_weighted_ms {
                        write_ticks_weighted_ms
                    } else {
                        disk_stat.write_ticks_weighted_ms
                    };

                let discard_ticks_weighted_ms_prev =
                    if discard_ticks_weighted_ms < disk_stat.discard_ticks_weighted_ms {
                        discard_ticks_weighted_ms
                    } else {
                        disk_stat.discard_ticks_weighted_ms
                    };

                let flush_ticks_weighted_ms_prev =
                    if flush_ticks_weighted_ms < disk_stat.flush_ticks_weighted_ms {
                        flush_ticks_weighted_ms
                    } else {
                        disk_stat.flush_ticks_weighted_ms
                    };

                let elapsed = disk_stat.read_time_ms.elapsed().as_secs_f32();

                let delta_read_ticks_weighted_ms =
                    read_ticks_weighted_ms - read_ticks_weighted_ms_prev;
                let delta_write_ticks_weighted_ms =
                    write_ticks_weighted_ms - write_ticks_weighted_ms_prev;
                let delta_discard_ticks_weighted_ms =
                    discard_ticks_weighted_ms - discard_ticks_weighted_ms_prev;
                let delta_flush_ticks_weighted_ms =
                    flush_ticks_weighted_ms - flush_ticks_weighted_ms_prev;
                let delta_ticks_weighted_ms = delta_read_ticks_weighted_ms
                    + delta_write_ticks_weighted_ms
                    + delta_discard_ticks_weighted_ms
                    + delta_flush_ticks_weighted_ms;

                // Arbitrary math is arbitrary
                let busy_percent = (delta_ticks_weighted_ms as f32 / (elapsed * 8.0)).min(100.);

                disk_stat.read_ticks_weighted_ms = read_ticks_weighted_ms;
                disk_stat.write_ticks_weighted_ms = write_ticks_weighted_ms;
                disk_stat.discard_ticks_weighted_ms = discard_ticks_weighted_ms;
                disk_stat.flush_ticks_weighted_ms = flush_ticks_weighted_ms;

                let io_time_ms_prev = if io_total_time_ms < disk_stat.io_total_time_ms {
                    io_total_time_ms
                } else {
                    disk_stat.io_total_time_ms
                };

                let read_ios_prev = if read_ios < disk_stat.read_ios {
                    read_ios
                } else {
                    disk_stat.read_ios
                };

                let write_ios_prev = if write_ios < disk_stat.write_ios {
                    write_ios
                } else {
                    disk_stat.write_ios
                };

                let discard_ios_prev = if discard_ios < disk_stat.discard_ios {
                    discard_ios
                } else {
                    disk_stat.discard_ios
                };

                let flush_ios_prev = if flush_ios < disk_stat.flush_ios {
                    flush_ios
                } else {
                    disk_stat.flush_ios
                };

                let delta_io_time_ms = io_total_time_ms - io_time_ms_prev;
                let delta_read_ios = read_ios - read_ios_prev;
                let delta_write_ios = write_ios - write_ios_prev;
                let delta_discard_ios = discard_ios - discard_ios_prev;
                let delta_flush_ios = flush_ios - flush_ios_prev;

                let delta_ios =
                    delta_read_ios + delta_write_ios + delta_discard_ios + delta_flush_ios;
                let response_time_ms = if delta_ios > 0 {
                    delta_io_time_ms as f32 / delta_ios as f32
                } else {
                    0.
                };

                disk_stat.read_ios = read_ios;
                disk_stat.write_ios = write_ios;
                disk_stat.discard_ios = discard_ios;
                disk_stat.flush_ios = flush_ios;
                disk_stat.io_total_time_ms = io_total_time_ms;

                let sectors_read_prev = if sectors_read < disk_stat.sectors_read {
                    sectors_read
                } else {
                    disk_stat.sectors_read
                };

                let sectors_written_prev = if sectors_written < disk_stat.sectors_written {
                    sectors_written
                } else {
                    disk_stat.sectors_written
                };

                let read_speed = ((sectors_read - sectors_read_prev) as f32 * 512.) / elapsed;
                let write_speed =
                    ((sectors_written - sectors_written_prev) as f32 * 512.) / elapsed;

                let read_speed = read_speed.round() as u64;
                let write_speed = write_speed.round() as u64;

                disk_stat.sectors_read = sectors_read;
                disk_stat.sectors_written = sectors_written;

                disk_stat.read_time_ms = Instant::now();

                info.busy_percent = busy_percent;
                info.response_time_ms = response_time_ms;
                info.read_speed = read_speed;
                info.total_read = sectors_read * 512;
                info.write_speed = write_speed;
                info.total_write = sectors_written * 512;

                info.smart_enabled = smart_enabled;
                info.smart_failing = smart_failing;
                info.smart_temperature = smart_temperature;
                info.smart_num_bad_sectors = smart_num_bad_sectors;
                info.smart_power_on_seconds = smart_power_on_seconds;

                self.info.push((disk_stat, info));
            } else {
                let capacity = drive.size().block_on().unwrap_or(u64::MAX);
                if capacity == 0 {
                    continue;
                }

                let r#type = if drive.optical().block_on().unwrap_or(false) {
                    DiskType::Optical
                } else {
                    let rate = drive.rotation_rate().block_on().unwrap_or(Unknown);
                    if rate == NonRotating || rate == Unknown {
                        if dir_name.starts_with("nvme") {
                            DiskType::NVMe
                        } else if dir_name.starts_with("mmc") {
                            Self::get_mmc_type(&dir_name)
                        } else {
                            DiskType::SSD
                        }
                    } else { // it is rotating and not optical, as per above
                        DiskType::HDD
                    }
                };

                let fs_info = Self::filesystem_info(&dir_name);
                let (system_disk, formatted) = if let Some(v) = fs_info { v } else { (false, 0) };

                let vendor = drive.vendor().block_on().unwrap_or("".to_string());

                let model = drive.model().block_on().unwrap_or("".to_string());

                let model = Arc::<str>::from(format!("{} {}", vendor.trim(), model.trim()));

                self.info.push((
                    DiskStats {
                        sectors_read,
                        sectors_written,
                        read_ios,
                        write_ios,
                        discard_ios,
                        flush_ios,
                        io_total_time_ms,
                        read_ticks_weighted_ms,
                        write_ticks_weighted_ms,
                        discard_ticks_weighted_ms,
                        flush_ticks_weighted_ms,
                        read_time_ms: Instant::now(),
                    },
                    LinuxDiskInfo {
                        id: Arc::from(dir_name),
                        model,
                        r#type,
                        capacity,
                        formatted,
                        system_disk,

                        busy_percent: 0.,
                        response_time_ms: 0.,
                        read_speed: 0,
                        total_read: 0,
                        write_speed: 0,
<<<<<<< HEAD
                        ejectable: drive.ejectable().block_on().unwrap_or(false),

                        smart_enabled,
                        smart_temperature,
                        smart_failing,
                        smart_num_bad_sectors,
                        smart_power_on_seconds,
=======
                        total_write: 0,
>>>>>>> 4d8449b9
                    },
                ));
            }
        }
    }

    fn info(&'a self) -> Self::Iter {
        LinuxDiskInfoIter::new(self.info.iter())
    }
}

impl LinuxDisksInfo {
    pub fn new() -> Self {
        Self {
            client: Client::new().block_on(),
            info: vec![],

            refresh_timestamp: *INITIAL_REFRESH_TS,
        }
    }

    fn filesystem_info(device_name: &str) -> Option<(bool, u64)> {
        use crate::{critical, warning};

        let entries = match std::fs::read_dir(format!("/sys/block/{}", device_name)) {
            Ok(e) => e,
            Err(e) => {
                critical!(
                    "Gatherer::DiskInfo",
                    "Failed to read filesystem information for '{}': {}",
                    device_name,
                    e
                );

                return None;
            }
        };

        let is_root_device = Self::mount_points(&device_name)
            .iter()
            .map(|v| v.as_str())
            .any(|v| v == "/");
        let mut formatted_size = 0_u64;
        for entry in entries {
            let entry = match entry {
                Ok(e) => e,
                Err(e) => {
                    warning!(
                        "Gatherer::DiskInfo",
                        "Failed to read some filesystem information for '{}': {}",
                        device_name,
                        e
                    );
                    continue;
                }
            };

            let part_name = entry.file_name();
            let part_name = part_name.to_string_lossy();
            if !part_name.starts_with(device_name) {
                continue;
            }
            std::fs::read_to_string(format!("/sys/block/{}/{}/size", &device_name, part_name))
                .ok()
                .map(|v| v.trim().parse::<u64>().ok().map_or(0, |v| v * 512))
                .map(|v| {
                    formatted_size += v;
                });
        }

        Some((is_root_device, formatted_size))
    }

    fn mount_points(device_name: &str) -> Vec<String> {
        use crate::critical;

        let mut cmd = std::process::Command::new("lsblk");
        cmd.arg("-o").arg("NAME,MOUNTPOINTS").arg("--json");

        let lsblk_out = if let Ok(output) = cmd.output() {
            if output.stderr.len() > 0 {
                critical!(
                    "Gatherer::DiskInfo",
                    "Failed to refresh block device information, host command execution failed: {}",
                    std::str::from_utf8(output.stderr.as_slice()).unwrap_or("Unknown error")
                );
                return vec![];
            }

            output.stdout
        } else {
            critical!(
                "Gatherer::DiskInfo",
                "Failed to refresh block device information, host command execution failed"
            );
            return vec![];
        };

        let mut lsblk_out = match serde_json::from_slice::<LSBLKOutput>(lsblk_out.as_slice()) {
            Ok(v) => v,
            Err(e) => {
                critical!(
                    "MissionCenter::DiskInfo",
                    "Failed to refresh block device information, host command execution failed: {}",
                    e
                );
                return vec![];
            }
        };

        let mut mount_points = vec![];
        for block_device in lsblk_out
            .blockdevices
            .iter_mut()
            .filter_map(|bd| bd.as_mut())
        {
            let block_device = core::mem::take(block_device);
            if block_device.name != device_name {
                continue;
            }

            let children = match block_device.children {
                None => break,
                Some(c) => c,
            };

            fn find_mount_points(
                mut block_devices: Vec<Option<LSBLKBlockDevice>>,
                mount_points: &mut Vec<String>,
            ) {
                for block_device in block_devices.iter_mut().filter_map(|bd| bd.as_mut()) {
                    let mut block_device = core::mem::take(block_device);

                    for mountpoint in block_device
                        .mountpoints
                        .iter_mut()
                        .filter_map(|mp| mp.as_mut())
                    {
                        mount_points.push(core::mem::take(mountpoint));
                    }

                    if let Some(children) = block_device.children {
                        find_mount_points(children, mount_points);
                    }
                }
            }

            find_mount_points(children, &mut mount_points);
            break;
        }

        mount_points
    }

    fn get_mmc_type(dir_name: &String) -> DiskType {
        let Some(hwmon_idx) = dir_name[6..].parse::<u64>().ok() else {
            return DiskType::Unknown;
        };

        let globs = match glob(&format!(
            "/sys/class/mmc_host/mmc{}/mmc{}*/type",
            hwmon_idx, hwmon_idx
        )) {
            Ok(globs) => globs,
            Err(e) => {
                warning!("Gatherer::DiskInfo", "Failed to read mmc type entry: {}", e);
                return DiskType::Unknown;
            }
        };

        let mut res = DiskType::Unknown;
        for entry in globs {
            res = match entry {
                Ok(path) => match std::fs::read_to_string(&path).ok() {
                    Some(typ) => match typ.trim() {
                        "SD" => DiskType::SD,
                        "MMC" => DiskType::eMMC,
                        _ => {
                            critical!("Gatherer::DiskInfo", "Unknown mmc type: '{}'", typ);
                            continue;
                        }
                    },
                    _ => {
                        critical!(
                            "Gatherer::DiskInfo",
                            "Could not read mmc type: {}",
                            path.display()
                        );
                        continue;
                    }
                },
                _ => {
                    continue;
                }
            };
        }
        res
    }
}<|MERGE_RESOLUTION|>--- conflicted
+++ resolved
@@ -58,7 +58,7 @@
     pub read_speed: u64,
     pub total_read: u64,
     pub write_speed: u64,
-<<<<<<< HEAD
+    pub total_write: u64,
     pub ejectable: bool,
 
     pub smart_enabled: bool,
@@ -66,9 +66,6 @@
     pub smart_failing: bool,
     pub smart_num_bad_sectors: i64,
     pub smart_power_on_seconds: u64,
-=======
-    pub total_write: u64,
->>>>>>> 4d8449b9
 }
 
 impl Default for LinuxDiskInfo {
@@ -86,7 +83,7 @@
             read_speed: 0,
             total_read: 0,
             write_speed: 0,
-<<<<<<< HEAD
+            total_write: 0,
             ejectable: false,
 
             smart_enabled: false,
@@ -94,9 +91,6 @@
             smart_failing: false,
             smart_num_bad_sectors: 0,
             smart_power_on_seconds: 0,
-=======
-            total_write: 0,
->>>>>>> 4d8449b9
         }
     }
 }
@@ -167,7 +161,10 @@
         self.write_speed
     }
 
-<<<<<<< HEAD
+    fn total_write(&self) -> u64 {
+        self.total_write
+    }
+
     fn ejectable(&self) -> bool {
         self.ejectable
     }
@@ -190,10 +187,6 @@
 
     fn smart_power_on_seconds(&self) -> u64 {
         self.smart_power_on_seconds
-=======
-    fn total_write(&self) -> u64 {
-        self.total_write
->>>>>>> 4d8449b9
     }
 }
 
@@ -596,7 +589,7 @@
                         read_speed: 0,
                         total_read: 0,
                         write_speed: 0,
-<<<<<<< HEAD
+                        total_write: 0,
                         ejectable: drive.ejectable().block_on().unwrap_or(false),
 
                         smart_enabled,
@@ -604,9 +597,6 @@
                         smart_failing,
                         smart_num_bad_sectors,
                         smart_power_on_seconds,
-=======
-                        total_write: 0,
->>>>>>> 4d8449b9
                     },
                 ));
             }
