/* sys_info_v2/gatherer/src/platform/linux/disk_info.rs
 *
 * Copyright 2024 Romeo Calota
 *
 * This program is free software: you can redistribute it and/or modify
 * it under the terms of the GNU General Public License as published by
 * the Free Software Foundation, either version 3 of the License, or
 * (at your option) any later version.
 *
 * This program is distributed in the hope that it will be useful,
 * but WITHOUT ANY WARRANTY; without even the implied warranty of
 * MERCHANTABILITY or FITNESS FOR A PARTICULAR PURPOSE.  See the
 * GNU General Public License for more details.
 *
 * You should have received a copy of the GNU General Public License
 * along with this program.  If not, see <http://www.gnu.org/licenses/>.
 *
 * SPDX-License-Identifier: GPL-3.0-or-later
 */

use super::{INITIAL_REFRESH_TS, MIN_DELTA_REFRESH};
use crate::logging::{critical, warning};
use crate::platform::disk_info::{DiskInfoExt, DiskType, DisksInfoExt};
use crate::platform::DiskSmartInterface;
<<<<<<< HEAD
=======
use crate::MK_TO_0_C;
>>>>>>> efa4afa7
use glob::glob;
use pollster::FutureExt;
use std::cmp::max;
use std::collections::HashMap;
use std::{sync::Arc, time::Instant};
<<<<<<< HEAD
use udisks2::drive::RotationRate::{NonRotating, Unknown};
use udisks2::Client;
=======
use udisks2::Client;
use udisks2::drive::RotationRate;
>>>>>>> efa4afa7

#[derive(Debug, Clone, PartialEq)]
pub struct LinuxDiskInfo {
    pub id: Arc<str>,
    pub model: Arc<str>,
    pub r#type: DiskType,
    pub smart_interface: DiskSmartInterface,
    pub capacity: u64,
    pub formatted: u64,
    pub system_disk: bool,

    pub busy_percent: f32,
    pub response_time_ms: f32,
    pub read_speed: u64,
    pub total_read: u64,
    pub write_speed: u64,
    pub total_write: u64,
    pub ejectable: bool,
<<<<<<< HEAD
    pub drive_temperature_k: f64,
=======
    pub drive_temperature_k: u32,
>>>>>>> efa4afa7
}

impl Default for LinuxDiskInfo {
    fn default() -> Self {
        Self {
            id: Arc::from(""),
            model: Arc::from(""),
            r#type: DiskType::default(),
            smart_interface: Default::default(),
            capacity: 0,
            formatted: 0,
            system_disk: false,

            busy_percent: 0.,
            response_time_ms: 0.,
            read_speed: 0,
            total_read: 0,
            write_speed: 0,
            total_write: 0,
            ejectable: false,

<<<<<<< HEAD
            drive_temperature_k: 0.0,
=======
            drive_temperature_k: 0,
>>>>>>> efa4afa7
        }
    }
}

pub struct LinuxDiskInfoIter<'a>(
    pub  std::iter::Map<
        std::slice::Iter<'a, (DiskStats, LinuxDiskInfo)>,
        fn(&'a (DiskStats, LinuxDiskInfo)) -> &'a LinuxDiskInfo,
    >,
);

impl<'a> LinuxDiskInfoIter<'a> {
    pub fn new(iter: std::slice::Iter<'a, (DiskStats, LinuxDiskInfo)>) -> Self {
        Self(iter.map(|(_, di)| di))
    }
}

impl<'a> Iterator for LinuxDiskInfoIter<'a> {
    type Item = &'a LinuxDiskInfo;

    fn next(&mut self) -> Option<Self::Item> {
        self.0.next()
    }
}

impl DiskInfoExt for LinuxDiskInfo {
    fn id(&self) -> &str {
        &self.id
    }

    fn model(&self) -> &str {
        &self.model
    }

    fn r#type(&self) -> DiskType {
        self.r#type
    }

    fn smart_interface(&self) -> DiskSmartInterface {
        self.smart_interface
    }

    fn capacity(&self) -> u64 {
        self.capacity
    }

    fn formatted(&self) -> u64 {
        self.formatted
    }

    fn is_system_disk(&self) -> bool {
        self.system_disk
    }

    fn busy_percent(&self) -> f32 {
        self.busy_percent
    }

    fn response_time_ms(&self) -> f32 {
        self.response_time_ms
    }

    fn read_speed(&self) -> u64 {
        self.read_speed
    }

    fn total_read(&self) -> u64 {
        self.total_read
    }

    fn write_speed(&self) -> u64 {
        self.write_speed
    }

    fn total_write(&self) -> u64 {
        self.total_write
    }

    fn ejectable(&self) -> bool {
        self.ejectable
    }

<<<<<<< HEAD
    fn drive_temperature(&self) -> f64 {
=======
    fn drive_temperature(&self) -> u32 {
>>>>>>> efa4afa7
        self.drive_temperature_k
    }
}

#[derive(Debug, Clone, PartialEq)]
pub struct DiskStats {
    sectors_read: u64,
    sectors_written: u64,

    read_ios: u64,
    write_ios: u64,
    discard_ios: u64,
    flush_ios: u64,
    io_total_time_ms: u64,

    read_ticks_weighted_ms: u64,
    write_ticks_weighted_ms: u64,
    discard_ticks_weighted_ms: u64,
    flush_ticks_weighted_ms: u64,

    read_time_ms: Instant,
}

pub struct LinuxDisksInfo {
    pub client: Result<Client, udisks2::Error>,
    info: Vec<(DiskStats, LinuxDiskInfo)>,

    refresh_timestamp: Instant,
}

impl<'a> DisksInfoExt<'a> for LinuxDisksInfo {
    type S = LinuxDiskInfo;
    type Iter = LinuxDiskInfoIter<'a>;

    fn refresh_cache(&mut self) {
        use crate::{critical, warning};

        let now = Instant::now();
        if now.duration_since(self.refresh_timestamp) < MIN_DELTA_REFRESH {
            return;
        }
        self.refresh_timestamp = now;

        let mut prev_disks = std::mem::take(&mut self.info);

        let client = match &self.client {
            Ok(client) => client,
            Err(e) => {
                critical!(
                    "Gatherer::DiskInfo",
                    "Could not get udisks dbus client: {}",
                    e
                );
                return;
            }
        };

        let objects = match client.object_manager().get_managed_objects().block_on() {
            Ok(objects) => objects,
            Err(e) => {
                critical!(
                    "Gatherer::DiskInfo",
                    "Could not get udisks dbus client: {}",
                    e
                );
                return;
            }
        };

        let mut block_list = vec![];
        let mut drive_block_map = HashMap::new();
        let mut drive_path_map = HashMap::new();

        for (object_path, _) in objects {
            let mut object = match client.object(object_path.clone()) {
                Ok(o) => o,
                Err(_) => continue,
            };
            if let Ok(drive) = object.drive().block_on() {
                drive_block_map.insert(object_path, (drive, object, vec![]));
            } else {
                let partition = object.partition().block_on();

                let drive = if let Ok(block) = object.block().block_on() {
                    let Ok(drive_path) = block.drive().block_on() else {
                        continue;
                    };
                    drive_path_map.insert(
                        drive_path.clone(),
                        String::from_utf8(block.device().block_on().unwrap()).unwrap(),
                    );
                    let drive = drive_path.to_string();
                    if drive == "/" {
                        continue;
                    }
                    drive_path
                } else {
                    continue;
                };

                if let Ok(encrypted) = object.encrypted().block_on() {
                    let Ok(new_object_path) = encrypted.cleartext_device().block_on() else {
<<<<<<< HEAD
                        // todo how tf did i get here?
=======
                        // TODO: how tf did i get here?
>>>>>>> efa4afa7
                        continue;
                    };

                    object = match client.object(new_object_path.clone()) {
                        Ok(o) => o,
                        Err(_) => {
                            continue;
                        }
                    };
                }
<<<<<<< HEAD

                if let Ok(block) = object.block().block_on() {
                    let fs = object.filesystem().block_on();

=======

                if let Ok(block) = object.block().block_on() {
                    let fs = object.filesystem().block_on();

>>>>>>> efa4afa7
                    block_list.push((block, partition, fs, drive));
                }
            }
        }

        for (block, partition, filesystem, parent) in block_list {
            if let Some((_, _, ref mut block_list)) = drive_block_map.get_mut(&parent) {
                block_list.push((block, partition, filesystem));
            }
        }

        for (object_path, (drive, object, blocks)) in drive_block_map.iter() {
            let drive_ata = object.drive_ata().block_on();

            let dirs = std::fs::read_dir("/sys/block").unwrap();

            // leaving this here just in case...
<<<<<<< HEAD
/*            let Ok(raw_dir_name) = block
=======
            /*            let Ok(raw_dir_name) = block
>>>>>>> efa4afa7
                .device()
                .block_on()
                .map(|it| String::from_utf8(it).unwrap())
            else {
                continue;
            };*/

            let Some(raw_dir_name) = drive_path_map.get(object_path) else {
                // should never happen
                critical!(
                    "Gatherer::DiskInfo",
                    "Could not find drive entry: {}",
                    object_path
                );
                continue;
            };

            let Some(raw_dir_name) = std::path::Path::new(raw_dir_name)
                .file_name()
                .map(|it| it.to_str().unwrap().trim_matches(char::from(0)))
            else {
                continue;
            };

            let mut dir_name = None;

            for dir in dirs.filter_map(Result::ok) {
                if raw_dir_name.starts_with(dir.file_name().to_str().unwrap()) {
                    dir_name = Some(dir.file_name().into_string().unwrap());
                    break;
                }
            }

            let Some(dir_name) = dir_name else {
                critical!(
                    "MissionCenter::DiskInfo",
                    "Failed to find device name for: {:?}",
                    raw_dir_name
                );
                continue;
            };

            let mut prev_disk_index = None;
            for i in 0..prev_disks.len() {
                if prev_disks[i].1.id.as_ref() == dir_name {
                    prev_disk_index = Some(i);
                    break;
                }
            }

            let stats = std::fs::read_to_string(format!("/sys/block/{}/stat", dir_name));

            let stats = match stats.as_ref() {
                Err(e) => {
                    warning!(
                        "MissionCenter::DiskInfo",
                        "Failed to read disk stat: {:?}",
                        e
                    );
                    ""
                }
                Ok(stats) => stats.trim(),
            };

            let mut read_ios = 0;
            let mut sectors_read = 0;
            let mut read_ticks_weighted_ms = 0;
            let mut write_ios = 0;
            let mut sectors_written = 0;
            let mut write_ticks_weighted_ms = 0;
            let mut io_total_time_ms: u64 = 0;
            let mut discard_ios = 0;
            let mut discard_ticks_weighted_ms = 0;
            let mut flush_ios = 0;
            let mut flush_ticks_weighted_ms = 0;

            const IDX_READ_IOS: usize = 0;
            const IDX_READ_SECTORS: usize = 2;
            const IDX_READ_TICKS: usize = 3;
            const IDX_WRITE_IOS: usize = 4;
            const IDX_WRITE_SECTORS: usize = 6;
            const IDX_WRITE_TICKS: usize = 7;
            const IDX_IO_TICKS: usize = 9;
            const IDX_DISCARD_IOS: usize = 11;
            const IDX_DISCARD_TICKS: usize = 14;
            const IDX_FLUSH_IOS: usize = 15;
            const IDX_FLUSH_TICKS: usize = 16;
            for (i, entry) in stats
                .split_whitespace()
                .enumerate()
                .map(|(i, v)| (i, v.trim()))
            {
                match i {
                    IDX_READ_IOS => read_ios = entry.parse::<u64>().unwrap_or(0),
                    IDX_READ_SECTORS => sectors_read = entry.parse::<u64>().unwrap_or(0),
                    IDX_READ_TICKS => read_ticks_weighted_ms = entry.parse::<u64>().unwrap_or(0),
                    IDX_WRITE_IOS => write_ios = entry.parse::<u64>().unwrap_or(0),
                    IDX_WRITE_SECTORS => sectors_written = entry.parse::<u64>().unwrap_or(0),
                    IDX_WRITE_TICKS => write_ticks_weighted_ms = entry.parse::<u64>().unwrap_or(0),
                    IDX_IO_TICKS => {
                        io_total_time_ms = entry.parse::<u64>().unwrap_or(0);
                    }
                    IDX_DISCARD_IOS => discard_ios = entry.parse::<u64>().unwrap_or(0),
                    IDX_DISCARD_TICKS => {
                        discard_ticks_weighted_ms = entry.parse::<u64>().unwrap_or(0)
                    }
                    IDX_FLUSH_IOS => flush_ios = entry.parse::<u64>().unwrap_or(0),
                    IDX_FLUSH_TICKS => {
                        flush_ticks_weighted_ms = entry.parse::<u64>().unwrap_or(0);
                        break;
                    }
                    _ => (),
                }
            }

            let temp_inputs = glob(
                format!(
                    "/sys/block/{}/device/hwmon[0-9]*/temp[0-9]*_input",
                    dir_name
                )
                .as_str(),
            )
            .unwrap()
            .filter_map(Result::ok)
            .filter_map(|f| std::fs::read_to_string(f).ok())
<<<<<<< HEAD
            .filter_map(|v| v.trim().parse::<f64>().ok())
            .map(|i| i / 1000.0 + 273.15)
=======
            .filter_map(|v| v.trim().parse::<i64>().ok())
            .map(|i| (i + MK_TO_0_C as i64) as u32)
>>>>>>> efa4afa7
            .collect::<Vec<_>>();

            let drive_temperature_k = if !temp_inputs.is_empty() {
                temp_inputs[0]
            } else {
                match &drive_ata {
<<<<<<< HEAD
                    Ok(drive_ata) => drive_ata.smart_temperature().block_on().unwrap_or(0.0),
                    Err(_) => 0.0,
=======
                    Ok(drive_ata) => drive_ata
                        .smart_temperature()
                        .block_on()
                        .map(|f| (f * 1000.) as u32)
                        .unwrap_or(0),
                    Err(_) => 0,
>>>>>>> efa4afa7
                }
            };

            // we check out here in case of media removal or similar
<<<<<<< HEAD
            // todo should we handle empty drives in the UI?
=======
            // TODO: should we handle empty drives in the UI?
>>>>>>> efa4afa7
            let capacity = if let Some((root_block, _, _)) =
                blocks.iter().find(|(_, partition, _)| partition.is_err())
            {
                root_block.size().block_on().unwrap_or(0)
            } else {
                blocks
                    .iter()
                    .filter_map(|(it, _, _)| it.size().block_on().ok())
                    .sum()
            };

<<<<<<< HEAD
            if capacity == 0 {
                _ = prev_disk_index.map(|i| prev_disks.remove(i));
                continue;
            }

=======
>>>>>>> efa4afa7
            if let Some((mut disk_stat, mut info)) = prev_disk_index.map(|i| prev_disks.remove(i)) {
                let read_ticks_weighted_ms_prev =
                    if read_ticks_weighted_ms < disk_stat.read_ticks_weighted_ms {
                        read_ticks_weighted_ms
                    } else {
                        disk_stat.read_ticks_weighted_ms
                    };

                let write_ticks_weighted_ms_prev =
                    if write_ticks_weighted_ms < disk_stat.write_ticks_weighted_ms {
                        write_ticks_weighted_ms
                    } else {
                        disk_stat.write_ticks_weighted_ms
                    };

                let discard_ticks_weighted_ms_prev =
                    if discard_ticks_weighted_ms < disk_stat.discard_ticks_weighted_ms {
                        discard_ticks_weighted_ms
                    } else {
                        disk_stat.discard_ticks_weighted_ms
                    };

                let flush_ticks_weighted_ms_prev =
                    if flush_ticks_weighted_ms < disk_stat.flush_ticks_weighted_ms {
                        flush_ticks_weighted_ms
                    } else {
                        disk_stat.flush_ticks_weighted_ms
                    };

                let elapsed = disk_stat.read_time_ms.elapsed().as_secs_f32();

                let delta_read_ticks_weighted_ms =
                    read_ticks_weighted_ms - read_ticks_weighted_ms_prev;
                let delta_write_ticks_weighted_ms =
                    write_ticks_weighted_ms - write_ticks_weighted_ms_prev;
                let delta_discard_ticks_weighted_ms =
                    discard_ticks_weighted_ms - discard_ticks_weighted_ms_prev;
                let delta_flush_ticks_weighted_ms =
                    flush_ticks_weighted_ms - flush_ticks_weighted_ms_prev;
                let delta_ticks_weighted_ms = delta_read_ticks_weighted_ms
                    + delta_write_ticks_weighted_ms
                    + delta_discard_ticks_weighted_ms
                    + delta_flush_ticks_weighted_ms;

                // Arbitrary math is arbitrary
                let busy_percent = (delta_ticks_weighted_ms as f32 / (elapsed * 8.0)).min(100.);

                disk_stat.read_ticks_weighted_ms = read_ticks_weighted_ms;
                disk_stat.write_ticks_weighted_ms = write_ticks_weighted_ms;
                disk_stat.discard_ticks_weighted_ms = discard_ticks_weighted_ms;
                disk_stat.flush_ticks_weighted_ms = flush_ticks_weighted_ms;

                let io_time_ms_prev = if io_total_time_ms < disk_stat.io_total_time_ms {
                    io_total_time_ms
                } else {
                    disk_stat.io_total_time_ms
                };

                let read_ios_prev = if read_ios < disk_stat.read_ios {
                    read_ios
                } else {
                    disk_stat.read_ios
                };

                let write_ios_prev = if write_ios < disk_stat.write_ios {
                    write_ios
                } else {
                    disk_stat.write_ios
                };

                let discard_ios_prev = if discard_ios < disk_stat.discard_ios {
                    discard_ios
                } else {
                    disk_stat.discard_ios
                };

                let flush_ios_prev = if flush_ios < disk_stat.flush_ios {
                    flush_ios
                } else {
                    disk_stat.flush_ios
                };

                let delta_io_time_ms = io_total_time_ms - io_time_ms_prev;
                let delta_read_ios = read_ios - read_ios_prev;
                let delta_write_ios = write_ios - write_ios_prev;
                let delta_discard_ios = discard_ios - discard_ios_prev;
                let delta_flush_ios = flush_ios - flush_ios_prev;

                let delta_ios =
                    delta_read_ios + delta_write_ios + delta_discard_ios + delta_flush_ios;
                let response_time_ms = if delta_ios > 0 {
                    delta_io_time_ms as f32 / delta_ios as f32
                } else {
                    0.
                };

                disk_stat.read_ios = read_ios;
                disk_stat.write_ios = write_ios;
                disk_stat.discard_ios = discard_ios;
                disk_stat.flush_ios = flush_ios;
                disk_stat.io_total_time_ms = io_total_time_ms;

                let sectors_read_prev = if sectors_read < disk_stat.sectors_read {
                    sectors_read
                } else {
                    disk_stat.sectors_read
                };

                let sectors_written_prev = if sectors_written < disk_stat.sectors_written {
                    sectors_written
                } else {
                    disk_stat.sectors_written
                };

                let read_speed = ((sectors_read - sectors_read_prev) as f32 * 512.) / elapsed;
                let write_speed =
                    ((sectors_written - sectors_written_prev) as f32 * 512.) / elapsed;

                let read_speed = read_speed.round() as u64;
                let write_speed = write_speed.round() as u64;

                disk_stat.sectors_read = sectors_read;
                disk_stat.sectors_written = sectors_written;

                disk_stat.read_time_ms = Instant::now();

                info.capacity = capacity;

                info.busy_percent = busy_percent;
                info.response_time_ms = response_time_ms;
                info.read_speed = read_speed;
                info.total_read = sectors_read * 512;
                info.write_speed = write_speed;
                info.total_write = sectors_written * 512;

                info.drive_temperature_k = drive_temperature_k;

                self.info.push((disk_stat, info));
            } else {
                let mut formatted = 0;
                let mut has_root = false;

                for (b, p, f) in blocks {
                    let mut thissize = max(
                        p.clone()
                            .map(|it| it.size().block_on().unwrap_or_default())
                            .unwrap_or_default(),
                        f.clone()
                            .map(|it| it.size().block_on().unwrap_or_default())
                            .unwrap_or_default(),
                    );

                    // if this is not a root partition (like nvme0n1, sometimes the partition or filesystem report wrong)
                    if p.is_ok() || f.is_ok() {
                        thissize = max(thissize, b.size().block_on().unwrap_or_default());
                    }

                    formatted += thissize;

                    if let Ok(f) = f {
                        if let Ok(mountpoints) = f.mount_points().block_on() {
                            let mountpoints = mountpoints
                                .iter()
                                .map(|p| String::from_utf8(p.clone()).unwrap_or("".to_string()));

                            has_root |= mountpoints
                                .map(|it| it.trim_matches(char::from(0)) == "/")
                                .reduce(|out, curr| out || curr)
                                .unwrap_or(false);
                        } else {
                            critical!(
                                "Gatherer::DiskInfo",
                                "Failed to read partitions for: {}",
                                dir_name
                            );
                        }
                    }
                }

                let result = object.nvme_controller().block_on();
                let smart_interface = if drive_ata.is_ok() {
                    DiskSmartInterface::Ata
                } else if result.is_ok() {
                    DiskSmartInterface::NVMe
                } else {
                    DiskSmartInterface::Dumb
                };

<<<<<<< HEAD
                // todo should we do this?
                let r#type = if drive.optical().block_on().unwrap_or(false) {
=======
                let r#type = if dir_name.starts_with("nvme") {
                    DiskType::NVMe
                } else if dir_name.starts_with("mmc") {
                    Self::get_mmc_type(&dir_name)
                } else if dir_name.starts_with("fd") {
                    DiskType::Floppy
                } else if dir_name.starts_with("sr") {
                    // TODO: specify what type better
                    DiskType::Optical
                } else {
                    match drive.rotation_rate().block_on() {
                        Ok(RotationRate::NonRotating) | Ok(RotationRate::Rotating(0)) => {
                            if drive.removable().block_on().unwrap_or(false) {
                                // FIXME This was `Flash`, do we want that or something else?
                                DiskType::SSD
                            } else {
                                DiskType::SSD
                            }
                        }
                        Ok(RotationRate::Rotating(_)) => {
                            DiskType::HDD
                        }
                        _ => {
                            DiskType::Unknown
                        }
                    }
                };
                // TODO: should we do this?
/*                let r#type = if drive.optical().block_on().unwrap_or(false) {
>>>>>>> efa4afa7
                    DiskType::Optical
                } else {
                    let rate = drive.rotation_rate().block_on().unwrap_or(Unknown);
                    if rate == NonRotating || rate == Unknown {
                        if dir_name.starts_with("nvme") {
                            DiskType::NVMe
                        } else if dir_name.starts_with("mmc") {
                            Self::get_mmc_type(&dir_name)
                        } else {
                            DiskType::SSD
                        }
                    } else {
                        // it is rotating and not optical, as per above
                        DiskType::HDD
                    }
                };
*/
                let vendor = drive.vendor().block_on().unwrap_or("".to_string());

<<<<<<< HEAD
                let vendor = drive.vendor().block_on().unwrap_or("".to_string());

=======
>>>>>>> efa4afa7
                let model = drive.model().block_on().unwrap_or("".to_string());

                let model = Arc::<str>::from(format!("{} {}", vendor.trim(), model.trim()));

                self.info.push((
                    DiskStats {
                        sectors_read,
                        sectors_written,
                        read_ios,
                        write_ios,
                        discard_ios,
                        flush_ios,
                        io_total_time_ms,
                        read_ticks_weighted_ms,
                        write_ticks_weighted_ms,
                        discard_ticks_weighted_ms,
                        flush_ticks_weighted_ms,
                        read_time_ms: Instant::now(),
                    },
                    LinuxDiskInfo {
                        id: Arc::from(dir_name),
                        model,
                        r#type,
                        smart_interface,
                        capacity,
                        formatted,
                        system_disk: has_root,

                        busy_percent: 0.,
                        response_time_ms: 0.,
                        read_speed: 0,
                        total_read: 0,
                        write_speed: 0,
                        total_write: 0,
                        ejectable: drive.ejectable().block_on().unwrap_or(false),
                        drive_temperature_k,
                    },
                ));
            }
        }
    }

    fn info(&'a self) -> Self::Iter {
        LinuxDiskInfoIter::new(self.info.iter())
    }
}

impl LinuxDisksInfo {
    pub fn new() -> Self {
        Self {
            client: Client::new().block_on(),
            info: vec![],

            refresh_timestamp: *INITIAL_REFRESH_TS,
        }
    }

    fn get_mmc_type(dir_name: &String) -> DiskType {
        let Some(hwmon_idx) = dir_name[6..].parse::<u64>().ok() else {
            return DiskType::Unknown;
        };

        let globs = match glob(&format!(
            "/sys/class/mmc_host/mmc{}/mmc{}*/type",
            hwmon_idx, hwmon_idx
        )) {
            Ok(globs) => globs,
            Err(e) => {
                warning!("Gatherer::DiskInfo", "Failed to read mmc type entry: {}", e);
                return DiskType::Unknown;
            }
        };

        let mut res = DiskType::Unknown;
        for entry in globs {
            res = match entry {
                Ok(path) => match std::fs::read_to_string(&path).ok() {
                    Some(typ) => match typ.trim() {
                        "SD" => DiskType::SD,
                        "MMC" => DiskType::eMMC,
                        _ => {
                            critical!("Gatherer::DiskInfo", "Unknown mmc type: '{}'", typ);
                            continue;
                        }
                    },
                    _ => {
                        critical!(
                            "Gatherer::DiskInfo",
                            "Could not read mmc type: {}",
                            path.display()
                        );
                        continue;
                    }
                },
                _ => {
                    continue;
                }
            };
        }
        res
    }
}<|MERGE_RESOLUTION|>--- conflicted
+++ resolved
@@ -22,22 +22,14 @@
 use crate::logging::{critical, warning};
 use crate::platform::disk_info::{DiskInfoExt, DiskType, DisksInfoExt};
 use crate::platform::DiskSmartInterface;
-<<<<<<< HEAD
-=======
 use crate::MK_TO_0_C;
->>>>>>> efa4afa7
 use glob::glob;
 use pollster::FutureExt;
 use std::cmp::max;
 use std::collections::HashMap;
 use std::{sync::Arc, time::Instant};
-<<<<<<< HEAD
-use udisks2::drive::RotationRate::{NonRotating, Unknown};
-use udisks2::Client;
-=======
 use udisks2::Client;
 use udisks2::drive::RotationRate;
->>>>>>> efa4afa7
 
 #[derive(Debug, Clone, PartialEq)]
 pub struct LinuxDiskInfo {
@@ -56,11 +48,7 @@
     pub write_speed: u64,
     pub total_write: u64,
     pub ejectable: bool,
-<<<<<<< HEAD
-    pub drive_temperature_k: f64,
-=======
     pub drive_temperature_k: u32,
->>>>>>> efa4afa7
 }
 
 impl Default for LinuxDiskInfo {
@@ -82,11 +70,7 @@
             total_write: 0,
             ejectable: false,
 
-<<<<<<< HEAD
-            drive_temperature_k: 0.0,
-=======
             drive_temperature_k: 0,
->>>>>>> efa4afa7
         }
     }
 }
@@ -169,11 +153,7 @@
         self.ejectable
     }
 
-<<<<<<< HEAD
-    fn drive_temperature(&self) -> f64 {
-=======
     fn drive_temperature(&self) -> u32 {
->>>>>>> efa4afa7
         self.drive_temperature_k
     }
 }
@@ -276,11 +256,7 @@
 
                 if let Ok(encrypted) = object.encrypted().block_on() {
                     let Ok(new_object_path) = encrypted.cleartext_device().block_on() else {
-<<<<<<< HEAD
-                        // todo how tf did i get here?
-=======
                         // TODO: how tf did i get here?
->>>>>>> efa4afa7
                         continue;
                     };
 
@@ -291,17 +267,10 @@
                         }
                     };
                 }
-<<<<<<< HEAD
 
                 if let Ok(block) = object.block().block_on() {
                     let fs = object.filesystem().block_on();
 
-=======
-
-                if let Ok(block) = object.block().block_on() {
-                    let fs = object.filesystem().block_on();
-
->>>>>>> efa4afa7
                     block_list.push((block, partition, fs, drive));
                 }
             }
@@ -319,11 +288,7 @@
             let dirs = std::fs::read_dir("/sys/block").unwrap();
 
             // leaving this here just in case...
-<<<<<<< HEAD
-/*            let Ok(raw_dir_name) = block
-=======
             /*            let Ok(raw_dir_name) = block
->>>>>>> efa4afa7
                 .device()
                 .block_on()
                 .map(|it| String::from_utf8(it).unwrap())
@@ -449,39 +414,25 @@
             .unwrap()
             .filter_map(Result::ok)
             .filter_map(|f| std::fs::read_to_string(f).ok())
-<<<<<<< HEAD
-            .filter_map(|v| v.trim().parse::<f64>().ok())
-            .map(|i| i / 1000.0 + 273.15)
-=======
             .filter_map(|v| v.trim().parse::<i64>().ok())
             .map(|i| (i + MK_TO_0_C as i64) as u32)
->>>>>>> efa4afa7
             .collect::<Vec<_>>();
 
             let drive_temperature_k = if !temp_inputs.is_empty() {
                 temp_inputs[0]
             } else {
                 match &drive_ata {
-<<<<<<< HEAD
-                    Ok(drive_ata) => drive_ata.smart_temperature().block_on().unwrap_or(0.0),
-                    Err(_) => 0.0,
-=======
                     Ok(drive_ata) => drive_ata
                         .smart_temperature()
                         .block_on()
                         .map(|f| (f * 1000.) as u32)
                         .unwrap_or(0),
                     Err(_) => 0,
->>>>>>> efa4afa7
                 }
             };
 
             // we check out here in case of media removal or similar
-<<<<<<< HEAD
-            // todo should we handle empty drives in the UI?
-=======
             // TODO: should we handle empty drives in the UI?
->>>>>>> efa4afa7
             let capacity = if let Some((root_block, _, _)) =
                 blocks.iter().find(|(_, partition, _)| partition.is_err())
             {
@@ -493,14 +444,6 @@
                     .sum()
             };
 
-<<<<<<< HEAD
-            if capacity == 0 {
-                _ = prev_disk_index.map(|i| prev_disks.remove(i));
-                continue;
-            }
-
-=======
->>>>>>> efa4afa7
             if let Some((mut disk_stat, mut info)) = prev_disk_index.map(|i| prev_disks.remove(i)) {
                 let read_ticks_weighted_ms_prev =
                     if read_ticks_weighted_ms < disk_stat.read_ticks_weighted_ms {
@@ -689,10 +632,6 @@
                     DiskSmartInterface::Dumb
                 };
 
-<<<<<<< HEAD
-                // todo should we do this?
-                let r#type = if drive.optical().block_on().unwrap_or(false) {
-=======
                 let r#type = if dir_name.starts_with("nvme") {
                     DiskType::NVMe
                 } else if dir_name.starts_with("mmc") {
@@ -722,7 +661,6 @@
                 };
                 // TODO: should we do this?
 /*                let r#type = if drive.optical().block_on().unwrap_or(false) {
->>>>>>> efa4afa7
                     DiskType::Optical
                 } else {
                     let rate = drive.rotation_rate().block_on().unwrap_or(Unknown);
@@ -742,11 +680,6 @@
 */
                 let vendor = drive.vendor().block_on().unwrap_or("".to_string());
 
-<<<<<<< HEAD
-                let vendor = drive.vendor().block_on().unwrap_or("".to_string());
-
-=======
->>>>>>> efa4afa7
                 let model = drive.model().block_on().unwrap_or("".to_string());
 
                 let model = Arc::<str>::from(format!("{} {}", vendor.trim(), model.trim()));
