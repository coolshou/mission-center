/* sys_info_v2/gatherer/src/platform/linux/disk_info.rs
 *
 * Copyright 2024 Romeo Calota
 *
 * This program is free software: you can redistribute it and/or modify
 * it under the terms of the GNU General Public License as published by
 * the Free Software Foundation, either version 3 of the License, or
 * (at your option) any later version.
 *
 * This program is distributed in the hope that it will be useful,
 * but WITHOUT ANY WARRANTY; without even the implied warranty of
 * MERCHANTABILITY or FITNESS FOR A PARTICULAR PURPOSE.  See the
 * GNU General Public License for more details.
 *
 * You should have received a copy of the GNU General Public License
 * along with this program.  If not, see <http://www.gnu.org/licenses/>.
 *
 * SPDX-License-Identifier: GPL-3.0-or-later
 */

use super::{INITIAL_REFRESH_TS, MIN_DELTA_REFRESH};
use crate::logging::{critical, warning};
use crate::platform::disk_info::{DiskInfoExt, DiskType, DisksInfoExt};
use crate::platform::DiskSmartInterface;
use crate::MK_TO_0_C;
use glob::glob;
use pollster::FutureExt;
use std::cmp::max;
use std::collections::HashMap;
use std::{sync::Arc, time::Instant};
<<<<<<< HEAD
use udisks2::drive::RotationRate::{NonRotating, Unknown};
use udisks2::Client;
=======
use udisks2::Client;
use udisks2::drive::RotationRate;
>>>>>>> a4b442a4

#[derive(Debug, Clone, PartialEq)]
pub struct LinuxDiskInfo {
    pub id: Arc<str>,
    pub model: Arc<str>,
    pub r#type: DiskType,
    pub smart_interface: DiskSmartInterface,
    pub capacity: u64,
    pub formatted: u64,
    pub system_disk: bool,

    pub busy_percent: f32,
    pub response_time_ms: f32,
    pub read_speed: u64,
    pub total_read: u64,
    pub write_speed: u64,
    pub total_write: u64,
    pub ejectable: bool,
    pub drive_temperature_k: u32,
}

impl Default for LinuxDiskInfo {
    fn default() -> Self {
        Self {
            id: Arc::from(""),
            model: Arc::from(""),
            r#type: DiskType::default(),
            smart_interface: Default::default(),
            capacity: 0,
            formatted: 0,
            system_disk: false,

            busy_percent: 0.,
            response_time_ms: 0.,
            read_speed: 0,
            total_read: 0,
            write_speed: 0,
            total_write: 0,
            ejectable: false,

            drive_temperature_k: 0,
        }
    }
}

pub struct LinuxDiskInfoIter<'a>(
    pub  std::iter::Map<
        std::slice::Iter<'a, (DiskStats, LinuxDiskInfo)>,
        fn(&'a (DiskStats, LinuxDiskInfo)) -> &'a LinuxDiskInfo,
    >,
);

impl<'a> LinuxDiskInfoIter<'a> {
    pub fn new(iter: std::slice::Iter<'a, (DiskStats, LinuxDiskInfo)>) -> Self {
        Self(iter.map(|(_, di)| di))
    }
}

impl<'a> Iterator for LinuxDiskInfoIter<'a> {
    type Item = &'a LinuxDiskInfo;

    fn next(&mut self) -> Option<Self::Item> {
        self.0.next()
    }
}

impl DiskInfoExt for LinuxDiskInfo {
    fn id(&self) -> &str {
        &self.id
    }

    fn model(&self) -> &str {
        &self.model
    }

    fn r#type(&self) -> DiskType {
        self.r#type
    }

    fn smart_interface(&self) -> DiskSmartInterface {
        self.smart_interface
    }

    fn capacity(&self) -> u64 {
        self.capacity
    }

    fn formatted(&self) -> u64 {
        self.formatted
    }

    fn is_system_disk(&self) -> bool {
        self.system_disk
    }

    fn busy_percent(&self) -> f32 {
        self.busy_percent
    }

    fn response_time_ms(&self) -> f32 {
        self.response_time_ms
    }

    fn read_speed(&self) -> u64 {
        self.read_speed
    }

    fn total_read(&self) -> u64 {
        self.total_read
    }

    fn write_speed(&self) -> u64 {
        self.write_speed
    }

    fn total_write(&self) -> u64 {
        self.total_write
    }

    fn ejectable(&self) -> bool {
        self.ejectable
    }

    fn drive_temperature(&self) -> u32 {
        self.drive_temperature_k
    }
}

#[derive(Debug, Clone, PartialEq)]
pub struct DiskStats {
    sectors_read: u64,
    sectors_written: u64,

    read_ios: u64,
    write_ios: u64,
    discard_ios: u64,
    flush_ios: u64,
    io_total_time_ms: u64,

    read_ticks_weighted_ms: u64,
    write_ticks_weighted_ms: u64,
    discard_ticks_weighted_ms: u64,
    flush_ticks_weighted_ms: u64,

    read_time_ms: Instant,
}

pub struct LinuxDisksInfo {
    pub client: Result<Client, udisks2::Error>,
    info: Vec<(DiskStats, LinuxDiskInfo)>,

    refresh_timestamp: Instant,
}

impl<'a> DisksInfoExt<'a> for LinuxDisksInfo {
    type S = LinuxDiskInfo;
    type Iter = LinuxDiskInfoIter<'a>;

    fn refresh_cache(&mut self) {
        use crate::{critical, warning};

        let now = Instant::now();
        if now.duration_since(self.refresh_timestamp) < MIN_DELTA_REFRESH {
            return;
        }
        self.refresh_timestamp = now;

        let mut prev_disks = std::mem::take(&mut self.info);

        let client = match &self.client {
            Ok(client) => client,
            Err(e) => {
                critical!(
                    "Gatherer::DiskInfo",
                    "Could not get udisks dbus client: {}",
                    e
                );
                return;
            }
        };

        let objects = match client.object_manager().get_managed_objects().block_on() {
            Ok(objects) => objects,
            Err(e) => {
                critical!(
                    "Gatherer::DiskInfo",
                    "Could not get udisks dbus client: {}",
                    e
                );
                return;
            }
        };

        let mut block_list = vec![];
        let mut drive_block_map = HashMap::new();
        let mut drive_path_map = HashMap::new();

        for (object_path, _) in objects {
            let mut object = match client.object(object_path.clone()) {
                Ok(o) => o,
                Err(_) => continue,
            };
            if let Ok(drive) = object.drive().block_on() {
                drive_block_map.insert(object_path, (drive, object, vec![]));
            } else {
                let partition = object.partition().block_on();

                let drive = if let Ok(block) = object.block().block_on() {
                    let Ok(drive_path) = block.drive().block_on() else {
                        continue;
                    };
                    drive_path_map.insert(
                        drive_path.clone(),
                        String::from_utf8(block.device().block_on().unwrap()).unwrap(),
                    );
                    let drive = drive_path.to_string();
                    if drive == "/" {
                        continue;
                    }
                    drive_path
                } else {
                    continue;
                };

                if let Ok(encrypted) = object.encrypted().block_on() {
                    let Ok(new_object_path) = encrypted.cleartext_device().block_on() else {
<<<<<<< HEAD
                        // todo how tf did i get here?
=======
                        // TODO: how tf did i get here?
>>>>>>> a4b442a4
                        continue;
                    };

                    object = match client.object(new_object_path.clone()) {
                        Ok(o) => o,
                        Err(_) => {
                            continue;
                        }
                    };
                }
<<<<<<< HEAD

                if let Ok(block) = object.block().block_on() {
                    let fs = object.filesystem().block_on();

=======

                if let Ok(block) = object.block().block_on() {
                    let fs = object.filesystem().block_on();

>>>>>>> a4b442a4
                    block_list.push((block, partition, fs, drive));
                }
            }
        }

        for (block, partition, filesystem, parent) in block_list {
            if let Some((_, _, ref mut block_list)) = drive_block_map.get_mut(&parent) {
                block_list.push((block, partition, filesystem));
            }
        }

        for (object_path, (drive, object, blocks)) in drive_block_map.iter() {
            let drive_ata = object.drive_ata().block_on();

            let dirs = std::fs::read_dir("/sys/block").unwrap();

            // leaving this here just in case...
            /*            let Ok(raw_dir_name) = block
                .device()
                .block_on()
                .map(|it| String::from_utf8(it).unwrap())
            else {
                continue;
            };*/

            let Some(raw_dir_name) = drive_path_map.get(object_path) else {
                // should never happen
                critical!(
                    "Gatherer::DiskInfo",
                    "Could not find drive entry: {}",
                    object_path
                );
                continue;
            };

            let Some(raw_dir_name) = std::path::Path::new(raw_dir_name)
                .file_name()
                .map(|it| it.to_str().unwrap().trim_matches(char::from(0)))
            else {
                continue;
            };

            let mut dir_name = None;

            for dir in dirs.filter_map(Result::ok) {
                if raw_dir_name.starts_with(dir.file_name().to_str().unwrap()) {
                    dir_name = Some(dir.file_name().into_string().unwrap());
                    break;
                }
            }

            let Some(dir_name) = dir_name else {
                critical!(
                    "MissionCenter::DiskInfo",
                    "Failed to find device name for: {:?}",
                    raw_dir_name
                );
                continue;
            };

            let mut prev_disk_index = None;
            for i in 0..prev_disks.len() {
                if prev_disks[i].1.id.as_ref() == dir_name {
                    prev_disk_index = Some(i);
                    break;
                }
            }

            let stats = std::fs::read_to_string(format!("/sys/block/{}/stat", dir_name));

            let stats = match stats.as_ref() {
                Err(e) => {
                    warning!(
                        "MissionCenter::DiskInfo",
                        "Failed to read disk stat: {:?}",
                        e
                    );
                    ""
                }
                Ok(stats) => stats.trim(),
            };

            let mut read_ios = 0;
            let mut sectors_read = 0;
            let mut read_ticks_weighted_ms = 0;
            let mut write_ios = 0;
            let mut sectors_written = 0;
            let mut write_ticks_weighted_ms = 0;
            let mut io_total_time_ms: u64 = 0;
            let mut discard_ios = 0;
            let mut discard_ticks_weighted_ms = 0;
            let mut flush_ios = 0;
            let mut flush_ticks_weighted_ms = 0;

            const IDX_READ_IOS: usize = 0;
            const IDX_READ_SECTORS: usize = 2;
            const IDX_READ_TICKS: usize = 3;
            const IDX_WRITE_IOS: usize = 4;
            const IDX_WRITE_SECTORS: usize = 6;
            const IDX_WRITE_TICKS: usize = 7;
            const IDX_IO_TICKS: usize = 9;
            const IDX_DISCARD_IOS: usize = 11;
            const IDX_DISCARD_TICKS: usize = 14;
            const IDX_FLUSH_IOS: usize = 15;
            const IDX_FLUSH_TICKS: usize = 16;
            for (i, entry) in stats
                .split_whitespace()
                .enumerate()
                .map(|(i, v)| (i, v.trim()))
            {
                match i {
                    IDX_READ_IOS => read_ios = entry.parse::<u64>().unwrap_or(0),
                    IDX_READ_SECTORS => sectors_read = entry.parse::<u64>().unwrap_or(0),
                    IDX_READ_TICKS => read_ticks_weighted_ms = entry.parse::<u64>().unwrap_or(0),
                    IDX_WRITE_IOS => write_ios = entry.parse::<u64>().unwrap_or(0),
                    IDX_WRITE_SECTORS => sectors_written = entry.parse::<u64>().unwrap_or(0),
                    IDX_WRITE_TICKS => write_ticks_weighted_ms = entry.parse::<u64>().unwrap_or(0),
                    IDX_IO_TICKS => {
                        io_total_time_ms = entry.parse::<u64>().unwrap_or(0);
                    }
                    IDX_DISCARD_IOS => discard_ios = entry.parse::<u64>().unwrap_or(0),
                    IDX_DISCARD_TICKS => {
                        discard_ticks_weighted_ms = entry.parse::<u64>().unwrap_or(0)
                    }
                    IDX_FLUSH_IOS => flush_ios = entry.parse::<u64>().unwrap_or(0),
                    IDX_FLUSH_TICKS => {
                        flush_ticks_weighted_ms = entry.parse::<u64>().unwrap_or(0);
                        break;
                    }
                    _ => (),
                }
            }

            let temp_inputs = glob(
                format!(
                    "/sys/block/{}/device/hwmon[0-9]*/temp[0-9]*_input",
                    dir_name
                )
                .as_str(),
            )
            .unwrap()
            .filter_map(Result::ok)
            .filter_map(|f| std::fs::read_to_string(f).ok())
            .filter_map(|v| v.trim().parse::<i64>().ok())
            .map(|i| (i + MK_TO_0_C as i64) as u32)
            .collect::<Vec<_>>();

            let drive_temperature_k = if !temp_inputs.is_empty() {
                temp_inputs[0]
            } else {
                match &drive_ata {
                    Ok(drive_ata) => drive_ata
                        .smart_temperature()
                        .block_on()
                        .map(|f| (f * 1000.) as u32)
                        .unwrap_or(0),
                    Err(_) => 0,
                }
            };

            // we check out here in case of media removal or similar
<<<<<<< HEAD
            // todo should we handle empty drives in the UI?
=======
            // TODO: should we handle empty drives in the UI?
>>>>>>> a4b442a4
            let capacity = if let Some((root_block, _, _)) =
                blocks.iter().find(|(_, partition, _)| partition.is_err())
            {
                root_block.size().block_on().unwrap_or(0)
            } else {
                blocks
                    .iter()
                    .filter_map(|(it, _, _)| it.size().block_on().ok())
                    .sum()
            };

<<<<<<< HEAD
            if capacity == 0 {
                _ = prev_disk_index.map(|i| prev_disks.remove(i));
                continue;
            }

=======
>>>>>>> a4b442a4
            if let Some((mut disk_stat, mut info)) = prev_disk_index.map(|i| prev_disks.remove(i)) {
                let read_ticks_weighted_ms_prev =
                    if read_ticks_weighted_ms < disk_stat.read_ticks_weighted_ms {
                        read_ticks_weighted_ms
                    } else {
                        disk_stat.read_ticks_weighted_ms
                    };

                let write_ticks_weighted_ms_prev =
                    if write_ticks_weighted_ms < disk_stat.write_ticks_weighted_ms {
                        write_ticks_weighted_ms
                    } else {
                        disk_stat.write_ticks_weighted_ms
                    };

                let discard_ticks_weighted_ms_prev =
                    if discard_ticks_weighted_ms < disk_stat.discard_ticks_weighted_ms {
                        discard_ticks_weighted_ms
                    } else {
                        disk_stat.discard_ticks_weighted_ms
                    };

                let flush_ticks_weighted_ms_prev =
                    if flush_ticks_weighted_ms < disk_stat.flush_ticks_weighted_ms {
                        flush_ticks_weighted_ms
                    } else {
                        disk_stat.flush_ticks_weighted_ms
                    };

                let elapsed = disk_stat.read_time_ms.elapsed().as_secs_f32();

                let delta_read_ticks_weighted_ms =
                    read_ticks_weighted_ms - read_ticks_weighted_ms_prev;
                let delta_write_ticks_weighted_ms =
                    write_ticks_weighted_ms - write_ticks_weighted_ms_prev;
                let delta_discard_ticks_weighted_ms =
                    discard_ticks_weighted_ms - discard_ticks_weighted_ms_prev;
                let delta_flush_ticks_weighted_ms =
                    flush_ticks_weighted_ms - flush_ticks_weighted_ms_prev;
                let delta_ticks_weighted_ms = delta_read_ticks_weighted_ms
                    + delta_write_ticks_weighted_ms
                    + delta_discard_ticks_weighted_ms
                    + delta_flush_ticks_weighted_ms;

                // Arbitrary math is arbitrary
                let busy_percent = (delta_ticks_weighted_ms as f32 / (elapsed * 8.0)).min(100.);

                disk_stat.read_ticks_weighted_ms = read_ticks_weighted_ms;
                disk_stat.write_ticks_weighted_ms = write_ticks_weighted_ms;
                disk_stat.discard_ticks_weighted_ms = discard_ticks_weighted_ms;
                disk_stat.flush_ticks_weighted_ms = flush_ticks_weighted_ms;

                let io_time_ms_prev = if io_total_time_ms < disk_stat.io_total_time_ms {
                    io_total_time_ms
                } else {
                    disk_stat.io_total_time_ms
                };

                let read_ios_prev = if read_ios < disk_stat.read_ios {
                    read_ios
                } else {
                    disk_stat.read_ios
                };

                let write_ios_prev = if write_ios < disk_stat.write_ios {
                    write_ios
                } else {
                    disk_stat.write_ios
                };

                let discard_ios_prev = if discard_ios < disk_stat.discard_ios {
                    discard_ios
                } else {
                    disk_stat.discard_ios
                };

                let flush_ios_prev = if flush_ios < disk_stat.flush_ios {
                    flush_ios
                } else {
                    disk_stat.flush_ios
                };

                let delta_io_time_ms = io_total_time_ms - io_time_ms_prev;
                let delta_read_ios = read_ios - read_ios_prev;
                let delta_write_ios = write_ios - write_ios_prev;
                let delta_discard_ios = discard_ios - discard_ios_prev;
                let delta_flush_ios = flush_ios - flush_ios_prev;

                let delta_ios =
                    delta_read_ios + delta_write_ios + delta_discard_ios + delta_flush_ios;
                let response_time_ms = if delta_ios > 0 {
                    delta_io_time_ms as f32 / delta_ios as f32
                } else {
                    0.
                };

                disk_stat.read_ios = read_ios;
                disk_stat.write_ios = write_ios;
                disk_stat.discard_ios = discard_ios;
                disk_stat.flush_ios = flush_ios;
                disk_stat.io_total_time_ms = io_total_time_ms;

                let sectors_read_prev = if sectors_read < disk_stat.sectors_read {
                    sectors_read
                } else {
                    disk_stat.sectors_read
                };

                let sectors_written_prev = if sectors_written < disk_stat.sectors_written {
                    sectors_written
                } else {
                    disk_stat.sectors_written
                };

                let read_speed = ((sectors_read - sectors_read_prev) as f32 * 512.) / elapsed;
                let write_speed =
                    ((sectors_written - sectors_written_prev) as f32 * 512.) / elapsed;

                let read_speed = read_speed.round() as u64;
                let write_speed = write_speed.round() as u64;

                disk_stat.sectors_read = sectors_read;
                disk_stat.sectors_written = sectors_written;

                disk_stat.read_time_ms = Instant::now();

                info.capacity = capacity;

                info.busy_percent = busy_percent;
                info.response_time_ms = response_time_ms;
                info.read_speed = read_speed;
                info.total_read = sectors_read * 512;
                info.write_speed = write_speed;
                info.total_write = sectors_written * 512;

                info.drive_temperature_k = drive_temperature_k;

                self.info.push((disk_stat, info));
            } else {
                let mut formatted = 0;
                let mut has_root = false;

                for (b, p, f) in blocks {
                    let mut thissize = max(
                        p.clone()
                            .map(|it| it.size().block_on().unwrap_or_default())
                            .unwrap_or_default(),
                        f.clone()
                            .map(|it| it.size().block_on().unwrap_or_default())
                            .unwrap_or_default(),
                    );

                    // if this is not a root partition (like nvme0n1, sometimes the partition or filesystem report wrong)
                    if p.is_ok() || f.is_ok() {
                        thissize = max(thissize, b.size().block_on().unwrap_or_default());
                    }

                    formatted += thissize;

                    if let Ok(f) = f {
                        if let Ok(mountpoints) = f.mount_points().block_on() {
                            let mountpoints = mountpoints
                                .iter()
                                .map(|p| String::from_utf8(p.clone()).unwrap_or("".to_string()));

                            has_root |= mountpoints
                                .map(|it| it.trim_matches(char::from(0)) == "/")
                                .reduce(|out, curr| out || curr)
                                .unwrap_or(false);
                        } else {
                            critical!(
                                "Gatherer::DiskInfo",
                                "Failed to read partitions for: {}",
                                dir_name
                            );
                        }
                    }
                }

                let result = object.nvme_controller().block_on();
                let smart_interface = if drive_ata.is_ok() {
                    DiskSmartInterface::Ata
                } else if result.is_ok() {
                    DiskSmartInterface::NVMe
                } else {
                    DiskSmartInterface::Dumb
                };

<<<<<<< HEAD
                // todo should we do this?
                let r#type = if drive.optical().block_on().unwrap_or(false) {
=======
                let r#type = if dir_name.starts_with("nvme") {
                    DiskType::NVMe
                } else if dir_name.starts_with("mmc") {
                    Self::get_mmc_type(&dir_name)
                } else if dir_name.starts_with("fd") {
                    DiskType::Floppy
                } else if dir_name.starts_with("sr") {
                    // TODO: specify what type better
                    DiskType::Optical
                } else {
                    match drive.rotation_rate().block_on() {
                        Ok(RotationRate::NonRotating) | Ok(RotationRate::Rotating(0)) => {
                            if drive.removable().block_on().unwrap_or(false) {
                                // FIXME This was `Flash`, do we want that or something else?
                                DiskType::SSD
                            } else {
                                DiskType::SSD
                            }
                        }
                        Ok(RotationRate::Rotating(_)) => {
                            DiskType::HDD
                        }
                        _ => {
                            DiskType::Unknown
                        }
                    }
                };
                // TODO: should we do this?
/*                let r#type = if drive.optical().block_on().unwrap_or(false) {
>>>>>>> a4b442a4
                    DiskType::Optical
                } else {
                    let rate = drive.rotation_rate().block_on().unwrap_or(Unknown);
                    if rate == NonRotating || rate == Unknown {
                        if dir_name.starts_with("nvme") {
                            DiskType::NVMe
                        } else if dir_name.starts_with("mmc") {
                            Self::get_mmc_type(&dir_name)
                        } else {
                            DiskType::SSD
                        }
                    } else {
                        // it is rotating and not optical, as per above
                        DiskType::HDD
                    }
                };
*/
                let vendor = drive.vendor().block_on().unwrap_or("".to_string());

<<<<<<< HEAD
                let vendor = drive.vendor().block_on().unwrap_or("".to_string());

=======
>>>>>>> a4b442a4
                let model = drive.model().block_on().unwrap_or("".to_string());

                let model = Arc::<str>::from(format!("{} {}", vendor.trim(), model.trim()));

                self.info.push((
                    DiskStats {
                        sectors_read,
                        sectors_written,
                        read_ios,
                        write_ios,
                        discard_ios,
                        flush_ios,
                        io_total_time_ms,
                        read_ticks_weighted_ms,
                        write_ticks_weighted_ms,
                        discard_ticks_weighted_ms,
                        flush_ticks_weighted_ms,
                        read_time_ms: Instant::now(),
                    },
                    LinuxDiskInfo {
                        id: Arc::from(dir_name),
                        model,
                        r#type,
                        smart_interface,
                        capacity,
                        formatted,
                        system_disk: has_root,

                        busy_percent: 0.,
                        response_time_ms: 0.,
                        read_speed: 0,
                        total_read: 0,
                        write_speed: 0,
                        total_write: 0,
                        ejectable: drive.ejectable().block_on().unwrap_or(false),
                        drive_temperature_k,
                    },
                ));
            }
        }
    }

    fn info(&'a self) -> Self::Iter {
        LinuxDiskInfoIter::new(self.info.iter())
    }
}

impl LinuxDisksInfo {
    pub fn new() -> Self {
        Self {
            client: Client::new().block_on(),
            info: vec![],

            refresh_timestamp: *INITIAL_REFRESH_TS,
        }
    }

    fn get_mmc_type(dir_name: &String) -> DiskType {
        let Some(hwmon_idx) = dir_name[6..].parse::<u64>().ok() else {
            return DiskType::Unknown;
        };

        let globs = match glob(&format!(
            "/sys/class/mmc_host/mmc{}/mmc{}*/type",
            hwmon_idx, hwmon_idx
        )) {
            Ok(globs) => globs,
            Err(e) => {
                warning!("Gatherer::DiskInfo", "Failed to read mmc type entry: {}", e);
                return DiskType::Unknown;
            }
        };

        let mut res = DiskType::Unknown;
        for entry in globs {
            res = match entry {
                Ok(path) => match std::fs::read_to_string(&path).ok() {
                    Some(typ) => match typ.trim() {
                        "SD" => DiskType::SD,
                        "MMC" => DiskType::eMMC,
                        _ => {
                            critical!("Gatherer::DiskInfo", "Unknown mmc type: '{}'", typ);
                            continue;
                        }
                    },
                    _ => {
                        critical!(
                            "Gatherer::DiskInfo",
                            "Could not read mmc type: {}",
                            path.display()
                        );
                        continue;
                    }
                },
                _ => {
                    continue;
                }
            };
        }
        res
    }
}<|MERGE_RESOLUTION|>--- conflicted
+++ resolved
@@ -28,13 +28,8 @@
 use std::cmp::max;
 use std::collections::HashMap;
 use std::{sync::Arc, time::Instant};
-<<<<<<< HEAD
-use udisks2::drive::RotationRate::{NonRotating, Unknown};
-use udisks2::Client;
-=======
 use udisks2::Client;
 use udisks2::drive::RotationRate;
->>>>>>> a4b442a4
 
 #[derive(Debug, Clone, PartialEq)]
 pub struct LinuxDiskInfo {
@@ -261,11 +256,7 @@
 
                 if let Ok(encrypted) = object.encrypted().block_on() {
                     let Ok(new_object_path) = encrypted.cleartext_device().block_on() else {
-<<<<<<< HEAD
-                        // todo how tf did i get here?
-=======
                         // TODO: how tf did i get here?
->>>>>>> a4b442a4
                         continue;
                     };
 
@@ -276,17 +267,10 @@
                         }
                     };
                 }
-<<<<<<< HEAD
 
                 if let Ok(block) = object.block().block_on() {
                     let fs = object.filesystem().block_on();
 
-=======
-
-                if let Ok(block) = object.block().block_on() {
-                    let fs = object.filesystem().block_on();
-
->>>>>>> a4b442a4
                     block_list.push((block, partition, fs, drive));
                 }
             }
@@ -448,11 +432,7 @@
             };
 
             // we check out here in case of media removal or similar
-<<<<<<< HEAD
-            // todo should we handle empty drives in the UI?
-=======
             // TODO: should we handle empty drives in the UI?
->>>>>>> a4b442a4
             let capacity = if let Some((root_block, _, _)) =
                 blocks.iter().find(|(_, partition, _)| partition.is_err())
             {
@@ -464,14 +444,6 @@
                     .sum()
             };
 
-<<<<<<< HEAD
-            if capacity == 0 {
-                _ = prev_disk_index.map(|i| prev_disks.remove(i));
-                continue;
-            }
-
-=======
->>>>>>> a4b442a4
             if let Some((mut disk_stat, mut info)) = prev_disk_index.map(|i| prev_disks.remove(i)) {
                 let read_ticks_weighted_ms_prev =
                     if read_ticks_weighted_ms < disk_stat.read_ticks_weighted_ms {
@@ -660,10 +632,6 @@
                     DiskSmartInterface::Dumb
                 };
 
-<<<<<<< HEAD
-                // todo should we do this?
-                let r#type = if drive.optical().block_on().unwrap_or(false) {
-=======
                 let r#type = if dir_name.starts_with("nvme") {
                     DiskType::NVMe
                 } else if dir_name.starts_with("mmc") {
@@ -693,7 +661,6 @@
                 };
                 // TODO: should we do this?
 /*                let r#type = if drive.optical().block_on().unwrap_or(false) {
->>>>>>> a4b442a4
                     DiskType::Optical
                 } else {
                     let rate = drive.rotation_rate().block_on().unwrap_or(Unknown);
@@ -713,11 +680,6 @@
 */
                 let vendor = drive.vendor().block_on().unwrap_or("".to_string());
 
-<<<<<<< HEAD
-                let vendor = drive.vendor().block_on().unwrap_or("".to_string());
-
-=======
->>>>>>> a4b442a4
                 let model = drive.model().block_on().unwrap_or("".to_string());
 
                 let model = Arc::<str>::from(format!("{} {}", vendor.trim(), model.trim()));
