--- conflicted
+++ resolved
@@ -80,7 +80,9 @@
     /// The disk's write speed in bytes per second
     fn write_speed(&self) -> u64;
 
-<<<<<<< HEAD
+    /// The number of bytes written to this disk
+    fn total_write(&self) -> u64;
+
     /// The disk's write speed in bytes per second
     fn ejectable(&self) -> bool;
 
@@ -89,27 +91,18 @@
     fn smart_failing(&self) -> bool;
     fn smart_num_bad_sectors(&self) -> i64;
     fn smart_power_on_seconds(&self) -> u64;
-=======
-    /// The number of bytes written to this disk
-    fn total_write(&self) -> u64;
->>>>>>> 4d8449b9
 }
 
 impl Arg for crate::platform::DiskInfo {
     const ARG_TYPE: ArgType = ArgType::Struct;
 
     fn signature() -> Signature<'static> {
-<<<<<<< HEAD
-        Signature::from("(ssyttbddttbbdbtt)")
-=======
-        Signature::from("(ssyttbddtttt)")
->>>>>>> 4d8449b9
+        Signature::from("(ssyttbddttttbbdbtt)")
     }
 }
 
 impl Append for crate::platform::DiskInfo {
     fn append_by_ref(&self, ia: &mut IterAppend) {
-<<<<<<< HEAD
         ia.append_struct(|ia| {
             ia.append(self.id());
             ia.append(self.model());
@@ -120,7 +113,9 @@
             ia.append(self.busy_percent() as f64);
             ia.append(self.response_time_ms() as f64);
             ia.append(self.read_speed());
+            ia.append(self.total_read());
             ia.append(self.write_speed());
+            ia.append(self.total_write());
             ia.append(self.ejectable());
             ia.append(self.smart_enabled());
             ia.append(self.smart_temperature());
@@ -128,22 +123,6 @@
             ia.append(self.smart_num_bad_sectors() as u64);
             ia.append(self.smart_power_on_seconds());
         });
-=======
-        ia.append((
-            self.id(),
-            self.model(),
-            self.r#type() as u8,
-            self.capacity(),
-            self.formatted(),
-            self.is_system_disk(),
-            self.busy_percent() as f64,
-            self.response_time_ms() as f64,
-            self.read_speed(),
-            self.total_read(),
-            self.write_speed(),
-            self.total_write(),
-        ));
->>>>>>> 4d8449b9
     }
 }
 
