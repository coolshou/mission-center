/* sys_info_v2/gatherer/src/main.rs
 *
 * Copyright 2024 Romeo Calota
 *
 * This program is free software: you can redistribute it and/or modify
 * it under the terms of the GNU General Public License as published by
 * the Free Software Foundation, either version 3 of the License, or
 * (at your option) any later version.
 *
 * This program is distributed in the hope that it will be useful,
 * but WITHOUT ANY WARRANTY; without even the implied warranty of
 * MERCHANTABILITY or FITNESS FOR A PARTICULAR PURPOSE.  See the
 * GNU General Public License for more details.
 *
 * You should have received a copy of the GNU General Public License
 * along with this program.  If not, see <http://www.gnu.org/licenses/>.
 *
 * SPDX-License-Identifier: GPL-3.0-or-later
 */
use std::collections::HashMap;
use std::path::Path;
use std::sync::{
    atomic::{self, AtomicBool, AtomicU64},
    Arc, Mutex, PoisonError, RwLock,
};

use crate::platform::{FanInfo, FansInfo, FansInfoExt};
use dbus::arg::{Append, Arg, ArgType, IterAppend, RefArg};
use dbus::{arg, blocking::SyncConnection, channel::MatchingReceiver, Signature};
use dbus_crossroads::Crossroads;
use glob::glob;
use lazy_static::lazy_static;
use logging::{critical, debug, error, message, warning};
use platform::{
    Apps, AppsExt, CpuDynamicInfo, CpuInfo, CpuInfoExt, CpuStaticInfo, CpuStaticInfoExt, DiskInfo,
    DisksInfo, DisksInfoExt, GpuDynamicInfo, GpuInfo, GpuInfoExt, GpuStaticInfo,
    PlatformUtilitiesExt, Processes, ProcessesExt, Service, ServiceController,
    ServiceControllerExt, Services, ServicesError, ServicesExt,
};
use pollster::FutureExt;
use udisks2::zbus::zvariant::Value;

#[allow(unused_imports)]
mod logging;
mod platform;
mod utils;

const MK_TO_0_C: u32 = 273150;

const DBUS_OBJECT_PATH: &str = "/io/missioncenter/MissionCenter/Gatherer";

lazy_static! {
    static ref SYSTEM_STATE: SystemState<'static> = {
        let system_state = SystemState::new();

        let service_controller = system_state
            .services
            .read()
            .unwrap()
            .controller()
            .map(|sc| Some(sc))
            .unwrap_or_else(|e| {
                error!(
                    "Gatherer::Main",
                    "Failed to create service controller: {}", e
                );
                None
            });

        *system_state.service_controller.write().unwrap() = service_controller;

        system_state
            .cpu_info
            .write()
            .unwrap_or_else(PoisonError::into_inner)
            .refresh_static_info_cache();

        system_state.gpu_info.write().unwrap().refresh_gpu_list();
        system_state
            .gpu_info
            .write()
            .unwrap()
            .refresh_static_info_cache();

        system_state.snapshot();

        system_state
    };
    static ref LOGICAL_CPU_COUNT: u32 = {
        SYSTEM_STATE
            .cpu_info
            .read()
            .unwrap_or_else(PoisonError::into_inner)
            .static_info()
            .logical_cpu_count()
    };
}

#[derive(Debug)]
pub struct OrgFreedesktopDBusNameLost {
    pub arg0: String,
}

impl arg::AppendAll for OrgFreedesktopDBusNameLost {
    fn append(&self, i: &mut arg::IterAppend) {
        arg::RefArg::append(&self.arg0, i);
    }
}

impl arg::ReadAll for OrgFreedesktopDBusNameLost {
    fn read(i: &mut arg::Iter) -> Result<Self, arg::TypeMismatchError> {
        Ok(OrgFreedesktopDBusNameLost { arg0: i.read()? })
    }
}

impl dbus::message::SignalArgs for OrgFreedesktopDBusNameLost {
    const NAME: &'static str = "NameLost";
    const INTERFACE: &'static str = "org.freedesktop.DBus";
}

struct SystemState<'a> {
    cpu_info: Arc<RwLock<CpuInfo>>,
    disk_info: Arc<RwLock<DisksInfo>>,
    gpu_info: Arc<RwLock<GpuInfo>>,
    fan_info: Arc<RwLock<FansInfo>>,
    services: Arc<RwLock<Services<'a>>>,
    service_controller: Arc<RwLock<Option<ServiceController<'a>>>>,
    processes: Arc<RwLock<Processes>>,
    apps: Arc<RwLock<Apps>>,

    refresh_interval: Arc<AtomicU64>,
    core_count_affects_percentages: Arc<AtomicBool>,
}

impl SystemState<'_> {
    pub fn snapshot(&self) {
        {
            let mut processes = self
                .processes
                .write()
                .unwrap_or_else(PoisonError::into_inner);

            let timer = std::time::Instant::now();
            processes.refresh_cache();
            if !self
                .core_count_affects_percentages
                .load(atomic::Ordering::Relaxed)
            {
                let logical_cpu_count = *LOGICAL_CPU_COUNT as f32;
                for (_, p) in processes.process_list_mut() {
                    p.usage_stats.cpu_usage /= logical_cpu_count;
                }
            }
            debug!(
                "Gatherer::Perf",
                "Refreshed process cache in {:?}",
                timer.elapsed()
            );
        }

        let timer = std::time::Instant::now();
        self.cpu_info
            .write()
            .unwrap_or_else(PoisonError::into_inner)
            .refresh_dynamic_info_cache(
                &self
                    .processes
                    .read()
                    .unwrap_or_else(PoisonError::into_inner),
            );
        debug!(
            "Gatherer::Perf",
            "Refreshed CPU dynamic info cache in {:?}",
            timer.elapsed()
        );

        let timer = std::time::Instant::now();
        self.disk_info
            .write()
            .unwrap_or_else(PoisonError::into_inner)
            .refresh_cache();
        debug!(
            "Gatherer::Perf",
            "Refreshed disk info cache in {:?}",
            timer.elapsed()
        );

        let timer = std::time::Instant::now();
        self.gpu_info
            .write()
            .unwrap_or_else(PoisonError::into_inner)
            .refresh_dynamic_info_cache(
                &mut self
                    .processes
                    .write()
                    .unwrap_or_else(PoisonError::into_inner),
            );
        debug!(
            "Gatherer::Perf",
            "Refreshed GPU dynamic info cache in {:?}",
            timer.elapsed()
        );

        let timer = std::time::Instant::now();
        self.fan_info
            .write()
            .unwrap_or_else(PoisonError::into_inner)
            .refresh_cache();
        debug!(
            "Gatherer::Perf",
            "Refreshed fan info cache in {:?}",
            timer.elapsed()
        );

        let timer = std::time::Instant::now();
        self.apps
            .write()
            .unwrap_or_else(PoisonError::into_inner)
            .refresh_cache(
                self.processes
                    .read()
                    .unwrap_or_else(PoisonError::into_inner)
                    .process_list(),
            );
        debug!(
            "Gatherer::Perf",
            "Refreshed app cache in {:?}",
            timer.elapsed()
        );

        let timer = std::time::Instant::now();
        self.services
            .write()
            .unwrap_or_else(PoisonError::into_inner)
            .refresh_cache()
            .unwrap_or_else(|e| {
                debug!("Gatherer::Main", "Failed to refresh service cache: {}", e);
            });
        debug!(
            "Gatherer::Perf",
            "Refreshed service cache in {:?}",
            timer.elapsed()
        );
    }
}

impl<'a> SystemState<'a> {
    pub fn new() -> Self {
        Self {
            cpu_info: Arc::new(RwLock::new(CpuInfo::new())),
            disk_info: Arc::new(RwLock::new(DisksInfo::new())),
            gpu_info: Arc::new(RwLock::new(GpuInfo::new())),
            fan_info: Arc::new(RwLock::new(FansInfo::new())),
            services: Arc::new(RwLock::new(Services::new())),
            service_controller: Arc::new(RwLock::new(None)),
            processes: Arc::new(RwLock::new(Processes::new())),
            apps: Arc::new(RwLock::new(Apps::new())),

            refresh_interval: Arc::new(AtomicU64::new(1000)),
            core_count_affects_percentages: Arc::new(AtomicBool::new(true)),
        }
    }
}

fn main() -> Result<(), Box<dyn std::error::Error>> {
    // Exit if any arguments are passed to this executable. This is done since the main app needs
    // to check if the executable can be run in its current environment (glibc or musl libc)
    for (i, _) in std::env::args().enumerate() {
        if i > 0 {
            eprintln!("👋");
            std::process::exit(0);
        }
    }

    #[cfg(target_os = "linux")]
    unsafe {
        libc::prctl(libc::PR_SET_PDEATHSIG, libc::SIGKILL);
    }

    message!(
        "Gatherer::Main",
        "Starting v{}...",
        env!("CARGO_PKG_VERSION")
    );

    message!("Gatherer::Main", "Initializing system state...");
    let _ = &*SYSTEM_STATE;
    let _ = &*LOGICAL_CPU_COUNT;

    message!(
        "Gatherer::Main",
        "Setting up background data refresh thread..."
    );
    std::thread::spawn({
        move || loop {
            let refresh_interval = SYSTEM_STATE
                .refresh_interval
                .load(atomic::Ordering::Relaxed);
            std::thread::sleep(std::time::Duration::from_millis(refresh_interval));

            SYSTEM_STATE.snapshot();
        }
    });

    message!("Gatherer::Main", "Initializing platform utilities...");
    let plat_utils = platform::PlatformUtilities::default();

    message!("Gatherer::Main", "Setting up connection to main app...");
    // Set up so that the Gatherer exists when the main app exits
    plat_utils.on_main_app_exit(Box::new(|| {
        message!("Gatherer::Main", "Parent process exited, exiting...");
        std::process::exit(0);
    }));

    message!("Gatherer::Main", "Setting up D-Bus connection...");
    let c = Arc::new(SyncConnection::new_session()?);

    message!("Gatherer::Main", "Requesting bus name...");
    c.request_name("io.missioncenter.MissionCenter.Gatherer", true, true, true)?;
    message!("Gatherer::Main", "Bus name acquired");

    message!("Gatherer::Main", "Setting up D-Bus proxy...");
    let proxy = c.with_proxy(
        "org.freedesktop.DBus",
        "/org/freedesktop/DBus",
        std::time::Duration::from_millis(5000),
    );

    message!("Gatherer::Main", "Setting up D-Bus signal match...");
    let _id = proxy.match_signal(
        |h: OrgFreedesktopDBusNameLost, _: &SyncConnection, _: &dbus::Message| {
            if h.arg0 != "io.missioncenter.MissionCenter.Gatherer" {
                return true;
            }
            message!("Gatherer::Main", "Bus name {} lost, exiting...", &h.arg0);
            std::process::exit(0);
        },
    )?;

    message!("Gatherer::Main", "Setting up D-Bus crossroads...");
    let mut cr = Crossroads::new();
    let iface_token = cr.register("io.missioncenter.MissionCenter.Gatherer", |builder| {
        message!(
            "Gatherer::Main",
            "Registering D-Bus properties and methods..."
        );

        message!(
            "Gatherer::Main",
            "Registering D-Bus property `RefreshInterval`..."
        );
        builder
            .property("RefreshInterval")
            .get_with_cr(|_, _| {
                Ok(SYSTEM_STATE
                    .refresh_interval
                    .load(atomic::Ordering::Relaxed))
            })
            .set_with_cr(|_, _, value| {
                if let Some(value) = value.as_u64() {
                    SYSTEM_STATE
                        .refresh_interval
                        .store(value, atomic::Ordering::Relaxed);
                    Ok(Some(value))
                } else {
                    Err(dbus::MethodErr::failed(&"Invalid value"))
                }
            });

        builder
            .property("CoreCountAffectsPercentages")
            .get_with_cr(|_, _| {
                Ok(SYSTEM_STATE
                    .core_count_affects_percentages
                    .load(atomic::Ordering::Relaxed))
            })
            .set_with_cr(|_, _, value| {
                if let Some(value) = value.as_u64() {
                    let value = value != 0;
                    SYSTEM_STATE
                        .core_count_affects_percentages
                        .store(value, atomic::Ordering::Relaxed);
                    Ok(Some(value))
                } else {
                    Err(dbus::MethodErr::failed(&"Invalid value"))
                }
            });

        message!(
            "Gatherer::Main",
            "Registering D-Bus method `GetCPUStaticInfo`..."
        );
        builder.method_with_cr_custom::<(), (CpuStaticInfo,), &str, _>(
            "GetCPUStaticInfo",
            (),
            ("info",),
            move |mut ctx, _, (): ()| {
                ctx.reply(Ok((SYSTEM_STATE
                                  .cpu_info
                                  .read()
                                  .unwrap_or_else(PoisonError::into_inner)
                                  .static_info(),)));

                Some(ctx)
            },
        );

        message!(
            "Gatherer::Main",
            "Registering D-Bus method `GetCPUDynamicInfo`..."
        );
        builder.method_with_cr_custom::<(), (CpuDynamicInfo,), &str, _>(
            "GetCPUDynamicInfo",
            (),
            ("info",),
            move |mut ctx, _, (): ()| {
                ctx.reply(Ok((SYSTEM_STATE
                                  .cpu_info
                                  .read()
                                  .unwrap_or_else(PoisonError::into_inner)
                                  .dynamic_info(),)));

                Some(ctx)
            },
        );

        message!(
            "Gatherer::Main",
            "Registering D-Bus method `GetDisksInfo`..."
        );
        builder.method_with_cr_custom::<(), (Vec<DiskInfo>,), &str, _>(
            "GetDisksInfo",
            (),
            ("info",),
            move |mut ctx, _, (): ()| {
                ctx.reply(Ok((SYSTEM_STATE
                                  .disk_info
                                  .read()
                                  .unwrap_or_else(PoisonError::into_inner)
                                  .info()
                                  .collect::<Vec<_>>(),)));

                Some(ctx)
            },
        );

        // using `force` doesn't really do what we want. yes, the unmount happens but leases on the
        // files that made us use force aren't killed. We just get zombies so lets instead just
        // murder processes by hand to naturally allow unmounting + ejecting
        message!("Gatherer::Main", "Registering D-Bus method `EjectDisk`...");
        builder.method_with_cr_custom::<(String, bool, u32), (EjectResult,), &str, _>(
            "EjectDisk",
            ("eject_disk", "kill_all", "kill_pid"),
            ("eject_result",),
            move |mut ctx, _, (id, killall, kill_pid): (String, bool, u32)| {
                let mut rezult = EjectResult::default();

                debug!(
                    "Gatherer::EjectDisk",
                    "Ejecting {}, killing {}/{}",
                    id,
                    kill_pid,
                    killall
                );

                let Ok(client) = &SYSTEM_STATE
<<<<<<< HEAD
=======
                    .disk_info
                    .read()
                    .unwrap_or_else(PoisonError::into_inner)
                    .client
                else {
                    critical!("Gatherer::EjectDisk", "Failed to get dbus client", );
                    ctx.reply(Ok((rezult,)));
                    return Some(ctx);
                };

                let object =
                    match client.object(format!("/org/freedesktop/UDisks2/block_devices/{}", id)) {
                        Ok(object) => object,
                        Err(e) => {
                            critical!("Gatherer::EjectDisk", "Failed to find block object {}: {}", id, e);
                            ctx.reply(Ok((rezult,)));
                            return Some(ctx);
                        }
                    };

                let block = match object.block().block_on() {
                    Ok(block) => block,
                    Err(e) => {
                        critical!("Gatherer::EjectDisk", "Failed to find block {}: {}", id, e);
                        ctx.reply(Ok((rezult,)));
                        return Some(ctx);
                    }
                };

                let drive = match client.drive_for_block(&block).block_on() {
                    Ok(drive) => drive,
                    Err(e) => {
                        critical!("Gatherer::EjectDisk", "Failed to find drive {}: {}", id, e);
                        ctx.reply(Ok((rezult,)));
                        return Some(ctx);
                    }
                };

                let entries = match glob(format!("/sys/block/{}/{}*", id, id).as_str()) {
                    Ok(e) => e,
                    Err(e) => {
                        critical!(
                            "Gatherer::EjectDisk",
                            "Failed to read filesystem information for '{}': {}",
                            id,
                            e
                        );

                        ctx.reply(Ok((rezult,)));
                        return Some(ctx);
                    }
                }
                    .filter_map(Result::ok);

                let mut probable_entries = vec!(id);

                for entry in entries {
                    probable_entries.push(entry.file_name().unwrap().to_str().unwrap().to_string());
                }

                let mut some_path = false;
                let mut some_err = false;

                for filename in probable_entries {
                    // let Some(filename) = entry.file_name() else {
                    //     continue;
                    // };

                    some_path = true;

                    // let filename = filename.to_str().unwrap();

                    let fsobject = match client.object(format!(
                        "/org/freedesktop/UDisks2/block_devices/{}",
                        filename
                    )) {
                        Ok(object) => object,
                        Err(e) => {
                            critical!("Gatherer::EjectDisk", "Failed to find drive block {}: {}", filename, e);
                            continue;
                        }
                    };

                    let Ok(fs) = fsobject.filesystem().block_on() else {
                        continue;
                    };

                    let mut options = HashMap::new();
                    options.insert("auth.no_user_interaction", Value::from(false));

                    let mountpoints = fs.mount_points().block_on().unwrap_or(Vec::new());

                    if !mountpoints.is_empty() {
                        let last_err = some_err;
                        match fs.unmount(options.clone()).block_on() {
                            Ok(_) => {}
                            Err(e) => {
                                some_err = true;
                                critical!("Gatherer::EjectDisk", "Failed to unmount filesystem {}: {}", filename, e);
                                let points = mountpoints
                                    .iter()
                                    .map(|c| {
                                        Path::new(
                                            std::str::from_utf8(c)
                                                .unwrap_or("")
                                                .trim_matches(char::from(0)),
                                        )
                                    })
                                    .collect::<std::collections::HashSet<_>>();
                                let process = SYSTEM_STATE
                                    .processes
                                    .read()
                                    .unwrap_or_else(PoisonError::into_inner);
                                let processes = process.process_cache.clone();

                                let blocks = &mut rezult.blocking_processes;

                                for (pid, _) in processes.iter() {
                                    let mut cwds = Vec::new();
                                    let mut paths = Vec::new();
                                    if let Ok(cwd) = std::fs::read_link(format!("/proc/{pid}/cwd"))
                                    {
                                        let cwdd = cwd.as_path();
                                        if points.iter().any(|p| cwdd.starts_with(p)) {
                                            cwds.push(cwdd.display().to_string());
                                        }
                                    }

                                    if let Ok(readdir) =
                                        std::fs::read_dir(format!("/proc/{pid}/fd"))
                                    {
                                        for fd in readdir.filter_map(Result::ok) {
                                            let real_path = match fd.path().read_link() {
                                                Ok(path) => path,
                                                Err(_) => continue,
                                            };

                                            if points.iter().any(|p| real_path.starts_with(p)) {
                                                // TODO: kill this process and then retry if force
                                                paths.push(real_path.display().to_string());
                                            }
                                        }
                                    }

                                    if paths.len() > 0 || cwds.len() > 0 {
                                        // if we are not killing add to list
                                        if !killall && (kill_pid != *pid) {
                                            blocks.push((*pid, cwds, paths));
                                        } else {
                                            process.kill_process(*pid);
                                        }
                                    }
                                }
                            }
                        }

                        // lets try again, juuuust in case it works
                        match fs.unmount(options).block_on() {
                            Ok(_) => {
                                some_err = last_err;
                            }
                            Err(_) => {}
                        }
                    } else {
                        debug!(
                            "Gatherer::EjectDisk",
                            "{:?} does not have any mountpoints",
                            filename
                        )
                    }
                }

                // for optic
                if !some_path {
                    match object.filesystem().block_on() {
                        Ok(fs) => {
                            let mut options = HashMap::new();
                            options.insert("auth.no_user_interaction", Value::from(false));

                            match fs.unmount(options).block_on() {
                                Ok(_) => {}
                                Err(e) => {
                                    some_err = true;
                                    critical!("Gatherer::EjectDisk", "Failed to eject solo partition: {}", e);
                                }
                            }
                        }
                        Err(_) => {}
                    }
                }

                if !some_err {
                    let mut options = HashMap::new();
                    options.insert("auth.no_user_interaction", Value::from(false));
                    let result = drive.eject(options).block_on();

                    match result {
                        Ok(_) => rezult.success = true,
                        Err(e) => {
                            critical!("Gatherer::EjectDisk", "Failed to eject disk {}", e)
                        }
                    }
                }

                ctx.reply(Ok((rezult,)));

                Some(ctx)
            },
        );

        message!(
            "Gatherer::Main",
            "Registering D-Bus method `SataSmartInfo`..."
        );
        builder.method_with_cr_custom::<(String,), (SataSmartResult,), &str, _>(
            "SataSmartInfo",
            ("smart_disk",),
            ("smart_info",),
            move |mut ctx, _, (id, ): (String,)| {
                let mut rezult = SataSmartResult::default();

                debug!(
                    "Gatherer::SataSmartInfo",
                    "Getting Smart for {}",
                    id,
                );

                let Ok(client) = &SYSTEM_STATE
>>>>>>> efa4afa7
                    .disk_info
                    .read()
                    .unwrap_or_else(PoisonError::into_inner)
                    .client
                else {
<<<<<<< HEAD
                    critical!("Gatherer::EjectDisk", "Failed to get dbus client", );
                    ctx.reply(Ok((rezult,)));
                    return Some(ctx);
                };

                let object =
                    match client.object(format!("/org/freedesktop/UDisks2/block_devices/{}", id)) {
                        Ok(object) => object,
                        Err(e) => {
                            critical!("Gatherer::EjectDisk", "Failed to find block object {}: {}", id, e);
                            ctx.reply(Ok((rezult,)));
                            return Some(ctx);
                        }
                    };

                let block = match object.block().block_on() {
                    Ok(block) => block,
                    Err(e) => {
                        critical!("Gatherer::EjectDisk", "Failed to find block {}: {}", id, e);
                        ctx.reply(Ok((rezult,)));
                        return Some(ctx);
                    }
                };

                let drive = match client.drive_for_block(&block).block_on() {
                    Ok(drive) => drive,
                    Err(e) => {
                        critical!("Gatherer::EjectDisk", "Failed to find drive {}: {}", id, e);
                        ctx.reply(Ok((rezult,)));
                        return Some(ctx);
                    }
                };

                let entries = match glob(format!("/sys/block/{}/{}*", id, id).as_str()) {
                    Ok(e) => e,
                    Err(e) => {
                        critical!(
                            "Gatherer::EjectDisk",
                            "Failed to read filesystem information for '{}': {}",
                            id,
                            e
                        );

                        ctx.reply(Ok((rezult,)));
                        return Some(ctx);
                    }
                }
                    .filter_map(Result::ok);

                let mut probable_entries = vec!(id);

                for entry in entries {
                    probable_entries.push(entry.file_name().unwrap().to_str().unwrap().to_string());
                }

                let mut some_path = false;
                let mut some_err = false;

                for filename in probable_entries {
                    // let Some(filename) = entry.file_name() else {
                    //     continue;
                    // };

                    some_path = true;

                    // let filename = filename.to_str().unwrap();

                    let fsobject = match client.object(format!(
                        "/org/freedesktop/UDisks2/block_devices/{}",
                        filename
                    )) {
                        Ok(object) => object,
                        Err(e) => {
                            critical!("Gatherer::EjectDisk", "Failed to find drive block {}: {}", filename, e);
                            continue;
                        }
                    };

                    let Ok(fs) = fsobject.filesystem().block_on() else {
                        continue;
                    };

                    let mut options = HashMap::new();
                    options.insert("auth.no_user_interaction", Value::from(false));

                    let mountpoints = fs.mount_points().block_on().unwrap_or(Vec::new());

                    if !mountpoints.is_empty() {
                        let last_err = some_err;
                        match fs.unmount(options.clone()).block_on() {
                            Ok(_) => {}
                            Err(e) => {
                                some_err = true;
                                critical!("Gatherer::EjectDisk", "Failed to unmount filesystem {}: {}", filename, e);
                                let points = mountpoints
                                    .iter()
                                    .map(|c| {
                                        Path::new(
                                            std::str::from_utf8(c)
                                                .unwrap_or("")
                                                .trim_matches(char::from(0)),
                                        )
                                    })
                                    .collect::<std::collections::HashSet<_>>();
                                let process = SYSTEM_STATE
                                    .processes
                                    .read()
                                    .unwrap_or_else(PoisonError::into_inner);
                                let processes = process.process_cache.clone();

                                let blocks = &mut rezult.blocking_processes;

                                for (pid, _) in processes.iter() {
                                    let mut cwds = Vec::new();
                                    let mut paths = Vec::new();
                                    if let Ok(cwd) = std::fs::read_link(format!("/proc/{pid}/cwd"))
                                    {
                                        let cwdd = cwd.as_path();
                                        if points.iter().any(|p| cwdd.starts_with(p)) {
                                            cwds.push(cwdd.display().to_string());
                                        }
                                    }

                                    if let Ok(readdir) =
                                        std::fs::read_dir(format!("/proc/{pid}/fd"))
                                    {
                                        for fd in readdir.filter_map(Result::ok) {
                                            let real_path = match fd.path().read_link() {
                                                Ok(path) => path,
                                                Err(_) => continue,
                                            };

                                            if points.iter().any(|p| real_path.starts_with(p)) {
                                                // todo kill this process and then retry if force
                                                paths.push(real_path.display().to_string());
                                            }
                                        }
                                    }

                                    if paths.len() > 0 || cwds.len() > 0 {
                                        // if we are not killing add to list
                                        if !killall && (kill_pid != *pid) {
                                            blocks.push((*pid, cwds, paths));
                                        } else {
                                            process.kill_process(*pid);
                                        }
                                    }
                                }
                            }
                        }

                        // lets try again, juuuust in case it works
                        match fs.unmount(options).block_on() {
                            Ok(_) => {
                                some_err = last_err;
                            }
                            Err(e) => {}
                        }
                    } else {
                        debug!(
                            "Gatherer::EjectDisk",
                            "{:?} does not have any mountpoints",
                            filename
                        )
                    }
                }

                // for optic
                if !some_path {
                    match object.filesystem().block_on() {
                        Ok(fs) => {
                            let mut options = HashMap::new();
                            options.insert("auth.no_user_interaction", Value::from(false));

                            match fs.unmount(options).block_on() {
                                Ok(_) => {}
                                Err(e) => {
                                    some_err = true;
                                    critical!("Gatherer::EjectDisk", "Failed to eject solo partition: {}", e);
                                }
                            }
                        }
                        Err(_) => {}
                    }
                }

                if !some_err {
                    let mut options = HashMap::new();
                    options.insert("auth.no_user_interaction", Value::from(false));
                    let result = drive.eject(options).block_on();

                    match result {
                        Ok(_) => rezult.success = true,
                        Err(e) => {
                            critical!("Gatherer::EjectDisk", "Failed to eject disk {}", e)
                        }
                    }
                }

                ctx.reply(Ok((rezult,)));

                Some(ctx)
            },
        );

        message!(
            "Gatherer::Main",
            "Registering D-Bus method `SataSmartInfo`..."
        );
        builder.method_with_cr_custom::<(String,), (SataSmartResult,), &str, _>(
            "SataSmartInfo",
            ("smart_disk",),
            ("smart_info",),
            move |mut ctx, _, (id, ): (String,)| {
                let mut rezult = SataSmartResult::default();

                debug!(
                    "Gatherer::SataSmartInfo",
                    "Getting Smart for {}",
                    id,
                );

                let Ok(client) = &SYSTEM_STATE
                    .disk_info
                    .read()
                    .unwrap_or_else(PoisonError::into_inner)
                    .client
                else {
=======
>>>>>>> efa4afa7
                    critical!("Gatherer::SataSmartInfo", "Failed to get dbus client", );
                    ctx.reply(Ok((rezult,)));
                    return Some(ctx);
                };

                let object =
                    match client.object(format!("/org/freedesktop/UDisks2/block_devices/{}", id)) {
                        Ok(object) => object,
                        Err(e) => {
                            critical!("Gatherer::SataSmartInfo", "Failed to find block object {}: {}", id, e);
                            ctx.reply(Ok((rezult,)));
                            return Some(ctx);
                        }
                    };
<<<<<<< HEAD

                let block = match object.block().block_on() {
                    Ok(block) => block,
                    Err(e) => {
                        critical!("Gatherer::SataSmartInfo", "Failed to find block {}: {}", id, e);
                        ctx.reply(Ok((rezult,)));
                        return Some(ctx);
                    }
                };

                let drive_path = match block.drive().block_on() {
                    Ok(drive) => drive,
                    Err(e) => {
                        critical!("Gatherer::SataSmartInfo", "Failed to find drive for {}: {}", id, e);
                        ctx.reply(Ok((rezult,)));
                        return Some(ctx);
                    }
                };

                let drive_object = match client.object(drive_path) {
                    Ok(drive_object) => drive_object,
                    Err(e) => {
                        critical!("Gatherer::SataSmartInfo", "Failed to find drive object {}: {}", id, e);
                        ctx.reply(Ok((rezult,)));
                        return Some(ctx);
                    }
                };

                match drive_object.drive_ata().block_on() {
                    Ok(ata) => {
                        rezult.common_data.powered_on_seconds =
                            ata.smart_power_on_seconds().block_on().unwrap();
                        rezult.common_data.last_update_time = ata.smart_updated().block_on().unwrap();
                        rezult.common_data.test_result =
                            SmartTestResult::from(ata.smart_selftest_status().block_on().unwrap());

                        let options = HashMap::new();

                        let attributes = match ata.smart_get_attributes(options).block_on() {
                            Ok(res) => res,
                            Err(e) => {
                                critical!("Gatherer::SataSmartInfo", "Failed to find ata interface {}: {}", id, e);
                                ctx.reply(Ok((rezult,)));
                                return Some(ctx);
                            }
                        };

                        for entry in attributes {
                            rezult.data.push(SataSmartEntry {
                                id: entry.0,
                                name: entry.1,
                                flags: entry.2,
                                value: entry.3,
                                worst: entry.4,
                                threshold: entry.5,
                                pretty: entry.6,
                                pretty_unit: entry.7,
                            });
                        }

                        rezult.common_data.success = true;
                    }
                    Err(e) => {
                        critical!("Gatherer::SataSmartInfo", "Failed to find ata interface {}: {}", id, e);
                    }
                }

                ctx.reply(Ok((rezult,)));
                Some(ctx)
            },
        );

        message!(
            "Gatherer::Main",
            "Registering D-Bus method `NVMeSmartInfo`..."
        );
        builder.method_with_cr_custom::<(String,), (NVMeSmartResult,), &str, _>(
            "NVMeSmartInfo",
            ("smart_disk",),
            ("smart_info",),
            move |mut ctx, _, (id, ): (String,)| {
                let mut rezult = NVMeSmartResult::default();

                debug!(
                    "Gatherer::NVMeSmartInfo",
                    "Getting Smart for {}",
                    id,
                );

                let Ok(client) = &SYSTEM_STATE
                    .disk_info
                    .read()
                    .unwrap_or_else(PoisonError::into_inner)
                    .client
                else {
                    critical!("Gatherer::NVMeSmartInfo", "Failed to get dbus client", );
                    ctx.reply(Ok((rezult,)));
                    return Some(ctx);
                };

                let object =
                    match client.object(format!("/org/freedesktop/UDisks2/block_devices/{}", id)) {
                        Ok(object) => object,
                        Err(e) => {
                            critical!("Gatherer::NVMeSmartInfo", "Failed to find block object {}: {}", id, e);
                            ctx.reply(Ok((rezult,)));
                            return Some(ctx);
                        }
                    };

                let block = match object.block().block_on() {
                    Ok(block) => block,
                    Err(e) => {
                        critical!("Gatherer::NVMeSmartInfo", "Failed to find block {}: {}", id, e);
                        ctx.reply(Ok((rezult,)));
                        return Some(ctx);
                    }
                };

                let drive_path = match block.drive().block_on() {
                    Ok(drive) => drive,
                    Err(e) => {
                        critical!("Gatherer::NVMeSmartInfo", "Failed to find drive for {}: {}", id, e);
                        ctx.reply(Ok((rezult,)));
                        return Some(ctx);
                    }
                };

                let drive_object = match client.object(drive_path) {
                    Ok(drive_object) => drive_object,
                    Err(e) => {
                        critical!("Gatherer::NVMeSmartInfo", "Failed to find drive {}: {}", id, e);
                        ctx.reply(Ok((rezult,)));
                        return Some(ctx);
                    }
                };

                match drive_object.nvme_controller().block_on() {
                    Ok(nvme) => {
                        let options = HashMap::new();

                        let attributes = match nvme.smart_get_attributes(options).block_on() {
                            Ok(res) => res,
                            Err(e) => {
                                critical!("Gatherer::NVMeSmartInfo", "Failed to get attributes for {}: {}", id, e);

                                ctx.reply(Ok((rezult,)));
                                return Some(ctx);
                            }
                        };

                        if let Some(num_err_log_entries) = attributes.get("num_err_log_entries") {
                            rezult.num_err_log_entries =
                                num_err_log_entries.try_into().unwrap_or_default();
                        }

                        if let Some(critical_temp_time) = attributes.get("critical_temp_time") {
                            rezult.critical_temp_time =
                                critical_temp_time.try_into().unwrap_or_default();
                        }

                        if let Some(wctemp) = attributes.get("wctemp") {
                            rezult.wctemp = wctemp.try_into().unwrap_or_default();
                        }

                        if let Some(ctrl_busy_time) = attributes.get("ctrl_busy_time") {
                            rezult.ctrl_busy_minutes = ctrl_busy_time.try_into().unwrap_or_default();
                        }

=======

                let block = match object.block().block_on() {
                    Ok(block) => block,
                    Err(e) => {
                        critical!("Gatherer::SataSmartInfo", "Failed to find block {}: {}", id, e);
                        ctx.reply(Ok((rezult,)));
                        return Some(ctx);
                    }
                };

                let drive_path = match block.drive().block_on() {
                    Ok(drive) => drive,
                    Err(e) => {
                        critical!("Gatherer::SataSmartInfo", "Failed to find drive for {}: {}", id, e);
                        ctx.reply(Ok((rezult,)));
                        return Some(ctx);
                    }
                };

                let drive_object = match client.object(drive_path) {
                    Ok(drive_object) => drive_object,
                    Err(e) => {
                        critical!("Gatherer::SataSmartInfo", "Failed to find drive object {}: {}", id, e);
                        ctx.reply(Ok((rezult,)));
                        return Some(ctx);
                    }
                };

                match drive_object.drive_ata().block_on() {
                    Ok(ata) => {
                        rezult.common_data.powered_on_seconds =
                            ata.smart_power_on_seconds().block_on().unwrap();
                        rezult.common_data.last_update_time = ata.smart_updated().block_on().unwrap();
                        rezult.common_data.test_result =
                            SmartTestResult::from(ata.smart_selftest_status().block_on().unwrap());

                        let options = HashMap::new();

                        let attributes = match ata.smart_get_attributes(options).block_on() {
                            Ok(res) => res,
                            Err(e) => {
                                critical!("Gatherer::SataSmartInfo", "Failed to find ata interface {}: {}", id, e);
                                ctx.reply(Ok((rezult,)));
                                return Some(ctx);
                            }
                        };

                        for entry in attributes {
                            rezult.data.push(SataSmartEntry {
                                id: entry.0,
                                name: entry.1,
                                flags: entry.2,
                                value: entry.3,
                                worst: entry.4,
                                threshold: entry.5,
                                pretty: entry.6,
                                pretty_unit: entry.7,
                            });
                        }

                        rezult.common_data.success = true;
                    }
                    Err(e) => {
                        critical!("Gatherer::SataSmartInfo", "Failed to find ata interface {}: {}", id, e);
                    }
                }

                ctx.reply(Ok((rezult,)));
                Some(ctx)
            },
        );

        message!(
            "Gatherer::Main",
            "Registering D-Bus method `NVMeSmartInfo`..."
        );
        builder.method_with_cr_custom::<(String,), (NVMeSmartResult,), &str, _>(
            "NVMeSmartInfo",
            ("smart_disk",),
            ("smart_info",),
            move |mut ctx, _, (id, ): (String,)| {
                let mut rezult = NVMeSmartResult::default();

                debug!(
                    "Gatherer::NVMeSmartInfo",
                    "Getting Smart for {}",
                    id,
                );

                let Ok(client) = &SYSTEM_STATE
                    .disk_info
                    .read()
                    .unwrap_or_else(PoisonError::into_inner)
                    .client
                else {
                    critical!("Gatherer::NVMeSmartInfo", "Failed to get dbus client", );
                    ctx.reply(Ok((rezult,)));
                    return Some(ctx);
                };

                let object =
                    match client.object(format!("/org/freedesktop/UDisks2/block_devices/{}", id)) {
                        Ok(object) => object,
                        Err(e) => {
                            critical!("Gatherer::NVMeSmartInfo", "Failed to find block object {}: {}", id, e);
                            ctx.reply(Ok((rezult,)));
                            return Some(ctx);
                        }
                    };

                let block = match object.block().block_on() {
                    Ok(block) => block,
                    Err(e) => {
                        critical!("Gatherer::NVMeSmartInfo", "Failed to find block {}: {}", id, e);
                        ctx.reply(Ok((rezult,)));
                        return Some(ctx);
                    }
                };

                let drive_path = match block.drive().block_on() {
                    Ok(drive) => drive,
                    Err(e) => {
                        critical!("Gatherer::NVMeSmartInfo", "Failed to find drive for {}: {}", id, e);
                        ctx.reply(Ok((rezult,)));
                        return Some(ctx);
                    }
                };

                let drive_object = match client.object(drive_path) {
                    Ok(drive_object) => drive_object,
                    Err(e) => {
                        critical!("Gatherer::NVMeSmartInfo", "Failed to find drive {}: {}", id, e);
                        ctx.reply(Ok((rezult,)));
                        return Some(ctx);
                    }
                };

                match drive_object.nvme_controller().block_on() {
                    Ok(nvme) => {
                        let options = HashMap::new();

                        let attributes = match nvme.smart_get_attributes(options).block_on() {
                            Ok(res) => res,
                            Err(e) => {
                                critical!("Gatherer::NVMeSmartInfo", "Failed to get attributes for {}: {}", id, e);

                                ctx.reply(Ok((rezult,)));
                                return Some(ctx);
                            }
                        };

                        if let Some(num_err_log_entries) = attributes.get("num_err_log_entries") {
                            rezult.num_err_log_entries =
                                num_err_log_entries.try_into().unwrap_or_default();
                        }

                        if let Some(critical_temp_time) = attributes.get("critical_temp_time") {
                            rezult.critical_temp_time =
                                critical_temp_time.try_into().unwrap_or_default();
                        }

                        if let Some(wctemp) = attributes.get("wctemp") {
                            rezult.wctemp = wctemp.try_into().unwrap_or_default();
                        }

                        if let Some(ctrl_busy_time) = attributes.get("ctrl_busy_time") {
                            rezult.ctrl_busy_minutes = ctrl_busy_time.try_into().unwrap_or_default();
                        }

>>>>>>> efa4afa7
                        if let Some(media_errors) = attributes.get("media_errors") {
                            rezult.media_errors = media_errors.try_into().unwrap_or_default();
                        }

                        if let Some(warning_temp_time) = attributes.get("warning_temp_time") {
                            rezult.warning_temp_time = warning_temp_time.try_into().unwrap_or_default();
                        }

                        if let Some(avail_spare) = attributes.get("avail_spare") {
                            rezult.avail_spare = avail_spare.try_into().unwrap_or_default();
                        }

                        if let Some(power_cycles) = attributes.get("power_cycles") {
                            rezult.power_cycles = power_cycles.try_into().unwrap_or_default();
                        }

                        if let Some(cctemp) = attributes.get("cctemp") {
                            rezult.cctemp = cctemp.try_into().unwrap_or_default();
                        }

                        if let Some(unsafe_shutdowns) = attributes.get("unsafe_shutdowns") {
                            rezult.unsafe_shutdowns = unsafe_shutdowns.try_into().unwrap_or_default();
                        }

                        if let Some(spare_thresh) = attributes.get("spare_thresh") {
                            rezult.spare_thresh = spare_thresh.try_into().unwrap_or_default();
                        }

                        if let Some(total_data_written) = attributes.get("total_data_written") {
                            rezult.total_data_written =
                                total_data_written.try_into().unwrap_or_default();
                        }

                        // if let Some(temp_sensors) = attributes.get("temp_sensors") {
                        //     rezult.temp_sensors = temp_sensors.try_into().unwrap_or_default();
                        // }

                        if let Some(total_data_read) = attributes.get("total_data_read") {
                            rezult.total_data_read = total_data_read.try_into().unwrap_or_default();
                        }

                        if let Some(percent_used) = attributes.get("percent_used") {
                            rezult.percent_used = percent_used.try_into().unwrap_or_default();
                        }

                        rezult.common_smart_result.success = true;

                        rezult.common_smart_result.powered_on_seconds =
                            nvme.smart_power_on_hours().block_on().unwrap() * 3600;
                        rezult.common_smart_result.test_result =
                            SmartTestResult::from(nvme.smart_selftest_status().block_on().unwrap());
                        rezult.common_smart_result.last_update_time =
                            nvme.smart_updated().block_on().unwrap();
                    }
                    Err(e) => {
                        critical!("Gatherer::NVMeSmartInfo", "Failed to get nvme interface for {}: {}", id, e);
                    }
                }

                ctx.reply(Ok((rezult,)));
                Some(ctx)
            },
        );

        message!("Gatherer::Main", "Registering D-Bus method `GetGPUList`...");
        builder.method_with_cr_custom::<(), (Vec<String>,), &str, _>(
            "GetGPUList",
            (),
            ("gpu_list",),
            move |mut ctx, _, (): ()| {
                ctx.reply(Ok((SYSTEM_STATE
                                  .gpu_info
                                  .read()
                                  .unwrap_or_else(PoisonError::into_inner)
                                  .enumerate()
                                  .map(|id| id.to_owned())
                                  .collect::<Vec<_>>(),)));

                Some(ctx)
            },
        );

        message!(
            "Gatherer::Main",
            "Registering D-Bus method `GetGPUStaticInfo`..."
        );
        builder.method_with_cr_custom::<(), (Vec<GpuStaticInfo>,), &str, _>(
            "GetGPUStaticInfo",
            (),
            ("info",),
            move |mut ctx, _, (): ()| {
                let gpu_info = SYSTEM_STATE
                    .gpu_info
                    .read()
                    .unwrap_or_else(PoisonError::into_inner);
                ctx.reply(Ok((gpu_info
                                  .enumerate()
                                  .map(|id| gpu_info.static_info(id).cloned().unwrap())
                                  .collect::<Vec<_>>(),)));

                Some(ctx)
            },
        );

        message!(
            "Gatherer::Main",
            "Registering D-Bus method `GetGPUDynamicInfo`..."
        );
        builder.method_with_cr_custom::<(), (Vec<GpuDynamicInfo>,), &str, _>(
            "GetGPUDynamicInfo",
            (),
            ("info",),
            move |mut ctx, _, (): ()| {
                let gpu_info = SYSTEM_STATE
                    .gpu_info
                    .read()
                    .unwrap_or_else(PoisonError::into_inner);
                ctx.reply(Ok((gpu_info
                                  .enumerate()
                                  .map(|id| gpu_info.dynamic_info(id).cloned().unwrap())
                                  .collect::<Vec<_>>(),)));

                Some(ctx)
            },
        );

        message!(
            "Gatherer::Main",
            "Registering D-Bus method `GetFansInfo`..."
        );
        builder.method_with_cr_custom::<(), (Vec<FanInfo>,), &str, _>(
            "GetFansInfo",
            (),
            ("info",),
            move |mut ctx, _, (): ()| {
                ctx.reply(Ok((SYSTEM_STATE
                                  .fan_info
                                  .read()
                                  .unwrap_or_else(PoisonError::into_inner)
                                  .info()
                                  .collect::<Vec<_>>(),)));

                Some(ctx)
            },
        );

        message!(
            "Gatherer::Main",
            "Registering D-Bus method `GetProcesses`..."
        );
        builder.method_with_cr_custom::<(), (Processes,), &str, _>(
            "GetProcesses",
            (),
            ("process_list",),
            move |mut ctx, _, (): ()| {
                ctx.reply(Ok((&*SYSTEM_STATE
                    .processes
                    .write()
                    .unwrap_or_else(PoisonError::into_inner),)));

                Some(ctx)
            },
        );

        message!("Gatherer::Main", "Registering D-Bus method `GetApps`...");
        builder.method_with_cr_custom::<(), (Apps,), &str, _>(
            "GetApps",
            (),
            ("app_list",),
            move |mut ctx, _, (): ()| {
                ctx.reply(Ok((SYSTEM_STATE
                                  .apps
                                  .read()
                                  .unwrap_or_else(PoisonError::into_inner)
                                  .app_list(),)));

                Some(ctx)
            },
        );

        message!(
            "Gatherer::Main",
            "Registering D-Bus method `GetServices`..."
        );
        builder.method_with_cr_custom::<(), (Vec<Service>,), &str, _>(
            "GetServices",
            (),
            ("service_list",),
            move |mut ctx, _, (): ()| {
                match SYSTEM_STATE
                    .services
                    .read()
                    .unwrap_or_else(PoisonError::into_inner)
                    .services()
                {
                    Ok(s) => {
                        ctx.reply(Ok((s,)));
                    }
                    Err(e) => {
                        error!("Gatherer::Main", "Failed to get services: {}", e);
                        ctx.reply::<(Vec<Service>,)>(Ok((vec![],)));
                    }
                }

                Some(ctx)
            },
        );

        message!(
            "Gatherer::Main",
            "Registering D-Bus method `TerminateProcess`..."
        );
        builder.method(
            "TerminateProcess",
            ("process_id",),
            (),
            move |_, _: &mut (), (pid, ): (u32,)| {
                execute_no_reply(
                    SYSTEM_STATE.processes.clone(),
                    move |processes| -> Result<(), u8> { Ok(processes.terminate_process(pid)) },
                    "terminating process",
                )
            },
        );

        message!(
            "Gatherer::Main",
            "Registering D-Bus method `KillProcess`..."
        );
        builder.method(
            "KillProcess",
            ("process_id",),
            (),
            move |_, _: &mut (), (pid, ): (u32,)| {
                execute_no_reply(
                    SYSTEM_STATE.processes.clone(),
                    move |processes| -> Result<(), u8> { Ok(processes.kill_process(pid)) },
                    "terminating process",
                )
            },
        );

        message!(
            "Gatherer::Main",
            "Registering D-Bus method `EnableService`..."
        );
        builder.method(
            "EnableService",
            ("service_name",),
            (),
            move |_, _: &mut (), (service, ): (String,)| {
                execute_no_reply(
                    SYSTEM_STATE.service_controller.clone(),
                    move |sc| {
                        if let Some(sc) = sc.as_ref() {
                            sc.enable_service(&service)
                        } else {
                            Err(ServicesError::MissingServiceController)
                        }
                    },
                    "enabling service",
                )
            },
        );

        message!(
            "Gatherer::Main",
            "Registering D-Bus method `DisableService`..."
        );
        builder.method(
            "DisableService",
            ("service_name",),
            (),
            move |_, _: &mut (), (service, ): (String,)| {
                execute_no_reply(
                    SYSTEM_STATE.service_controller.clone(),
                    move |sc| {
                        if let Some(sc) = sc.as_ref() {
                            sc.disable_service(&service)
                        } else {
                            Err(ServicesError::MissingServiceController)
                        }
                    },
                    "disabling service",
                )
            },
        );

        message!(
            "Gatherer::Main",
            "Registering D-Bus method `StartService`..."
        );
        builder.method(
            "StartService",
            ("service_name",),
            (),
            move |_, _: &mut (), (service, ): (String,)| {
                execute_no_reply(
                    SYSTEM_STATE.service_controller.clone(),
                    move |sc| {
                        if let Some(sc) = sc.as_ref() {
                            sc.start_service(&service)
                        } else {
                            Err(ServicesError::MissingServiceController)
                        }
                    },
                    "starting service",
                )
            },
        );

        message!(
            "Gatherer::Main",
            "Registering D-Bus method `StopService`..."
        );
        builder.method(
            "StopService",
            ("service_name",),
            (),
            move |_, _: &mut (), (service, ): (String,)| {
                execute_no_reply(
                    SYSTEM_STATE.service_controller.clone(),
                    move |sc| {
                        if let Some(sc) = sc.as_ref() {
                            sc.stop_service(&service)
                        } else {
                            Err(ServicesError::MissingServiceController)
                        }
                    },
                    "stopping service",
                )
            },
        );

        message!(
            "Gatherer::Main",
            "Registering D-Bus method `RestartService`..."
        );
        builder.method(
            "RestartService",
            ("service_name",),
            (),
            move |_, _: &mut (), (service, ): (String,)| {
                execute_no_reply(
                    SYSTEM_STATE.service_controller.clone(),
                    move |sc| {
                        if let Some(sc) = sc.as_ref() {
                            sc.restart_service(&service)
                        } else {
                            Err(ServicesError::MissingServiceController)
                        }
                    },
                    "restarting service",
                )
            },
        );

        message!(
            "Gatherer::Main",
            "Registering D-Bus method `GetServiceLogs`..."
        );
        builder.method_with_cr_custom::<(String, u32), (String,), &str, _>(
            "GetServiceLogs",
            ("name", "pid"),
            ("service_list",),
            move |mut ctx, _, (name, pid): (String, u32)| {
                match SYSTEM_STATE
                    .services
                    .read()
                    .unwrap_or_else(PoisonError::into_inner)
                    .service_logs(&name, std::num::NonZeroU32::new(pid))
                {
                    Ok(s) => {
                        ctx.reply(Ok((s.as_ref().to_owned(),)));
                    }
                    Err(e) => {
                        ctx.reply(Result::<(Vec<Service>,), dbus::MethodErr>::Err(
                            dbus::MethodErr::failed::<String>(&format!(
                                "Failed to get service logs: {e}"
                            )),
                        ));
                    }
                }

                Some(ctx)
            },
        );
    });

    message!(
        "Gatherer::Main",
        "Registering D-Bus interface `org.freedesktop.DBus.Peer`..."
    );
    let peer_itf = cr.register("org.freedesktop.DBus.Peer", |builder| {
        message!(
            "Gatherer::Main",
            "Registering D-Bus method `GetMachineId`..."
        );
        builder.method("GetMachineId", (), ("machine_uuid",), |_, _, (): ()| {
            Ok((std::fs::read_to_string("/var/lib/dbus/machine-id")
                    .map_or("UNKNOWN".into(), |s| s.trim().to_owned()),))
        });

        message!("Gatherer::Main", "Registering D-Bus method `Ping`...");
        builder.method("Ping", (), (), |_, _, (): ()| Ok(()));
    });

    message!(
        "Gatherer::Main",
        "Instantiating System and inserting it into Crossroads..."
    );
    cr.insert(DBUS_OBJECT_PATH, &[peer_itf, iface_token], ());

    message!("Gatherer::Main", "Creating thread pool...");
    rayon::ThreadPoolBuilder::new()
        .num_threads(4)
        .build_global()?;

    message!("Gatherer::Main", "Serving D-Bus requests...");

    let cr = Arc::new(Mutex::new(cr));
    c.start_receive(dbus::message::MatchRule::new_method_call(), {
        Box::new(move |msg, conn| {
            cr.lock()
                .unwrap()
                .handle_message(msg, conn)
                .unwrap_or_else(|_| error!("Gatherer::Main", "Failed to handle message"));
            true
        })
    });

    loop {
        c.process(std::time::Duration::from_millis(1000))?;
    }
}

fn execute_no_reply<SF: Send + Sync + 'static, E: std::fmt::Display>(
    stats: Arc<RwLock<SF>>,
    command: impl FnOnce(&SF) -> Result<(), E> + Send + 'static,
    description: &'static str,
) -> Result<(), dbus::MethodErr> {
    rayon::spawn(move || {
        let stats = match stats.read() {
            Ok(s) => s,
            Err(poisoned_lock) => {
                warning!(
                    "Gatherer::Main",
                    "Lock poisoned while executing command for {}",
                    description
                );
                poisoned_lock.into_inner()
            }
        };

        if let Err(e) = command(&stats) {
            error!("Gatherer::Main", "Failed to execute command: {}", e);
        }
    });

    Ok(())
}

pub struct EjectResult {
    success: bool,

    blocking_processes: Vec<(u32, Vec<String>, Vec<String>)>,
}

impl Default for EjectResult {
    fn default() -> Self {
        Self {
            success: false,
            blocking_processes: vec![],
        }
    }
}

impl Append for EjectResult {
    fn append_by_ref(&self, ia: &mut IterAppend) {
        ia.append((self.success, self.blocking_processes.clone()));
    }
}

impl Arg for EjectResult {
    const ARG_TYPE: ArgType = ArgType::Struct;

    fn signature() -> Signature<'static> {
        Signature::from("(ba(ua(s)a(s)))")
    }
}

#[derive(Debug, Clone)]
pub struct SataSmartEntry {
    id: u8,
    name: String,
    flags: u16,
    value: i32,
    worst: i32,
    threshold: i32,
    pretty: i64,
    pretty_unit: i32,
}

impl Default for SataSmartEntry {
    fn default() -> Self {
        Self {
            id: 0,
            name: "".to_string(),
            flags: 0,
            value: 0,
            worst: 0,
            threshold: 0,
            pretty: 0,
            pretty_unit: 0,
        }
    }
}

impl Append for SataSmartEntry {
    fn append_by_ref(&self, ia: &mut IterAppend) {
        ia.append((
            self.id,
            self.name.clone(),
            self.flags,
            self.value,
            self.worst,
            self.threshold,
            self.pretty,
            self.pretty_unit,
        ));
    }
}

impl Arg for SataSmartEntry {
    const ARG_TYPE: ArgType = ArgType::Struct;

    fn signature() -> Signature<'static> {
        Signature::from("(ysqiiixi)")
    }
}

<<<<<<< HEAD
#[derive(Copy, Clone, Debug, Eq, PartialEq)]
pub enum SmartTestResult {
=======
#[allow(non_camel_case_types)]
#[derive(Default, Copy, Clone, Debug, Eq, PartialEq)]
pub enum SmartTestResult {
    #[default]
>>>>>>> efa4afa7
    UNKNOWN_RESULT = 0,
    Success,
    Aborted,
    FatalError,
    InProgress,
    // ATA only
    Interrupted,
    ErrorUnknown,
    ErrorElectrical,
    ErrorServo,
    ErrorRead,
    ErrorHandling,
    //NVMe only
    CtrlReset,
    NsRemoved,
    AbortedFormat,
    UnknownSegmentFailed,
    KnownSegmentFailed,
    AbortedUnknown,
    AbortedSanitize,
}

impl From<String> for SmartTestResult {
    fn from(value: String) -> Self {
        match value.as_str() {
            "success" => SmartTestResult::Success,
            "aborted" => SmartTestResult::Aborted,
            "fatal" => SmartTestResult::FatalError,
            "fatal_error" => SmartTestResult::FatalError,
            "inprogress" => SmartTestResult::InProgress,

            "error_unknown" => SmartTestResult::ErrorUnknown,
            "error_electrical" => SmartTestResult::ErrorElectrical,
            "error_servo" => SmartTestResult::ErrorServo,
            "error_read" => SmartTestResult::ErrorRead,
            "error_handling" => SmartTestResult::ErrorHandling,

            "ctrl_reset" => SmartTestResult::CtrlReset,
            "ns_removed" => SmartTestResult::NsRemoved,
            "aborted_format" => SmartTestResult::AbortedFormat,
            "unknown_seg_fail" => SmartTestResult::UnknownSegmentFailed,
            "known_seg_fail" => SmartTestResult::KnownSegmentFailed,
            "aborted_unknown" => SmartTestResult::AbortedUnknown,
            "aborted_sanitize" => SmartTestResult::AbortedSanitize,

            _ => SmartTestResult::UNKNOWN_RESULT,
        }
    }
}

#[derive(Clone, Debug)]
pub struct CommonSmartResult {
    pub success: bool,

    pub powered_on_seconds: u64,
    pub last_update_time: u64,
    pub test_result: SmartTestResult,
}

impl Default for CommonSmartResult {
    fn default() -> Self {
        Self {
            success: false,
            powered_on_seconds: 0,
            last_update_time: 0,
            test_result: SmartTestResult::UNKNOWN_RESULT,
        }
    }
}

impl Append for CommonSmartResult {
    fn append_by_ref(&self, ia: &mut IterAppend) {
        ia.append_struct(|ia| {
            ia.append(self.success);
            ia.append(self.powered_on_seconds);
            ia.append(self.last_update_time);
            ia.append(self.test_result as u8);
        });
    }
}

#[derive(Debug)]
pub struct SataSmartResult {
    common_data: CommonSmartResult,

    data: Vec<SataSmartEntry>,
}

impl Default for SataSmartResult {
    fn default() -> Self {
        Self {
            common_data: Default::default(),
            data: vec![],
        }
    }
}

impl Append for SataSmartResult {
    fn append_by_ref(&self, ia: &mut IterAppend) {
        ia.append((self.common_data.clone(), self.data.clone()));
    }
}

impl Arg for SataSmartResult {
    const ARG_TYPE: ArgType = ArgType::Struct;

    fn signature() -> Signature<'static> {
        Signature::from("((bts)a(ysqiiixi))")
    }
}

#[derive(Debug)]
pub struct NVMeSmartResult {
    common_smart_result: CommonSmartResult,

    avail_spare: u8,
    spare_thresh: u8,
    percent_used: u8,
    total_data_read: u64,
    total_data_written: u64,
    ctrl_busy_minutes: u64,
    power_cycles: u64,
    unsafe_shutdowns: u64,
    media_errors: u64,
    num_err_log_entries: u64,
    temp_sensors: Vec<u16>,
    wctemp: u16,
    cctemp: u16,
    warning_temp_time: u32,
    critical_temp_time: u32,
}

impl Default for NVMeSmartResult {
    fn default() -> Self {
        Self {
            common_smart_result: Default::default(),
            avail_spare: 0,
            spare_thresh: 0,
            percent_used: 0,
            total_data_read: 0,
            total_data_written: 0,
            ctrl_busy_minutes: 0,
            power_cycles: 0,
            unsafe_shutdowns: 0,
            media_errors: 0,
            num_err_log_entries: 0,
            temp_sensors: vec![],
            wctemp: 0,
            cctemp: 0,
            warning_temp_time: 0,
            critical_temp_time: 0,
        }
    }
}

impl Append for NVMeSmartResult {
    fn append_by_ref(&self, ia: &mut IterAppend) {
        ia.append_struct(|ia| {
            ia.append(self.common_smart_result.clone());
            ia.append(self.avail_spare);
            ia.append(self.spare_thresh);
            ia.append(self.percent_used);
            ia.append(self.total_data_read);
            ia.append(self.total_data_written);
            ia.append(self.ctrl_busy_minutes);
            ia.append(self.power_cycles);
            ia.append(self.unsafe_shutdowns);
            ia.append(self.media_errors);
            ia.append(self.num_err_log_entries);
            ia.append(self.temp_sensors.clone());
            ia.append(self.wctemp);
            ia.append(self.cctemp);
            ia.append(self.warning_temp_time);
            ia.append(self.critical_temp_time);
        });
    }
}

impl Arg for NVMeSmartResult {
    const ARG_TYPE: ArgType = ArgType::Struct;

    fn signature() -> Signature<'static> {
        Signature::from("((bts)yyyttttttta(q)qquu)")
    }
}<|MERGE_RESOLUTION|>--- conflicted
+++ resolved
@@ -464,8 +464,6 @@
                 );
 
                 let Ok(client) = &SYSTEM_STATE
-<<<<<<< HEAD
-=======
                     .disk_info
                     .read()
                     .unwrap_or_else(PoisonError::into_inner)
@@ -694,243 +692,11 @@
                 );
 
                 let Ok(client) = &SYSTEM_STATE
->>>>>>> efa4afa7
                     .disk_info
                     .read()
                     .unwrap_or_else(PoisonError::into_inner)
                     .client
                 else {
-<<<<<<< HEAD
-                    critical!("Gatherer::EjectDisk", "Failed to get dbus client", );
-                    ctx.reply(Ok((rezult,)));
-                    return Some(ctx);
-                };
-
-                let object =
-                    match client.object(format!("/org/freedesktop/UDisks2/block_devices/{}", id)) {
-                        Ok(object) => object,
-                        Err(e) => {
-                            critical!("Gatherer::EjectDisk", "Failed to find block object {}: {}", id, e);
-                            ctx.reply(Ok((rezult,)));
-                            return Some(ctx);
-                        }
-                    };
-
-                let block = match object.block().block_on() {
-                    Ok(block) => block,
-                    Err(e) => {
-                        critical!("Gatherer::EjectDisk", "Failed to find block {}: {}", id, e);
-                        ctx.reply(Ok((rezult,)));
-                        return Some(ctx);
-                    }
-                };
-
-                let drive = match client.drive_for_block(&block).block_on() {
-                    Ok(drive) => drive,
-                    Err(e) => {
-                        critical!("Gatherer::EjectDisk", "Failed to find drive {}: {}", id, e);
-                        ctx.reply(Ok((rezult,)));
-                        return Some(ctx);
-                    }
-                };
-
-                let entries = match glob(format!("/sys/block/{}/{}*", id, id).as_str()) {
-                    Ok(e) => e,
-                    Err(e) => {
-                        critical!(
-                            "Gatherer::EjectDisk",
-                            "Failed to read filesystem information for '{}': {}",
-                            id,
-                            e
-                        );
-
-                        ctx.reply(Ok((rezult,)));
-                        return Some(ctx);
-                    }
-                }
-                    .filter_map(Result::ok);
-
-                let mut probable_entries = vec!(id);
-
-                for entry in entries {
-                    probable_entries.push(entry.file_name().unwrap().to_str().unwrap().to_string());
-                }
-
-                let mut some_path = false;
-                let mut some_err = false;
-
-                for filename in probable_entries {
-                    // let Some(filename) = entry.file_name() else {
-                    //     continue;
-                    // };
-
-                    some_path = true;
-
-                    // let filename = filename.to_str().unwrap();
-
-                    let fsobject = match client.object(format!(
-                        "/org/freedesktop/UDisks2/block_devices/{}",
-                        filename
-                    )) {
-                        Ok(object) => object,
-                        Err(e) => {
-                            critical!("Gatherer::EjectDisk", "Failed to find drive block {}: {}", filename, e);
-                            continue;
-                        }
-                    };
-
-                    let Ok(fs) = fsobject.filesystem().block_on() else {
-                        continue;
-                    };
-
-                    let mut options = HashMap::new();
-                    options.insert("auth.no_user_interaction", Value::from(false));
-
-                    let mountpoints = fs.mount_points().block_on().unwrap_or(Vec::new());
-
-                    if !mountpoints.is_empty() {
-                        let last_err = some_err;
-                        match fs.unmount(options.clone()).block_on() {
-                            Ok(_) => {}
-                            Err(e) => {
-                                some_err = true;
-                                critical!("Gatherer::EjectDisk", "Failed to unmount filesystem {}: {}", filename, e);
-                                let points = mountpoints
-                                    .iter()
-                                    .map(|c| {
-                                        Path::new(
-                                            std::str::from_utf8(c)
-                                                .unwrap_or("")
-                                                .trim_matches(char::from(0)),
-                                        )
-                                    })
-                                    .collect::<std::collections::HashSet<_>>();
-                                let process = SYSTEM_STATE
-                                    .processes
-                                    .read()
-                                    .unwrap_or_else(PoisonError::into_inner);
-                                let processes = process.process_cache.clone();
-
-                                let blocks = &mut rezult.blocking_processes;
-
-                                for (pid, _) in processes.iter() {
-                                    let mut cwds = Vec::new();
-                                    let mut paths = Vec::new();
-                                    if let Ok(cwd) = std::fs::read_link(format!("/proc/{pid}/cwd"))
-                                    {
-                                        let cwdd = cwd.as_path();
-                                        if points.iter().any(|p| cwdd.starts_with(p)) {
-                                            cwds.push(cwdd.display().to_string());
-                                        }
-                                    }
-
-                                    if let Ok(readdir) =
-                                        std::fs::read_dir(format!("/proc/{pid}/fd"))
-                                    {
-                                        for fd in readdir.filter_map(Result::ok) {
-                                            let real_path = match fd.path().read_link() {
-                                                Ok(path) => path,
-                                                Err(_) => continue,
-                                            };
-
-                                            if points.iter().any(|p| real_path.starts_with(p)) {
-                                                // todo kill this process and then retry if force
-                                                paths.push(real_path.display().to_string());
-                                            }
-                                        }
-                                    }
-
-                                    if paths.len() > 0 || cwds.len() > 0 {
-                                        // if we are not killing add to list
-                                        if !killall && (kill_pid != *pid) {
-                                            blocks.push((*pid, cwds, paths));
-                                        } else {
-                                            process.kill_process(*pid);
-                                        }
-                                    }
-                                }
-                            }
-                        }
-
-                        // lets try again, juuuust in case it works
-                        match fs.unmount(options).block_on() {
-                            Ok(_) => {
-                                some_err = last_err;
-                            }
-                            Err(e) => {}
-                        }
-                    } else {
-                        debug!(
-                            "Gatherer::EjectDisk",
-                            "{:?} does not have any mountpoints",
-                            filename
-                        )
-                    }
-                }
-
-                // for optic
-                if !some_path {
-                    match object.filesystem().block_on() {
-                        Ok(fs) => {
-                            let mut options = HashMap::new();
-                            options.insert("auth.no_user_interaction", Value::from(false));
-
-                            match fs.unmount(options).block_on() {
-                                Ok(_) => {}
-                                Err(e) => {
-                                    some_err = true;
-                                    critical!("Gatherer::EjectDisk", "Failed to eject solo partition: {}", e);
-                                }
-                            }
-                        }
-                        Err(_) => {}
-                    }
-                }
-
-                if !some_err {
-                    let mut options = HashMap::new();
-                    options.insert("auth.no_user_interaction", Value::from(false));
-                    let result = drive.eject(options).block_on();
-
-                    match result {
-                        Ok(_) => rezult.success = true,
-                        Err(e) => {
-                            critical!("Gatherer::EjectDisk", "Failed to eject disk {}", e)
-                        }
-                    }
-                }
-
-                ctx.reply(Ok((rezult,)));
-
-                Some(ctx)
-            },
-        );
-
-        message!(
-            "Gatherer::Main",
-            "Registering D-Bus method `SataSmartInfo`..."
-        );
-        builder.method_with_cr_custom::<(String,), (SataSmartResult,), &str, _>(
-            "SataSmartInfo",
-            ("smart_disk",),
-            ("smart_info",),
-            move |mut ctx, _, (id, ): (String,)| {
-                let mut rezult = SataSmartResult::default();
-
-                debug!(
-                    "Gatherer::SataSmartInfo",
-                    "Getting Smart for {}",
-                    id,
-                );
-
-                let Ok(client) = &SYSTEM_STATE
-                    .disk_info
-                    .read()
-                    .unwrap_or_else(PoisonError::into_inner)
-                    .client
-                else {
-=======
->>>>>>> efa4afa7
                     critical!("Gatherer::SataSmartInfo", "Failed to get dbus client", );
                     ctx.reply(Ok((rezult,)));
                     return Some(ctx);
@@ -945,7 +711,6 @@
                             return Some(ctx);
                         }
                     };
-<<<<<<< HEAD
 
                 let block = match object.block().block_on() {
                     Ok(block) => block,
@@ -1115,177 +880,6 @@
                             rezult.ctrl_busy_minutes = ctrl_busy_time.try_into().unwrap_or_default();
                         }
 
-=======
-
-                let block = match object.block().block_on() {
-                    Ok(block) => block,
-                    Err(e) => {
-                        critical!("Gatherer::SataSmartInfo", "Failed to find block {}: {}", id, e);
-                        ctx.reply(Ok((rezult,)));
-                        return Some(ctx);
-                    }
-                };
-
-                let drive_path = match block.drive().block_on() {
-                    Ok(drive) => drive,
-                    Err(e) => {
-                        critical!("Gatherer::SataSmartInfo", "Failed to find drive for {}: {}", id, e);
-                        ctx.reply(Ok((rezult,)));
-                        return Some(ctx);
-                    }
-                };
-
-                let drive_object = match client.object(drive_path) {
-                    Ok(drive_object) => drive_object,
-                    Err(e) => {
-                        critical!("Gatherer::SataSmartInfo", "Failed to find drive object {}: {}", id, e);
-                        ctx.reply(Ok((rezult,)));
-                        return Some(ctx);
-                    }
-                };
-
-                match drive_object.drive_ata().block_on() {
-                    Ok(ata) => {
-                        rezult.common_data.powered_on_seconds =
-                            ata.smart_power_on_seconds().block_on().unwrap();
-                        rezult.common_data.last_update_time = ata.smart_updated().block_on().unwrap();
-                        rezult.common_data.test_result =
-                            SmartTestResult::from(ata.smart_selftest_status().block_on().unwrap());
-
-                        let options = HashMap::new();
-
-                        let attributes = match ata.smart_get_attributes(options).block_on() {
-                            Ok(res) => res,
-                            Err(e) => {
-                                critical!("Gatherer::SataSmartInfo", "Failed to find ata interface {}: {}", id, e);
-                                ctx.reply(Ok((rezult,)));
-                                return Some(ctx);
-                            }
-                        };
-
-                        for entry in attributes {
-                            rezult.data.push(SataSmartEntry {
-                                id: entry.0,
-                                name: entry.1,
-                                flags: entry.2,
-                                value: entry.3,
-                                worst: entry.4,
-                                threshold: entry.5,
-                                pretty: entry.6,
-                                pretty_unit: entry.7,
-                            });
-                        }
-
-                        rezult.common_data.success = true;
-                    }
-                    Err(e) => {
-                        critical!("Gatherer::SataSmartInfo", "Failed to find ata interface {}: {}", id, e);
-                    }
-                }
-
-                ctx.reply(Ok((rezult,)));
-                Some(ctx)
-            },
-        );
-
-        message!(
-            "Gatherer::Main",
-            "Registering D-Bus method `NVMeSmartInfo`..."
-        );
-        builder.method_with_cr_custom::<(String,), (NVMeSmartResult,), &str, _>(
-            "NVMeSmartInfo",
-            ("smart_disk",),
-            ("smart_info",),
-            move |mut ctx, _, (id, ): (String,)| {
-                let mut rezult = NVMeSmartResult::default();
-
-                debug!(
-                    "Gatherer::NVMeSmartInfo",
-                    "Getting Smart for {}",
-                    id,
-                );
-
-                let Ok(client) = &SYSTEM_STATE
-                    .disk_info
-                    .read()
-                    .unwrap_or_else(PoisonError::into_inner)
-                    .client
-                else {
-                    critical!("Gatherer::NVMeSmartInfo", "Failed to get dbus client", );
-                    ctx.reply(Ok((rezult,)));
-                    return Some(ctx);
-                };
-
-                let object =
-                    match client.object(format!("/org/freedesktop/UDisks2/block_devices/{}", id)) {
-                        Ok(object) => object,
-                        Err(e) => {
-                            critical!("Gatherer::NVMeSmartInfo", "Failed to find block object {}: {}", id, e);
-                            ctx.reply(Ok((rezult,)));
-                            return Some(ctx);
-                        }
-                    };
-
-                let block = match object.block().block_on() {
-                    Ok(block) => block,
-                    Err(e) => {
-                        critical!("Gatherer::NVMeSmartInfo", "Failed to find block {}: {}", id, e);
-                        ctx.reply(Ok((rezult,)));
-                        return Some(ctx);
-                    }
-                };
-
-                let drive_path = match block.drive().block_on() {
-                    Ok(drive) => drive,
-                    Err(e) => {
-                        critical!("Gatherer::NVMeSmartInfo", "Failed to find drive for {}: {}", id, e);
-                        ctx.reply(Ok((rezult,)));
-                        return Some(ctx);
-                    }
-                };
-
-                let drive_object = match client.object(drive_path) {
-                    Ok(drive_object) => drive_object,
-                    Err(e) => {
-                        critical!("Gatherer::NVMeSmartInfo", "Failed to find drive {}: {}", id, e);
-                        ctx.reply(Ok((rezult,)));
-                        return Some(ctx);
-                    }
-                };
-
-                match drive_object.nvme_controller().block_on() {
-                    Ok(nvme) => {
-                        let options = HashMap::new();
-
-                        let attributes = match nvme.smart_get_attributes(options).block_on() {
-                            Ok(res) => res,
-                            Err(e) => {
-                                critical!("Gatherer::NVMeSmartInfo", "Failed to get attributes for {}: {}", id, e);
-
-                                ctx.reply(Ok((rezult,)));
-                                return Some(ctx);
-                            }
-                        };
-
-                        if let Some(num_err_log_entries) = attributes.get("num_err_log_entries") {
-                            rezult.num_err_log_entries =
-                                num_err_log_entries.try_into().unwrap_or_default();
-                        }
-
-                        if let Some(critical_temp_time) = attributes.get("critical_temp_time") {
-                            rezult.critical_temp_time =
-                                critical_temp_time.try_into().unwrap_or_default();
-                        }
-
-                        if let Some(wctemp) = attributes.get("wctemp") {
-                            rezult.wctemp = wctemp.try_into().unwrap_or_default();
-                        }
-
-                        if let Some(ctrl_busy_time) = attributes.get("ctrl_busy_time") {
-                            rezult.ctrl_busy_minutes = ctrl_busy_time.try_into().unwrap_or_default();
-                        }
-
->>>>>>> efa4afa7
                         if let Some(media_errors) = attributes.get("media_errors") {
                             rezult.media_errors = media_errors.try_into().unwrap_or_default();
                         }
@@ -1827,15 +1421,10 @@
     }
 }
 
-<<<<<<< HEAD
-#[derive(Copy, Clone, Debug, Eq, PartialEq)]
-pub enum SmartTestResult {
-=======
 #[allow(non_camel_case_types)]
 #[derive(Default, Copy, Clone, Debug, Eq, PartialEq)]
 pub enum SmartTestResult {
     #[default]
->>>>>>> efa4afa7
     UNKNOWN_RESULT = 0,
     Success,
     Aborted,
