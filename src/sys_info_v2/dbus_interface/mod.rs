--- conflicted
+++ resolved
@@ -544,10 +544,6 @@
                             }
                             Some(block_tuple) => match block_tuple.as_iter() {
                                 None => {
-<<<<<<< HEAD
-                                    println!("f");
-=======
->>>>>>> a4b442a4
                                     return None;
                                 }
                                 Some(mut tuple_iter) => {
@@ -772,189 +768,6 @@
         };
         let dynamic_info = dynamic_info.as_mut();
 
-<<<<<<< HEAD
-        match Iterator::next(dynamic_info) {
-            None => {
-                g_critical!(
-                    "MissionCenter::GathererDBusProxy",
-                    "Failed to get boolean: Expected '0: u8', got None",
-                );
-                return None;
-            }
-            Some(arg) => match arg.as_u64() {
-                None => {
-                    g_critical!(
-                        "MissionCenter::GathererDBusProxy",
-                        "Failed to get u8: Expected '0: u8', got {:?}",
-                        arg.arg_type(),
-                    );
-                    return None;
-                }
-                Some(arr) => this.id = arr as u8,
-            },
-        }
-
-        match Iterator::next(dynamic_info) {
-            None => {
-                g_critical!(
-                    "MissionCenter::GathererDBusProxy",
-                    "Failed to get boolean: Expected '1: String', got None",
-                );
-                return None;
-            }
-            Some(arg) => match arg.as_str() {
-                None => {
-                    g_critical!(
-                        "MissionCenter::GathererDBusProxy",
-                        "Failed to get String: Expected '1: String', got {:?}",
-                        arg.arg_type(),
-                    );
-                    return None;
-                }
-                Some(arr) => {
-                    this.name = arr.to_string();
-                }
-            },
-        }
-
-        match Iterator::next(dynamic_info) {
-            None => {
-                g_critical!(
-                    "MissionCenter::GathererDBusProxy",
-                    "Failed to get u16: Expected '2: u16', got None",
-                );
-                return None;
-            }
-            Some(arg) => match arg.as_u64() {
-                None => {
-                    g_critical!(
-                        "MissionCenter::GathererDBusProxy",
-                        "Failed to get u16: Expected '2: String', got {:?}",
-                        arg.arg_type(),
-                    );
-                    return None;
-                }
-                Some(arr) => {
-                    this.flags = arr as u16;
-                }
-            },
-        }
-
-        match Iterator::next(dynamic_info) {
-            None => {
-                g_critical!(
-                    "MissionCenter::GathererDBusProxy",
-                    "Failed to get i32: Expected '3: i32', got None",
-                );
-                return None;
-            }
-            Some(arg) => match arg.as_i64() {
-                None => {
-                    g_critical!(
-                        "MissionCenter::GathererDBusProxy",
-                        "Failed to get i32: Expected '3: i32', got {:?}",
-                        arg.arg_type(),
-                    );
-                    return None;
-                }
-                Some(arr) => {
-                    this.value = arr as i32;
-                }
-            },
-        }
-
-        match Iterator::next(dynamic_info) {
-            None => {
-                g_critical!(
-                    "MissionCenter::GathererDBusProxy",
-                    "Failed to get i32: Expected '4: i32', got None",
-                );
-                return None;
-            }
-            Some(arg) => match arg.as_i64() {
-                None => {
-                    g_critical!(
-                        "MissionCenter::GathererDBusProxy",
-                        "Failed to get i32: Expected '4: i32', got {:?}",
-                        arg.arg_type(),
-                    );
-                    return None;
-                }
-                Some(arr) => {
-                    this.worst = arr as i32;
-                }
-            },
-        }
-
-        match Iterator::next(dynamic_info) {
-            None => {
-                g_critical!(
-                    "MissionCenter::GathererDBusProxy",
-                    "Failed to get i32: Expected '5: i32', got None",
-                );
-                return None;
-            }
-            Some(arg) => match arg.as_i64() {
-                None => {
-                    g_critical!(
-                        "MissionCenter::GathererDBusProxy",
-                        "Failed to get i32: Expected '5: i32', got {:?}",
-                        arg.arg_type(),
-                    );
-                    return None;
-                }
-                Some(arr) => {
-                    this.threshold = arr as i32;
-                }
-            },
-        }
-
-        match Iterator::next(dynamic_info) {
-            None => {
-                g_critical!(
-                    "MissionCenter::GathererDBusProxy",
-                    "Failed to get i64: Expected '6: i64', got None",
-                );
-                return None;
-            }
-            Some(arg) => match arg.as_i64() {
-                None => {
-                    g_critical!(
-                        "MissionCenter::GathererDBusProxy",
-                        "Failed to get i64: Expected '6: i64', got {:?}",
-                        arg.arg_type(),
-                    );
-                    return None;
-                }
-                Some(arr) => {
-                    this.pretty = arr;
-                }
-            },
-        }
-
-        match Iterator::next(dynamic_info) {
-            None => {
-                g_critical!(
-                    "MissionCenter::GathererDBusProxy",
-                    "Failed to get i32: Expected '7: i32', got None",
-                );
-                return None;
-            }
-            Some(arg) => match arg.as_i64() {
-                None => {
-                    g_critical!(
-                        "MissionCenter::GathererDBusProxy",
-                        "Failed to get i32: Expected '7: i32', got {:?}",
-                        arg.arg_type(),
-                    );
-                    return None;
-                }
-                Some(arr) => {
-                    this.pretty_unit = arr as i32;
-                }
-            },
-        }
-=======
         this.id = match deser_u8(dynamic_info, "SataSmartEntry", 0) {
             Some(v) => v,
             None => return None
@@ -994,21 +807,15 @@
             Some(i) => i,
             None => return None
         };
->>>>>>> a4b442a4
 
         Some(this)
     }
 }
 
-<<<<<<< HEAD
-#[derive(Copy, Clone, Debug, Eq, PartialEq)]
-pub enum SmartTestResult {
-=======
 #[allow(non_camel_case_types)]
 #[derive(Default, Copy, Clone, Debug, Eq, PartialEq)]
 pub enum SmartTestResult {
     #[default]
->>>>>>> a4b442a4
     UNKNOWN_RESULT = 0,
     Success,
     Aborted,
