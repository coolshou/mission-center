--- conflicted
+++ resolved
@@ -1632,22 +1632,6 @@
         true
     }
 
-<<<<<<< HEAD
-    pub fn get_process_tree(&self) -> Process {
-        use std::borrow::Borrow;
-
-        let this = self.imp();
-
-        this.process_tree.borrow().take()
-    }
-
-    pub fn get_app_tree(&self) -> HashMap<Arc<str>, App> {
-        use std::borrow::Borrow;
-
-        let this = self.imp();
-
-        this.apps.borrow().take()
-=======
     pub fn get_running_apps(&self) -> HashMap<Arc<str>, App> {
         let this = self.imp();
 
@@ -1655,6 +1639,5 @@
         this.apps.set(out.clone());
 
         out
->>>>>>> efa4afa7
     }
 }