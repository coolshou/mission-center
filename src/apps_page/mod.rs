/* apps_page/mod.rs
 *
 * Copyright 2024 Romeo Calota
 *
 * This program is free software: you can redistribute it and/or modify
 * it under the terms of the GNU General Public License as published by
 * the Free Software Foundation, either version 3 of the License, or
 * (at your option) any later version.
 *
 * This program is distributed in the hope that it will be useful,
 * but WITHOUT ANY WARRANTY; without even the implied warranty of
 * MERCHANTABILITY or FITNESS FOR A PARTICULAR PURPOSE.  See the
 * GNU General Public License for more details.
 *
 * You should have received a copy of the GNU General Public License
 * along with this program.  If not, see <http://www.gnu.org/licenses/>.
 *
 * SPDX-License-Identifier: GPL-3.0-or-later
 */

use std::{cell::Cell, collections::HashMap};

use gio::ListStore;
use glib::g_critical;
use glib::translate::from_glib_full;
use gtk::{gdk, gio, glib, prelude::*, subclass::prelude::*};

use magpie_types::apps::icon::Icon;

use crate::apps_page::{list_item::ListItem, row_model::ContentType};
use crate::magpie_client::{App, Process, ProcessUsageStats};
use crate::{app, i18n::*, settings};

mod column_header;
mod list_item;
mod pid_column;
mod row_model;
mod stat_column;

pub const CSS_CELL_USAGE_LOW: &[u8] = b"cell { background-color: rgba(246, 211, 45, 0.3); }";
pub const CSS_CELL_USAGE_MEDIUM: &[u8] = b"cell { background-color: rgba(230, 97, 0, 0.3); }";
pub const CSS_CELL_USAGE_HIGH: &[u8] = b"cell { background-color: rgba(165, 29, 45, 0.3); }";

mod imp {
    use super::*;

    #[derive(gtk::CompositeTemplate)]
    #[template(resource = "/io/missioncenter/MissionCenter/ui/apps_page/page.ui")]
    pub struct AppsPage {
        #[template_child]
        pub column_view: TemplateChild<gtk::ColumnView>,
        #[template_child]
        pub name_column: TemplateChild<gtk::ColumnViewColumn>,
        #[template_child]
        pub pid_column: TemplateChild<gtk::ColumnViewColumn>,
        #[template_child]
        pub cpu_column: TemplateChild<gtk::ColumnViewColumn>,
        #[template_child]
        pub memory_column: TemplateChild<gtk::ColumnViewColumn>,
        #[template_child]
        pub memory_column_shared: TemplateChild<gtk::ColumnViewColumn>,
        #[template_child]
        pub disk_column: TemplateChild<gtk::ColumnViewColumn>,
        #[template_child]
        pub gpu_usage_column: TemplateChild<gtk::ColumnViewColumn>,
        #[template_child]
        pub gpu_memory_column: TemplateChild<gtk::ColumnViewColumn>,

        #[template_child]
        pub context_menu: TemplateChild<gtk::PopoverMenu>,

        pub column_header_name: Cell<Option<column_header::ColumnHeader>>,
        pub column_header_pid: Cell<Option<column_header::ColumnHeader>>,
        pub column_header_cpu: Cell<Option<column_header::ColumnHeader>>,
        pub column_header_memory: Cell<Option<column_header::ColumnHeader>>,
        pub column_header_shared_memory: Cell<Option<column_header::ColumnHeader>>,
        pub column_header_disk: Cell<Option<column_header::ColumnHeader>>,
        pub column_header_gpu_usage: Cell<Option<column_header::ColumnHeader>>,
        pub column_header_gpu_memory_usage: Cell<Option<column_header::ColumnHeader>>,

        pub tree_list_sorter: Cell<Option<gtk::TreeListRowSorter>>,

        pub apps_model: Cell<ListStore>,
        pub processes_root_model: Cell<ListStore>,

        pub max_cpu_usage: Cell<f32>,
        pub max_memory_usage: Cell<f32>,
        pub max_disk_usage: Cell<f32>,
        pub max_gpu_memory_usage: Cell<f32>,

        pub apps: Cell<HashMap<String, App>>,
        pub processes: Cell<HashMap<u32, Process>>,

        pub use_merge_stats: Cell<bool>,
    }

    impl Default for AppsPage {
        fn default() -> Self {
            use std::collections::HashMap;

            Self {
                column_view: TemplateChild::default(),
                name_column: TemplateChild::default(),
                pid_column: TemplateChild::default(),
                cpu_column: TemplateChild::default(),
                memory_column: TemplateChild::default(),
                memory_column_shared: TemplateChild::default(),
                disk_column: TemplateChild::default(),
                gpu_usage_column: TemplateChild::default(),
                gpu_memory_column: TemplateChild::default(),

                context_menu: TemplateChild::default(),

                column_header_name: Cell::new(None),
                column_header_pid: Cell::new(None),
                column_header_cpu: Cell::new(None),
                column_header_memory: Cell::new(None),
                column_header_shared_memory: Cell::new(None),
                column_header_disk: Cell::new(None),
                column_header_gpu_usage: Cell::new(None),
                column_header_gpu_memory_usage: Cell::new(None),

                tree_list_sorter: Cell::new(None),

                apps_model: Cell::new(ListStore::new::<row_model::RowModel>()),
                processes_root_model: Cell::new(ListStore::new::<row_model::RowModel>()),

                max_cpu_usage: Cell::new(0.0),
                max_memory_usage: Cell::new(0.0),
                max_disk_usage: Cell::new(0.0),
                max_gpu_memory_usage: Cell::new(0.0),

                apps: Cell::new(HashMap::new()),
                processes: Cell::new(HashMap::new()),

                use_merge_stats: Cell::new(false),
            }
        }
    }

    impl AppsPage {
        fn configure_actions(&self) {
            use crate::magpie_client::Process;
            use gtk::glib::*;

            fn find_pid(
                this: Option<super::AppsPage>,
                pid_and_bool: Option<&glib::Variant>,
            ) -> Option<u32> {
                let this = match this {
                    None => return None,
                    Some(this) => this,
                };

                let (mut pid, is_app) = match pid_and_bool.and_then(|p| p.get::<(u32, bool)>()) {
                    Some(pid) => pid,
                    None => {
                        g_critical!(
                            "MissionCenter::AppsPage",
                            "Invalid data encountered for 'pid' and 'is_app' parameter when stopping process",
                        );
                        return None;
                    }
                };

                // For some wierd reason when stopping the bwarp process for Flatpak apps, they
                // just continue running which makes it confusing for the end-user. So go through
                // the children of the bwrap process and find the first child that is not a bwrap
                // and terminate that instead.
                fn find_first_non_bwrap_child<'a>(
                    root: &Process,
                    processes: &'a HashMap<u32, Process>,
                ) -> Option<&'a Process> {
                    for pid in &root.children {
                        let child = match processes.get(pid) {
                            None => continue,
                            Some(child) => child,
                        };
                        if child.name.as_str() != "bwrap" {
                            return Some(child);
                        }
                    }

                    for pid in &root.children {
                        let child = match processes.get(pid) {
                            None => continue,
                            Some(child) => child,
                        };
                        if let Some(child) = find_first_non_bwrap_child(child, processes) {
                            return Some(child);
                        }
                    }

                    None
                }
                if is_app {
                    let processes = this.imp().processes.take();
                    if let Some(process) = processes.get(&pid) {
                        if process.name.as_str() == "bwrap" {
                            if let Some(child) = find_first_non_bwrap_child(process, &processes) {
                                pid = child.pid;
                            }
                        }
                    }
                    this.imp().processes.set(processes);
                }

                Some(pid)
            }

            let this = self.obj();
            let this = this.as_ref();

            let actions = gio::SimpleActionGroup::new();
            this.insert_action_group("apps-page", Some(&actions));

            let app = app!();

            let action = gio::SimpleAction::new("show-context-menu", Some(VariantTy::TUPLE));
            action.connect_activate({
                let this = this.downgrade();
                move |_action, service| {
                    let this = match this.upgrade() {
                        Some(this) => this,
                        None => {
                            g_critical!(
                                "MissionCenter::ServicesPage",
                                "Failed to get ServicesPage instance from show-context-menu action"
                            );
                            return;
                        }
                    };
                    let this = this.imp();

                    let (list_item, pid, anchor) = match service.and_then(|s| s.get::<(u32, u64, f64, f64)>()) {
                        Some((pid, ptr, x, y)) => {
                            // We just get a pointer to a weak reference to the object
                            // Do the necessary checks and downcast the object to a Widget
                            let list_item = unsafe {
                                let ptr = gobject_ffi::g_weak_ref_get(ptr as usize as *mut _);
                                if ptr.is_null() {
                                    return;
                                } else {
                                    let obj: Object = from_glib_full(ptr);
                                    match obj.downcast::<gtk::Widget>() {
                                        Ok(w) => w,
                                        Err(_) => {
                                            g_critical!(
                                                "MissionCenter::AppsPage",
                                                "Failed to downcast object to GtkWidget"
                                            );
                                            return;
                                        }
                                    }
                                }
                            };
                            let list_item = list_item.downcast::<ListItem>().unwrap();
                            if list_item.content_type() == ContentType::SectionHeader as u8 {
                                return;
                            }

                            let anchor = match list_item.compute_point(
                                &*this.obj(),
                                &gtk::graphene::Point::new(x as _, y as _),
                            ) {
                                None => {
                                    g_critical!(
                                        "MissionCenter::AppsPage",
                                        "Failed to compute_point, context menu will not be anchored to mouse position"
                                    );
                                    gdk::Rectangle::new(
                                        x.round() as i32,
                                        y.round() as i32,
                                        1,
                                        1,
                                    )
                                }
                                Some(p) => {
                                    gdk::Rectangle::new(
                                        p.x().round() as i32,
                                        p.y().round() as i32,
                                        1,
                                        1,
                                    )
                                }
                            };

                            (list_item, pid, anchor)
                        }

                        None => {
                            g_critical!(
                                "MissionCenter::AppsPage",
                                "Failed to get process/app PID from show-context-menu action"
                            );
                            return;
                        }
                    };

                    list_item.row().and_then(|row| {
                        let _ = row.activate_action("listitem.select", Some(&glib::Variant::from((true, true))));
                        None::<()>
                    });

                    const CONTENT_TYPE_APP: u8 = ContentType::App as _;
                    const CONTENT_TYPE_PROCESS: u8 = ContentType::Process as _;

                    let (stop_label, force_stop_label, is_app) = match list_item.content_type() {
                        CONTENT_TYPE_APP => {
                            (i18n("Stop Application"), i18n("Force Stop Application"), true)
                        }
                        CONTENT_TYPE_PROCESS => {
                            (i18n("Stop Process"), i18n("Force Stop Process"), false)
                        }
                        _ => unreachable!(),
                    };

                    let menu = gio::Menu::new();

                    let mi_stop = gio::MenuItem::new(Some(&stop_label), None);
                    mi_stop.set_action_and_target_value(Some("apps-page.stop"), Some(&Variant::from((pid, is_app))));
                    let mi_force_stop = gio::MenuItem::new(Some(&force_stop_label), None);
                    mi_force_stop.set_action_and_target_value(Some("apps-page.force-stop"), Some(&Variant::from((pid, is_app))));

                    menu.append_item(&mi_stop);
                    menu.append_item(&mi_force_stop);

                    this.context_menu.set_menu_model(Some(&menu));
                    this.context_menu.set_pointing_to(Some(&anchor));
                    this.context_menu.popup();
                }
            });
            actions.add_action(&action);

            let action = gio::SimpleAction::new("stop", Some(VariantTy::TUPLE));
            action.connect_activate({
                let app = app.downgrade();
                let this = self.obj().downgrade();
                move |_action, pid| {
                    let pid = match find_pid(this.upgrade(), pid) {
                        None => {
                            g_critical!(
                                "MissionCenter::AppsPage",
                                "Failed to terminate app: Failed to find PID",
                            );
                            return;
                        }
                        Some(pid) => pid,
                    };

                    let app = match app.upgrade() {
                        None => {
                            g_critical!(
                                "MissionCenter::AppsPage",
                                "Failed to terminate app PID '{}': Failed to get app instance",
                                pid,
                            );
                            return;
                        }
                        Some(app) => app,
                    };

                    let sys_info = match app.sys_info() {
                        Ok(si) => si,
                        Err(err) => {
                            g_critical!(
                                "MissionCenter::AppsPage",
                                "Failed to terminate app PID '{}': {}",
                                pid,
                                err,
                            );
                            return;
                        }
                    };

                    sys_info.terminate_process(pid);
                }
            });
            actions.add_action(&action);

            let action = gio::SimpleAction::new("force-stop", Some(VariantTy::TUPLE));
            action.connect_activate({
                let app = app.downgrade();
                let this = self.obj().downgrade();
                move |_action, pid| {
                    let pid = match find_pid(this.upgrade(), pid) {
                        None => {
                            g_critical!(
                                "MissionCenter::AppsPage",
                                "Failed to kill app: Failed to find PID",
                            );
                            return;
                        }
                        Some(pid) => pid,
                    };

                    let app = match app.upgrade() {
                        None => {
                            g_critical!(
                                "MissionCenter::AppsPage",
                                "Failed to kill app PID '{}': Failed to get app instance",
                                pid,
                            );
                            return;
                        }
                        Some(app) => app,
                    };

                    let sys_info = match app.sys_info() {
                        Ok(si) => si,
                        Err(err) => {
                            g_critical!(
                                "MissionCenter::AppsPage",
                                "Failed to kill app PID '{}': {}",
                                pid,
                                err,
                            );
                            return;
                        }
                    };

                    sys_info.kill_process(pid);
                }
            });
            actions.add_action(&action);
        }

        pub fn update_app_model(&self) {
            use crate::glib_clone;
            use gtk::glib::g_critical;
            use row_model::{ContentType, RowModel, RowModelBuilder};
            use std::collections::BTreeSet;

            fn find_pid_in_process_tree(model: ListStore, pid: u32) -> Option<RowModel> {
                fn fpipt_impl(model: ListStore, pid: u32, result: &mut Option<RowModel>) {
                    let len = model.n_items();
                    for i in 0..len {
                        let current = model.item(i).unwrap().downcast::<RowModel>().unwrap();
                        if current.pid() == pid {
                            *result = Some(current);
                            return;
                        }
                    }

                    for i in 0..len {
                        let current = model.item(i).unwrap().downcast::<RowModel>().unwrap();
                        fpipt_impl(current.children().clone(), pid, result);
                    }
                }

                let mut result = None;
                fpipt_impl(model, pid, &mut result);

                result
            }

            fn update_icons(model: ListStore, icon: &str) {
                let len = model.n_items();
                for i in 0..len {
                    let current = model.item(i).unwrap().downcast::<RowModel>().unwrap();
                    current.set_icon(icon);
                    update_icons(current.children().clone(), icon);
                }
            }

            let model = glib_clone!(self.apps_model);
            let apps = self.apps.take();
            let processes = self.processes.take();

            let mut to_remove = BTreeSet::new();
            for i in 0..model.n_items() {
                let current = model.item(i).unwrap().downcast::<RowModel>();
                if current.is_err() {
                    continue;
                }
                let current = current.unwrap();

                if !apps.contains_key(current.id().as_str()) {
                    to_remove.insert(i);
                }
            }

            for (i, to_remove_i) in to_remove.iter().enumerate() {
                model.remove((*to_remove_i as usize - i) as _);
            }

            for (app_id, app) in &apps {
                let pos = if model.n_items() > 0 {
                    model.find_with_equal_func(|current| {
                        let current = current.downcast_ref::<RowModel>();
                        if current.is_none() {
                            return false;
                        }
                        let current = current.unwrap();

                        current.id().as_str() == app_id.as_str()
                    })
                } else {
                    None
                };

                // Find the first process that has any children. This is most likely the root
                // of the App's process tree.
                let (primary_process, primary_pid) = {
                    let mut primary_process = None;
                    let mut primary_pid = 0;
                    for (index, pid) in app.pids.iter().enumerate() {
                        if let Some(process) = processes.get(pid) {
                            if process.children.len() > 0 || index == app.pids.len() - 1 {
                                primary_process = Some(process);
                                primary_pid = process.pid;
                                break;
                            }
                        }
                    }

                    (primary_process, primary_pid)
                };

                let usage_stats = if let Some(pp) = primary_process {
                    if self.use_merge_stats.get() {
                        pp.merged_usage_stats(&processes)
                    } else {
                        pp.usage_stats
                    }
                } else {
                    ProcessUsageStats::default()
                };

                let row_model = if pos.is_none() {
                    let row_model = RowModelBuilder::new()
                        .name(app.name.as_str())
                        .id(app.id.as_str())
                        .icon(
                            app.icon
                                .as_ref()
                                .and_then(|i| i.icon.as_ref())
                                .and_then(|i| match i {
                                    Icon::Empty(_) => None,
                                    Icon::Path(p) => Some(p.as_str()),
                                    Icon::Id(id) => Some(id.as_str()),
                                    Icon::Data(_) => None,
                                })
                                .unwrap_or("application-x-executable"),
                        )
                        .pid(primary_pid)
                        .content_type(ContentType::App)
                        .expanded(false)
<<<<<<< HEAD
                        .cpu_usage(usage_stats.cpu_usage)
                        .memory_usage(usage_stats.memory_usage)
                        .disk_usage(usage_stats.disk_usage)
                        .network_usage(usage_stats.network_usage)
                        .gpu_usage(usage_stats.gpu_usage)
                        .gpu_mem_usage(usage_stats.gpu_memory_usage)
=======
                        .cpu_usage(pp.merged_usage_stats.cpu_usage)
                        .memory_usage(pp.merged_usage_stats.memory_usage)
                        .memory_shared(pp.merged_usage_stats.memory_shared)
                        .disk_usage(pp.merged_usage_stats.disk_usage)
                        .network_usage(pp.merged_usage_stats.network_usage)
                        .gpu_usage(pp.merged_usage_stats.gpu_usage)
                        .gpu_mem_usage(pp.merged_usage_stats.gpu_memory_usage)
>>>>>>> 3e571192
                        .max_cpu_usage(self.max_cpu_usage.get())
                        .max_memory_usage(self.max_memory_usage.get())
                        .build();
                    model.append(&row_model);

                    row_model
                } else {
                    let model: gio::ListModel = model.clone().into();
                    let row_model = model
                        .item(pos.unwrap())
                        .unwrap()
                        .downcast::<RowModel>()
                        .unwrap();

                    // The app might have been stopped and restarted between updates, so always
                    // reset the primary PID, and repopulate the list of child processes.
                    row_model.set_pid(primary_pid);
<<<<<<< HEAD
                    row_model.set_cpu_usage(usage_stats.cpu_usage);
                    row_model.set_memory_usage(usage_stats.memory_usage);
                    row_model.set_disk_usage(usage_stats.disk_usage);
                    row_model.set_network_usage(usage_stats.network_usage);
                    row_model.set_gpu_usage(usage_stats.gpu_usage);
                    row_model.set_gpu_memory_usage(usage_stats.gpu_memory_usage);
=======
                    row_model.set_cpu_usage(pp.merged_usage_stats.cpu_usage);
                    row_model.set_memory_usage(pp.merged_usage_stats.memory_usage);
                    row_model.set_memory_shared(pp.merged_usage_stats.memory_shared);
                    row_model.set_disk_usage(pp.merged_usage_stats.disk_usage);
                    row_model.set_network_usage(pp.merged_usage_stats.network_usage);
                    row_model.set_gpu_usage(pp.merged_usage_stats.gpu_usage);
                    row_model.set_gpu_memory_usage(pp.merged_usage_stats.gpu_memory_usage);
>>>>>>> 3e571192

                    row_model
                };

                let children = row_model.children().clone();
                if let Some(_) = primary_process {
                    let root_model = glib_clone!(self.processes_root_model);
                    if let Some(model) = find_pid_in_process_tree(root_model, primary_pid) {
                        if model.pid() != row_model.pid() || children.n_items() == 0 {
                            children.remove_all();
                            children.append(&model);
                        }

                        let icon = app
                            .icon
                            .as_ref()
                            .and_then(|i| i.icon.as_ref())
                            .and_then(|i| match i {
                                Icon::Empty(_) => None,
                                Icon::Path(p) => Some(p.as_str()),
                                Icon::Id(id) => Some(id.as_str()),
                                Icon::Data(_) => None,
                            })
                            .unwrap_or("application-x-executable-symbolic");

                        model.set_icon(icon);
                        update_icons(model.children().clone(), icon);
                    } else {
                        children.remove_all();

                        g_critical!(
                            "MissionCenter::AppsPage",
                            "Failed to find process in process tree, for App {}",
                            &app.name
                        );
                    }
                } else {
                    children.remove_all();

                    g_critical!(
                        "MissionCenter::AppsPage",
                        "Failed to find process in process tree, for App {}",
                        &app.name
                    );
                }
            }

            self.processes.set(processes);
            self.apps.set(apps);
        }

        pub fn update_processes_models(&self) {
            use crate::glib_clone;

            let processes = self.processes.take();
            let processes_root_model = glib_clone!(self.processes_root_model);

            let init = processes.get(&1);
            if let Some(init) = init {
                Self::update_process_model(self, processes_root_model, &init, &processes);
            }

            self.processes.set(processes);
        }

        pub fn column_compare_entries_by(
            &self,
            lhs: &glib::Object,
            rhs: &glib::Object,
            compare_fn: fn(&row_model::RowModel, &row_model::RowModel) -> std::cmp::Ordering,
        ) -> std::cmp::Ordering {
            use row_model::{ContentType, RowModel, SectionType};
            use std::cmp::*;

            let lhs = lhs.downcast_ref::<RowModel>();
            if lhs.is_none() {
                return Ordering::Equal.into();
            }
            let lhs = lhs.unwrap();

            let rhs = rhs.downcast_ref::<RowModel>();
            if rhs.is_none() {
                return Ordering::Equal.into();
            }
            let rhs = rhs.unwrap();

            let sort_order = self
                .column_view
                .sorter()
                .and_downcast_ref::<gtk::ColumnViewSorter>()
                .and_then(|sorter| Some(sorter.primary_sort_order()))
                .unwrap_or(gtk::SortType::Ascending);

            let (ord_less, ord_greater) = if sort_order == gtk::SortType::Ascending {
                (Ordering::Less, Ordering::Greater)
            } else {
                (Ordering::Greater, Ordering::Less)
            };

            if lhs.content_type() == ContentType::SectionHeader as u8 {
                if lhs.section_type() == SectionType::Apps as u8 {
                    return ord_less;
                }

                if lhs.section_type() == SectionType::Processes as u8 {
                    return if rhs.content_type() == ContentType::Process as u8 {
                        ord_less
                    } else {
                        ord_greater
                    };
                }
            }

            if rhs.content_type() == ContentType::SectionHeader as u8 {
                if rhs.section_type() == SectionType::Apps as u8 {
                    return ord_greater;
                }

                if rhs.section_type() == SectionType::Processes as u8 {
                    return if lhs.content_type() == ContentType::Process as u8 {
                        ord_greater
                    } else {
                        ord_less
                    };
                }
            }

            if lhs.content_type() == ContentType::App as u8 {
                if rhs.content_type() == ContentType::App as u8 {
                    return compare_fn(lhs, rhs);
                }

                if rhs.content_type() == ContentType::Process as u8 {
                    return ord_less;
                }
            }

            if lhs.content_type() == ContentType::Process as u8 {
                if rhs.content_type() == ContentType::Process as u8 {
                    return compare_fn(lhs, rhs);
                }

                if rhs.content_type() == ContentType::App as u8 {
                    return ord_greater;
                }
            }

            Ordering::Equal
        }

        pub fn set_up_root_model(&self) -> ListStore {
            use row_model::{ContentType, RowModel, RowModelBuilder, SectionType};

            let apps_section_header = RowModelBuilder::new()
                .name(&i18n("Apps"))
                .content_type(ContentType::SectionHeader)
                .section_type(SectionType::Apps)
                .show_expander(false)
                .build();

            let processes_section_header = RowModelBuilder::new()
                .name(&i18n("Processes"))
                .content_type(ContentType::SectionHeader)
                .section_type(SectionType::Processes)
                .show_expander(false)
                .build();

            let root_model = ListStore::new::<RowModel>();
            root_model.append(&apps_section_header);
            root_model.append(&processes_section_header);

            root_model
        }

        pub fn set_up_tree_model(&self, model: gio::ListModel) -> gtk::TreeListModel {
            use crate::glib_clone;

            use row_model::{ContentType, RowModel, SectionType};

            let this = self.obj().downgrade();
            gtk::TreeListModel::new(model, false, true, move |model_entry| {
                let row_model = model_entry.downcast_ref::<RowModel>();
                if row_model.is_none() {
                    return None;
                }
                let row_model = row_model.unwrap();

                let this = this.upgrade();
                if this.is_none() {
                    return None;
                }
                let this = this.unwrap();
                let this = this.imp();

                let content_type = row_model.content_type();

                if content_type == ContentType::SectionHeader as u8 {
                    if row_model.section_type() == SectionType::Apps as u8 {
                        let apps_model = glib_clone!(this.apps_model);
                        return Some(apps_model.into());
                    }

                    if row_model.section_type() == SectionType::Processes as u8 {
                        let processes_model = glib_clone!(this.processes_root_model);
                        return Some(processes_model.into());
                    }

                    return None;
                }

                if content_type == ContentType::Process as u8
                    || content_type == ContentType::App as u8
                {
                    return Some(row_model.children().clone().into());
                }

                None
            })
        }

        pub fn set_up_filter_model(&self, model: gio::ListModel) -> gtk::FilterListModel {
            use glib::g_critical;
            use row_model::{ContentType, RowModel};

            let Some(window) = app!().window() else {
                g_critical!(
                    "MissionCenter::AppsPage",
                    "Failed to get MissionCenterWindow instance; searching and filtering will not function"
                );
                return gtk::FilterListModel::new(Some(model), None::<gtk::CustomFilter>);
            };

            let filter = gtk::CustomFilter::new({
                let window = window.downgrade();
                move |obj| {
                    use textdistance::{Algorithm, Levenshtein};

                    let window = match window.upgrade() {
                        None => return true,
                        Some(w) => w,
                    };
                    let window = window.imp();

                    if !window.search_button.is_active() {
                        return true;
                    }

                    if window.header_search_entry.text().is_empty() {
                        return true;
                    }

                    let row_model = match obj
                        .downcast_ref::<gtk::TreeListRow>()
                        .and_then(|row| row.item())
                        .and_then(|item| item.downcast::<RowModel>().ok())
                    {
                        None => return false,
                        Some(vm) => vm,
                    };
                    if row_model.content_type() == ContentType::SectionHeader as u8 {
                        return true;
                    }

                    let entry_name = row_model.name().to_lowercase();
                    let pid = row_model.pid().to_string();
                    let search_query = window.header_search_entry.text().to_lowercase();

                    if entry_name.contains(&search_query) || pid.contains(&search_query) {
                        return true;
                    }

                    if search_query.contains(&entry_name) || search_query.contains(&pid) {
                        return true;
                    }

                    let str_distance = Levenshtein::default()
                        .for_str(&entry_name, &search_query)
                        .ndist();
                    if str_distance <= 0.6 {
                        return true;
                    }

                    false
                }
            });

            window.imp().header_search_entry.connect_search_changed({
                let filter = filter.downgrade();
                let window = window.downgrade();
                move |_| {
                    if let Some(window) = window.upgrade() {
                        if !window.apps_page_active() {
                            return;
                        }

                        if let Some(filter) = filter.upgrade() {
                            filter.changed(gtk::FilterChange::Different);
                        }
                    }
                }
            });

            gtk::FilterListModel::new(Some(model), Some(filter))
        }

        pub fn set_up_sort_model(&self, model: gio::ListModel) -> gtk::SortListModel {
            let this = self.obj().downgrade();

            let sorter = gtk::CustomSorter::new(move |lhs, rhs| {
                use std::cmp::Ordering;

                let this = this.upgrade();
                if this.is_none() {
                    return Ordering::Equal.into();
                }
                let this = this.unwrap();

                this.imp()
                    .column_compare_entries_by(lhs, rhs, |lhs, rhs| {
                        lhs.name().to_lowercase().cmp(&rhs.name().to_lowercase())
                    })
                    .into()
            });
            self.name_column.set_sorter(Some(&sorter));

            let this = self.obj().downgrade();
            let sorter = gtk::CustomSorter::new(move |lhs, rhs| {
                use std::cmp::Ordering;

                let this = this.upgrade();
                if this.is_none() {
                    return Ordering::Equal.into();
                }
                let this = this.unwrap();

                this.imp()
                    .column_compare_entries_by(lhs, rhs, |lhs, rhs| {
                        let lhs = lhs.pid();
                        let rhs = rhs.pid();

                        lhs.cmp(&rhs)
                    })
                    .into()
            });
            self.pid_column.set_sorter(Some(&sorter));

            let this = self.obj().downgrade();
            let sorter = gtk::CustomSorter::new(move |lhs, rhs| {
                use std::cmp::Ordering;

                let this = this.upgrade();
                if this.is_none() {
                    return Ordering::Equal.into();
                }
                let this = this.unwrap();

                this.imp()
                    .column_compare_entries_by(lhs, rhs, |lhs, rhs| {
                        let lhs = if let Some(merged_stats) = lhs.merged_stats() {
                            merged_stats.cpu_usage
                        } else {
                            lhs.cpu_usage()
                        };
                        let rhs = if let Some(merged_stats) = rhs.merged_stats() {
                            merged_stats.cpu_usage
                        } else {
                            rhs.cpu_usage()
                        };

                        lhs.partial_cmp(&rhs).unwrap_or(Ordering::Equal)
                    })
                    .into()
            });
            self.cpu_column.set_sorter(Some(&sorter));

            let this = self.obj().downgrade();
            let sorter = gtk::CustomSorter::new(move |lhs, rhs| {
                use std::cmp::Ordering;

                let this = this.upgrade();
                if this.is_none() {
                    return Ordering::Equal.into();
                }
                let this = this.unwrap();

                this.imp()
                    .column_compare_entries_by(lhs, rhs, |lhs, rhs| {
                        let lhs = if let Some(merged_stats) = lhs.merged_stats() {
                            merged_stats.memory_usage
                        } else {
                            lhs.memory_usage()
                        };

                        let rhs = if let Some(merged_stats) = rhs.merged_stats() {
                            merged_stats.memory_usage
                        } else {
                            rhs.memory_usage()
                        };

                        lhs.partial_cmp(&rhs).unwrap_or(Ordering::Equal)
                    })
                    .into()
            });
            self.memory_column.set_sorter(Some(&sorter));

            let this = self.obj().downgrade();
            let sorter = gtk::CustomSorter::new(move |lhs, rhs| {
                use std::cmp::Ordering;

                let this = this.upgrade();
                if this.is_none() {
                    return Ordering::Equal.into();
                }
                let this = this.unwrap();

                this.imp()
                    .column_compare_entries_by(lhs, rhs, |lhs, rhs| {
                        let lhs = if let Some(merged_stats) = lhs.merged_stats() {
                            merged_stats.memory_shared
                        } else {
                            lhs.memory_shared()
                        };

                        let rhs = if let Some(merged_stats) = rhs.merged_stats() {
                            merged_stats.memory_shared
                        } else {
                            rhs.memory_shared()
                        };

                        lhs.partial_cmp(&rhs).unwrap_or(Ordering::Equal)
                    })
                    .into()
            });
            self.memory_column_shared.set_sorter(Some(&sorter));

            let this = self.obj().downgrade();
            let sorter = gtk::CustomSorter::new(move |lhs, rhs| {
                use std::cmp::Ordering;

                let this = this.upgrade();
                if this.is_none() {
                    return Ordering::Equal.into();
                }
                let this = this.unwrap();

                this.imp()
                    .column_compare_entries_by(lhs, rhs, |lhs, rhs| {
                        let lhs = if let Some(merged_stats) = lhs.merged_stats() {
                            merged_stats.disk_usage
                        } else {
                            lhs.disk_usage()
                        };

                        let rhs = if let Some(merged_stats) = rhs.merged_stats() {
                            merged_stats.disk_usage
                        } else {
                            rhs.disk_usage()
                        };

                        lhs.partial_cmp(&rhs).unwrap_or(Ordering::Equal)
                    })
                    .into()
            });
            self.disk_column.set_sorter(Some(&sorter));

            let this = self.obj().downgrade();
            let sorter = gtk::CustomSorter::new(move |lhs, rhs| {
                use std::cmp::Ordering;

                let this = this.upgrade();
                if this.is_none() {
                    return Ordering::Equal.into();
                }
                let this = this.unwrap();

                this.imp()
                    .column_compare_entries_by(lhs, rhs, |lhs, rhs| {
                        let lhs = if let Some(merged_stats) = lhs.merged_stats() {
                            merged_stats.gpu_usage
                        } else {
                            lhs.gpu_usage()
                        };

                        let rhs = if let Some(merged_stats) = rhs.merged_stats() {
                            merged_stats.gpu_usage
                        } else {
                            rhs.gpu_usage()
                        };

                        lhs.partial_cmp(&rhs).unwrap_or(Ordering::Equal)
                    })
                    .into()
            });
            self.gpu_usage_column.set_sorter(Some(&sorter));

            let this = self.obj().downgrade();
            let sorter = gtk::CustomSorter::new(move |lhs, rhs| {
                use std::cmp::Ordering;

                let this = this.upgrade();
                if this.is_none() {
                    return Ordering::Equal.into();
                }
                let this = this.unwrap();

                this.imp()
                    .column_compare_entries_by(lhs, rhs, |lhs, rhs| {
                        let lhs = if let Some(merged_stats) = lhs.merged_stats() {
                            merged_stats.gpu_memory_usage
                        } else {
                            lhs.gpu_memory_usage()
                        };

                        let rhs = if let Some(merged_stats) = rhs.merged_stats() {
                            merged_stats.gpu_memory_usage
                        } else {
                            rhs.gpu_memory_usage()
                        };

                        lhs.partial_cmp(&rhs).unwrap_or(Ordering::Equal)
                    })
                    .into()
            });
            self.gpu_memory_column.set_sorter(Some(&sorter));

            let column_view_sorter = self.column_view.sorter();
            if let Some(column_view_sorter) = column_view_sorter.as_ref() {
                column_view_sorter.connect_changed({
                    let this = self.obj().downgrade();
                    move |sorter, _| {
                        use glib::g_critical;

                        let settings = settings!();

                        let this = match this.upgrade() {
                            None => return,
                            Some(this) => this,
                        };

                        if let Some(sorter) = sorter.downcast_ref::<gtk::ColumnViewSorter>() {
                            let sort_column = sorter
                                .primary_sort_column()
                                .as_ref()
                                .and_then(|c| Some(c.as_ptr() as usize))
                                .unwrap_or_default();

                            let nc = this.imp().name_column.as_ptr() as usize;
                            let pc = this.imp().pid_column.as_ptr() as usize;
                            let cc = this.imp().cpu_column.as_ptr() as usize;
                            let mc = this.imp().memory_column.as_ptr() as usize;
                            let ms = this.imp().memory_column_shared.as_ptr() as usize;
                            let dc = this.imp().disk_column.as_ptr() as usize;
                            let gc = this.imp().gpu_usage_column.as_ptr() as usize;
                            let gm = this.imp().gpu_memory_column.as_ptr() as usize;

                            if let Err(e) = if sort_column == nc {
                                settings.set_enum("apps-page-sorting-column", 0)
                            } else if sort_column == pc {
                                settings.set_enum("apps-page-sorting-column", 1)
                            } else if sort_column == cc {
                                settings.set_enum("apps-page-sorting-column", 2)
                            } else if sort_column == mc {
                                settings.set_enum("apps-page-sorting-column", 3)
                            } else if sort_column == ms {
                                settings.set_enum("apps-page-sorting-column", 4)
                            } else if sort_column == dc {
                                settings.set_enum("apps-page-sorting-column", 5)
                            } else if sort_column == gc {
                                settings.set_enum("apps-page-sorting-column", 6)
                            } else if sort_column == gm {
                                settings.set_enum("apps-page-sorting-column", 7)
                            } else {
                                g_critical!(
                                    "MissionCenter::AppsPage",
                                    "Unknown column sorting encountered"
                                );
                                Ok(())
                            } {
                                g_critical!(
                                    "MissionCenter::AppsPage",
                                    "Failed to save column sorting: {}",
                                    e
                                );
                                return;
                            }

                            let sort_order = sorter.primary_sort_order();
                            if let Err(e) = settings.set_enum(
                                "apps-page-sorting-order",
                                match sort_order {
                                    gtk::SortType::Ascending => 0,
                                    gtk::SortType::Descending => 1,
                                    _ => 0,
                                },
                            ) {
                                g_critical!(
                                    "MissionCenter::AppsPage",
                                    "Failed to save column sorting: {}",
                                    e
                                );
                                return;
                            }
                        }
                    }
                });
            }
            let tree_list_sorter = gtk::TreeListRowSorter::new(column_view_sorter);
            self.tree_list_sorter.set(Some(tree_list_sorter.clone()));

            gtk::SortListModel::new(Some(model), Some(tree_list_sorter))
        }

        pub fn set_up_model(&self) {
            let root_model = self.set_up_root_model();
            let tree_model = self.set_up_tree_model(root_model.into());
            let filter_model = self.set_up_filter_model(tree_model.into());
            let sort_model = self.set_up_sort_model(filter_model.into());

            self.column_view
                .set_model(Some(&gtk::SingleSelection::new(Some(sort_model))));

            let settings = settings!();

            let remember_sorting = settings.boolean("apps-page-remember-sorting");
            if remember_sorting {
                let column = settings.enum_("apps-page-sorting-column");
                let order = settings.enum_("apps-page-sorting-order");

                let column = match column {
                    0 => &self.name_column,
                    1 => &self.pid_column,
                    2 => &self.cpu_column,
                    3 => &self.memory_column,
                    4 => &self.memory_column_shared,
                    5 => &self.disk_column,
                    6 => &self.gpu_usage_column,
                    7 => &self.gpu_memory_column,
                    255 => return,
                    _ => {
                        g_critical!(
                            "MissionCenter::AppsPage",
                            "Unknown column retrieved from settings, sorting by name as a fallback"
                        );
                        &self.name_column
                    }
                };

                let order = match order {
                    0 => gtk::SortType::Ascending,
                    1 => gtk::SortType::Descending,
                    255 => return,
                    _ => {
                        g_critical!(
                            "MissionCenter::AppsPage",
                            "Unknown column sorting order retrieved from settings, sorting in ascending order as a fallback"
                        );
                        gtk::SortType::Ascending
                    }
                };

                self.column_view.sort_by_column(Some(column), order);
            }
        }

        pub fn configure_column_header(
            &self,
            column_header: &gtk::Widget,
            name: &str,
            heading: &str,
            align: gtk::Align,
        ) -> (Option<gtk::Widget>, column_header::ColumnHeader) {
            let column_view_box = column_header
                .first_child()
                .unwrap()
                .downcast::<gtk::Box>()
                .unwrap();
            column_view_box.first_child().unwrap().set_visible(false);

            let header = column_header::ColumnHeader::new(heading, name, align);
            column_view_box.append(&header);

            (column_header.next_sibling(), header)
        }

        pub fn update_column_headers(&self, readings: &crate::magpie_client::Readings) {
            let column_header_cpu = self.column_header_cpu.take();
            if let Some(column_header_cpu) = &column_header_cpu {
                column_header_cpu
                    .set_heading(format!("{}%", readings.cpu.total_usage_percent.round()));
            }
            self.column_header_cpu.set(column_header_cpu);

            let column_header_memory = self.column_header_memory.take();
            if let Some(column_header_memory) = &column_header_memory {
                let used = readings.mem_info.mem_total - readings.mem_info.mem_available;
                column_header_memory.set_heading(format!(
                    "{}%",
                    ((used * 100) as f32 / readings.mem_info.mem_total as f32).round()
                ));
            }
            self.column_header_memory.set(column_header_memory);

            let column_header_shared_memory = self.column_header_shared_memory.take();
            if let Some(column_header_shared_memory) = &column_header_shared_memory {
                column_header_shared_memory.set_heading(format!(
                    "{}%",
                    ((readings.mem_info.sh_mem * 100) as f32 / readings.mem_info.mem_total as f32)
                        .round()
                ));
            }
            self.column_header_shared_memory
                .set(column_header_shared_memory);

            let column_header_disk = self.column_header_disk.take();
            if let Some(column_header_disk) = &column_header_disk {
                let total_busy_percent = readings
                    .disks_info
                    .iter()
                    .map(|disk| disk.busy_percent)
                    .sum::<f32>();

                if readings.disks_info.len() == 0 {
                    column_header_disk.set_heading("0%");
                } else {
                    column_header_disk.set_heading(format!(
                        "{}%",
                        (total_busy_percent / readings.disks_info.len() as f32).round()
                    ));
                }
            }
            self.column_header_disk.set(column_header_disk);

            let column_header_gpu = self.column_header_gpu_usage.take();
            if let Some(column_header_gpu) = &column_header_gpu {
                let avg = readings
                    .gpus
                    .values()
                    .map(|g| g.utilization_percent.unwrap_or(0.))
                    .sum::<f32>()
                    / readings.gpus.len() as f32;
                column_header_gpu.set_heading(format!("{:.0}%", avg.round()));
            }
            self.column_header_gpu_usage.set(column_header_gpu);

            let column_header_gpu_mem = self.column_header_gpu_memory_usage.take();
            if let Some(column_header_gpu_mem) = &column_header_gpu_mem {
                let avg = readings
                    .gpus
                    .values()
                    .map(|gpu| {
                        if let Some(total_memory) = gpu.total_memory {
                            (gpu.used_memory.unwrap_or(0) * 100) / total_memory
                        } else {
                            0
                        }
                    })
                    .sum::<u64>() as f32
                    / readings.gpus.len() as f32;
                column_header_gpu_mem.set_heading(format!("{:.0}%", avg.round()));
            }
            self.column_header_gpu_memory_usage
                .set(column_header_gpu_mem);
        }

        fn update_process_model(
            this: &AppsPage,
            model: ListStore,
            process: &Process,
            processes: &HashMap<u32, Process>,
        ) {
            use crate::apps_page::row_model::{ContentType, RowModel, RowModelBuilder};

            let mut to_remove = Vec::new();
            for i in 0..model.n_items() {
                let current = model.item(i).unwrap().downcast::<RowModel>();
                if current.is_err() {
                    continue;
                }
                let current = current.unwrap();

                if !process.children.contains(&(current.pid())) {
                    to_remove.push(i);
                }
            }

            for (i, to_remove_i) in to_remove.iter().enumerate() {
                let to_remove_i = (*to_remove_i as usize - i) as _;
                model.remove(to_remove_i);
            }

            for pid in &process.children {
                let pos = if model.n_items() > 0 {
                    model.find_with_equal_func(|current| {
                        let current = current.downcast_ref::<RowModel>();
                        if current.is_none() {
                            return false;
                        }
                        let current = current.unwrap();
                        current.pid() == *pid
                    })
                } else {
                    None
                };

                let child = match processes.get(pid) {
                    None => {
                        g_critical!(
                            "MissionCenter::AppsPage",
                            "Failed to find process with PID '{}'",
                            pid
                        );
                        continue;
                    }
                    Some(child) => child,
                };

                let entry_name = if !child.exe.as_str().is_empty() {
                    let entry_name = std::path::Path::new(child.exe.as_str())
                        .file_name()
                        .map(|name| name.to_str().unwrap_or(child.name.as_str()))
                        .unwrap_or(child.name.as_str());
                    if entry_name.starts_with("wine") {
                        if child.cmd.is_empty() {
                            child.name.as_str()
                        } else {
                            child.cmd[0]
                                .as_str()
                                .split("\\")
                                .last()
                                .unwrap_or(child.name.as_ref())
                                .split("/")
                                .last()
                                .unwrap_or(child.name.as_ref())
                        }
                    } else {
                        entry_name
                    }
                } else {
                    child.name.as_ref()
                };

<<<<<<< HEAD
                let merged_usage_stats = child.merged_usage_stats(&processes);
                let usage_stats = if this.use_merge_stats.get() {
                    &merged_usage_stats
                } else {
                    &child.usage_stats
                };
=======
                let child_model = if pos.is_none() {
                    let (
                        cpu_usage,
                        mem_usage,
                        mem_shared,
                        net_usage,
                        disk_usage,
                        gpu_usage,
                        gpu_mem_usage,
                    ) = if this.use_merge_stats.get() {
                        (
                            child.merged_usage_stats.cpu_usage,
                            child.merged_usage_stats.memory_usage,
                            child.merged_usage_stats.memory_shared,
                            child.merged_usage_stats.network_usage,
                            child.merged_usage_stats.disk_usage,
                            child.merged_usage_stats.gpu_usage,
                            child.merged_usage_stats.gpu_memory_usage,
                        )
                    } else {
                        (
                            child.usage_stats.cpu_usage,
                            child.usage_stats.memory_usage,
                            child.usage_stats.memory_shared,
                            child.usage_stats.network_usage,
                            child.usage_stats.disk_usage,
                            child.usage_stats.gpu_usage,
                            child.usage_stats.gpu_memory_usage,
                        )
                    };
>>>>>>> 3e571192

                let child_model = if pos.is_none() {
                    let row_model = RowModelBuilder::new()
                        .name(entry_name)
                        .content_type(ContentType::Process)
                        .icon("application-x-executable-symbolic")
                        .pid(*pid)
<<<<<<< HEAD
                        .cpu_usage(usage_stats.cpu_usage)
                        .memory_usage(usage_stats.memory_usage)
                        .disk_usage(usage_stats.disk_usage)
                        .network_usage(usage_stats.network_usage)
                        .gpu_usage(usage_stats.gpu_usage)
                        .gpu_mem_usage(usage_stats.gpu_memory_usage)
=======
                        .cpu_usage(cpu_usage)
                        .memory_usage(mem_usage)
                        .memory_shared(mem_shared)
                        .disk_usage(disk_usage)
                        .network_usage(net_usage)
                        .gpu_usage(gpu_usage)
                        .gpu_mem_usage(gpu_mem_usage)
>>>>>>> 3e571192
                        .max_cpu_usage(this.max_cpu_usage.get())
                        .max_memory_usage(this.max_memory_usage.get())
                        .max_gpu_memory_usage(this.max_gpu_memory_usage.get())
                        .build();

                    row_model.set_merged_stats(&merged_usage_stats);

                    model.append(&row_model);
                    row_model.children().clone()
                } else {
                    let row_model = model
                        .item(pos.unwrap())
                        .unwrap()
                        .downcast::<RowModel>()
                        .unwrap();

<<<<<<< HEAD
                    row_model.set_icon("application-x-executable-symbolic");
                    row_model.set_cpu_usage(usage_stats.cpu_usage);
                    row_model.set_memory_usage(usage_stats.memory_usage);
                    row_model.set_disk_usage(usage_stats.disk_usage);
                    row_model.set_network_usage(usage_stats.network_usage);
                    row_model.set_gpu_usage(usage_stats.gpu_usage);
                    row_model.set_gpu_memory_usage(usage_stats.gpu_memory_usage);
=======
                    let (
                        cpu_usage,
                        mem_usage,
                        mem_shared,
                        net_usage,
                        disk_usage,
                        gpu_usage,
                        gpu_mem_usage,
                    ) = if this.use_merge_stats.get() {
                        (
                            child.merged_usage_stats.cpu_usage,
                            child.merged_usage_stats.memory_usage,
                            child.merged_usage_stats.memory_shared,
                            child.merged_usage_stats.network_usage,
                            child.merged_usage_stats.disk_usage,
                            child.merged_usage_stats.gpu_usage,
                            child.merged_usage_stats.gpu_memory_usage,
                        )
                    } else {
                        (
                            child.usage_stats.cpu_usage,
                            child.usage_stats.memory_usage,
                            child.usage_stats.memory_shared,
                            child.usage_stats.network_usage,
                            child.usage_stats.disk_usage,
                            child.usage_stats.gpu_usage,
                            child.usage_stats.gpu_memory_usage,
                        )
                    };

                    row_model.set_icon("application-x-executable-symbolic");
                    row_model.set_cpu_usage(cpu_usage);
                    row_model.set_memory_usage(mem_usage);
                    row_model.set_memory_shared(mem_shared);
                    row_model.set_disk_usage(disk_usage);
                    row_model.set_network_usage(net_usage);
                    row_model.set_gpu_usage(gpu_usage);
                    row_model.set_gpu_memory_usage(gpu_mem_usage);
>>>>>>> 3e571192

                    row_model.set_merged_stats(&merged_usage_stats);

                    row_model.children().clone()
                };

                Self::update_process_model(this, child_model, child, processes);
            }
        }
    }

    #[glib::object_subclass]
    impl ObjectSubclass for AppsPage {
        const NAME: &'static str = "AppsPage";
        type Type = super::AppsPage;
        type ParentType = gtk::Box;

        fn class_init(klass: &mut Self::Class) {
            ListItem::ensure_type();

            row_model::RowModel::ensure_type();

            column_header::ColumnHeader::ensure_type();
            pid_column::PidColumn::ensure_type();
            stat_column::StatColumn::ensure_type();

            klass.bind_template();
        }

        fn instance_init(obj: &glib::subclass::InitializingObject<Self>) {
            obj.init_template();
        }
    }

    impl ObjectImpl for AppsPage {
        fn constructed(&self) {
            self.parent_constructed();

            self.configure_actions();

            let settings = settings!();

            self.use_merge_stats
                .set(settings.boolean("apps-page-merged-process-stats"));

            settings.connect_changed(Some("apps-page-merged-process-stats"), {
                let this = self.obj().downgrade();
                move |settings, _| {
                    if let Some(this) = this.upgrade() {
                        this.imp()
                            .use_merge_stats
                            .set(settings.boolean("apps-page-merged-process-stats"));
                    }
                }
            });
        }
    }

    impl WidgetImpl for AppsPage {
        fn realize(&self) {
            self.parent_realize();

            let list_item_widget = self.column_view.first_child().unwrap();

            // Remove padding added in GTK 4.12
            list_item_widget.add_css_class("app-list-header");

            let column_view_title = list_item_widget.first_child().unwrap();
            let (column_view_title, column_header_name) = self.configure_column_header(
                &column_view_title,
                &i18n("Name"),
                "",
                gtk::Align::Start,
            );
            let (column_view_title, column_header_pid) = self.configure_column_header(
                &column_view_title.unwrap(),
                &i18n("PID"),
                "",
                gtk::Align::End,
            );
            let (column_view_title, column_header_cpu) = self.configure_column_header(
                &column_view_title.unwrap(),
                &i18n("CPU"),
                "0%",
                gtk::Align::End,
            );
            let (column_view_title, column_header_memory) = self.configure_column_header(
                &column_view_title.unwrap(),
                &i18n("Memory"),
                "0%",
                gtk::Align::End,
            );
            let (column_view_title, column_header_memory_shared) = self.configure_column_header(
                &column_view_title.unwrap(),
                &i18n("Shared Memory"),
                "0%",
                gtk::Align::End,
            );
            let (column_view_title, column_header_disk) = self.configure_column_header(
                &column_view_title.unwrap(),
                &i18n("Drive"),
                "0%",
                gtk::Align::End,
            );

            self.column_header_name.set(Some(column_header_name));
            self.column_header_pid.set(Some(column_header_pid));
            self.column_header_cpu.set(Some(column_header_cpu));
            self.column_header_memory.set(Some(column_header_memory));
            self.column_header_shared_memory
                .set(Some(column_header_memory_shared));
            self.column_header_disk.set(Some(column_header_disk));

            if let Some(column_view_title) = column_view_title {
                let (column_view_title, column_header_gpu_usage) = self.configure_column_header(
                    &column_view_title,
                    &i18n("GPU Usage"),
                    "0%",
                    gtk::Align::End,
                );
                self.column_header_gpu_usage
                    .set(Some(column_header_gpu_usage));

                if let Some(column_view_title) = column_view_title {
                    let (_, column_header_gpu_memory) = self.configure_column_header(
                        &column_view_title,
                        &i18n("GPU Mem"),
                        "0%",
                        gtk::Align::End,
                    );

                    self.column_header_gpu_memory_usage
                        .set(Some(column_header_gpu_memory));
                }
            }
        }
    }

    impl BoxImpl for AppsPage {}
}

glib::wrapper! {
    pub struct AppsPage(ObjectSubclass<imp::AppsPage>)
        @extends gtk::Box, gtk::Widget,
        @implements gio::ActionGroup, gio::ActionMap;
}

impl AppsPage {
    pub fn set_initial_readings(&self, readings: &mut crate::magpie_client::Readings) -> bool {
        let this = self.imp();

        if readings.gpus.is_empty() {
            this.column_view.remove_column(&this.gpu_usage_column);
            this.column_view.remove_column(&this.gpu_memory_column);
        } else {
            let total_gpu_memory = readings
                .gpus
                .values()
                .map(|g| g.total_memory.unwrap_or(0))
                .sum::<u64>();
            if total_gpu_memory == 0 {
                this.column_view.remove_column(&this.gpu_memory_column);
                this.max_gpu_memory_usage.set(1.);
            } else {
                this.max_gpu_memory_usage.set(total_gpu_memory as f32);
            }
        }

        this.max_cpu_usage
            .set(readings.cpu.core_usage_percent.len() as f32 * 100.0);
        this.max_memory_usage
            .set(readings.mem_info.mem_total as f32);

        this.apps.set(std::mem::take(&mut readings.running_apps));
        this.processes
            .set(std::mem::take(&mut readings.running_processes));

        this.set_up_model();

        this.update_processes_models();
        this.update_app_model();
        this.update_column_headers(readings);

        true
    }

    pub fn update_readings(&self, readings: &mut crate::magpie_client::Readings) -> bool {
        let this = self.imp();

        this.apps.set(std::mem::take(&mut readings.running_apps));
        this.processes
            .set(std::mem::take(&mut readings.running_processes));

        this.update_processes_models();
        this.update_app_model();
        this.update_column_headers(readings);

        let sorter = this.tree_list_sorter.take();
        if let Some(sorter) = sorter.as_ref() {
            sorter.changed(gtk::SorterChange::Different)
        }
        this.tree_list_sorter.set(sorter);

        true
    }

    pub fn get_running_apps(&self) -> HashMap<Arc<str>, App> {
        let this = self.imp();

        let out = this.apps.take();
        this.apps.set(out.clone());

        out
    }
}<|MERGE_RESOLUTION|>--- conflicted
+++ resolved
@@ -546,22 +546,13 @@
                         .pid(primary_pid)
                         .content_type(ContentType::App)
                         .expanded(false)
-<<<<<<< HEAD
                         .cpu_usage(usage_stats.cpu_usage)
                         .memory_usage(usage_stats.memory_usage)
+                        .memory_shared(usage_stats.memory_shared)
                         .disk_usage(usage_stats.disk_usage)
                         .network_usage(usage_stats.network_usage)
                         .gpu_usage(usage_stats.gpu_usage)
                         .gpu_mem_usage(usage_stats.gpu_memory_usage)
-=======
-                        .cpu_usage(pp.merged_usage_stats.cpu_usage)
-                        .memory_usage(pp.merged_usage_stats.memory_usage)
-                        .memory_shared(pp.merged_usage_stats.memory_shared)
-                        .disk_usage(pp.merged_usage_stats.disk_usage)
-                        .network_usage(pp.merged_usage_stats.network_usage)
-                        .gpu_usage(pp.merged_usage_stats.gpu_usage)
-                        .gpu_mem_usage(pp.merged_usage_stats.gpu_memory_usage)
->>>>>>> 3e571192
                         .max_cpu_usage(self.max_cpu_usage.get())
                         .max_memory_usage(self.max_memory_usage.get())
                         .build();
@@ -579,22 +570,13 @@
                     // The app might have been stopped and restarted between updates, so always
                     // reset the primary PID, and repopulate the list of child processes.
                     row_model.set_pid(primary_pid);
-<<<<<<< HEAD
                     row_model.set_cpu_usage(usage_stats.cpu_usage);
                     row_model.set_memory_usage(usage_stats.memory_usage);
+                    row_model.set_memory_shared(usage_stats.memory_shared);
                     row_model.set_disk_usage(usage_stats.disk_usage);
                     row_model.set_network_usage(usage_stats.network_usage);
                     row_model.set_gpu_usage(usage_stats.gpu_usage);
                     row_model.set_gpu_memory_usage(usage_stats.gpu_memory_usage);
-=======
-                    row_model.set_cpu_usage(pp.merged_usage_stats.cpu_usage);
-                    row_model.set_memory_usage(pp.merged_usage_stats.memory_usage);
-                    row_model.set_memory_shared(pp.merged_usage_stats.memory_shared);
-                    row_model.set_disk_usage(pp.merged_usage_stats.disk_usage);
-                    row_model.set_network_usage(pp.merged_usage_stats.network_usage);
-                    row_model.set_gpu_usage(pp.merged_usage_stats.gpu_usage);
-                    row_model.set_gpu_memory_usage(pp.merged_usage_stats.gpu_memory_usage);
->>>>>>> 3e571192
 
                     row_model
                 };
@@ -1436,45 +1418,12 @@
                     child.name.as_ref()
                 };
 
-<<<<<<< HEAD
                 let merged_usage_stats = child.merged_usage_stats(&processes);
                 let usage_stats = if this.use_merge_stats.get() {
                     &merged_usage_stats
                 } else {
                     &child.usage_stats
                 };
-=======
-                let child_model = if pos.is_none() {
-                    let (
-                        cpu_usage,
-                        mem_usage,
-                        mem_shared,
-                        net_usage,
-                        disk_usage,
-                        gpu_usage,
-                        gpu_mem_usage,
-                    ) = if this.use_merge_stats.get() {
-                        (
-                            child.merged_usage_stats.cpu_usage,
-                            child.merged_usage_stats.memory_usage,
-                            child.merged_usage_stats.memory_shared,
-                            child.merged_usage_stats.network_usage,
-                            child.merged_usage_stats.disk_usage,
-                            child.merged_usage_stats.gpu_usage,
-                            child.merged_usage_stats.gpu_memory_usage,
-                        )
-                    } else {
-                        (
-                            child.usage_stats.cpu_usage,
-                            child.usage_stats.memory_usage,
-                            child.usage_stats.memory_shared,
-                            child.usage_stats.network_usage,
-                            child.usage_stats.disk_usage,
-                            child.usage_stats.gpu_usage,
-                            child.usage_stats.gpu_memory_usage,
-                        )
-                    };
->>>>>>> 3e571192
 
                 let child_model = if pos.is_none() {
                     let row_model = RowModelBuilder::new()
@@ -1482,22 +1431,13 @@
                         .content_type(ContentType::Process)
                         .icon("application-x-executable-symbolic")
                         .pid(*pid)
-<<<<<<< HEAD
                         .cpu_usage(usage_stats.cpu_usage)
                         .memory_usage(usage_stats.memory_usage)
+                        .memory_shared(usage_stats.memory_shared)
                         .disk_usage(usage_stats.disk_usage)
                         .network_usage(usage_stats.network_usage)
                         .gpu_usage(usage_stats.gpu_usage)
                         .gpu_mem_usage(usage_stats.gpu_memory_usage)
-=======
-                        .cpu_usage(cpu_usage)
-                        .memory_usage(mem_usage)
-                        .memory_shared(mem_shared)
-                        .disk_usage(disk_usage)
-                        .network_usage(net_usage)
-                        .gpu_usage(gpu_usage)
-                        .gpu_mem_usage(gpu_mem_usage)
->>>>>>> 3e571192
                         .max_cpu_usage(this.max_cpu_usage.get())
                         .max_memory_usage(this.max_memory_usage.get())
                         .max_gpu_memory_usage(this.max_gpu_memory_usage.get())
@@ -1514,54 +1454,14 @@
                         .downcast::<RowModel>()
                         .unwrap();
 
-<<<<<<< HEAD
                     row_model.set_icon("application-x-executable-symbolic");
                     row_model.set_cpu_usage(usage_stats.cpu_usage);
                     row_model.set_memory_usage(usage_stats.memory_usage);
+                    row_model.set_memory_shared(usage_stats.memory_shared);
                     row_model.set_disk_usage(usage_stats.disk_usage);
                     row_model.set_network_usage(usage_stats.network_usage);
                     row_model.set_gpu_usage(usage_stats.gpu_usage);
                     row_model.set_gpu_memory_usage(usage_stats.gpu_memory_usage);
-=======
-                    let (
-                        cpu_usage,
-                        mem_usage,
-                        mem_shared,
-                        net_usage,
-                        disk_usage,
-                        gpu_usage,
-                        gpu_mem_usage,
-                    ) = if this.use_merge_stats.get() {
-                        (
-                            child.merged_usage_stats.cpu_usage,
-                            child.merged_usage_stats.memory_usage,
-                            child.merged_usage_stats.memory_shared,
-                            child.merged_usage_stats.network_usage,
-                            child.merged_usage_stats.disk_usage,
-                            child.merged_usage_stats.gpu_usage,
-                            child.merged_usage_stats.gpu_memory_usage,
-                        )
-                    } else {
-                        (
-                            child.usage_stats.cpu_usage,
-                            child.usage_stats.memory_usage,
-                            child.usage_stats.memory_shared,
-                            child.usage_stats.network_usage,
-                            child.usage_stats.disk_usage,
-                            child.usage_stats.gpu_usage,
-                            child.usage_stats.gpu_memory_usage,
-                        )
-                    };
-
-                    row_model.set_icon("application-x-executable-symbolic");
-                    row_model.set_cpu_usage(cpu_usage);
-                    row_model.set_memory_usage(mem_usage);
-                    row_model.set_memory_shared(mem_shared);
-                    row_model.set_disk_usage(disk_usage);
-                    row_model.set_network_usage(net_usage);
-                    row_model.set_gpu_usage(gpu_usage);
-                    row_model.set_gpu_memory_usage(gpu_mem_usage);
->>>>>>> 3e571192
 
                     row_model.set_merged_stats(&merged_usage_stats);
 
