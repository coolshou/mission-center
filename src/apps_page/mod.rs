--- conflicted
+++ resolved
@@ -22,20 +22,11 @@
 
 use gio::ListStore;
 use glib::g_critical;
-<<<<<<< HEAD
-use glib::translate::from_glib_full;
-use gtk::{gdk, gio, glib, prelude::*, subclass::prelude::*};
+use gtk::{gio, glib, prelude::*, subclass::prelude::*};
 
 use magpie_types::apps::icon::Icon;
 
-use crate::apps_page::{list_item::ListItem, row_model::ContentType};
-=======
-use gtk::{gio, glib, prelude::*, subclass::prelude::*};
-
-use magpie_types::apps::icon::Icon;
-
 use crate::apps_page::list_item::ListItem;
->>>>>>> d270914e
 use crate::magpie_client::{App, Process, ProcessUsageStats};
 use crate::{app, i18n::*, settings};
 
@@ -94,10 +85,7 @@
         pub max_cpu_usage: Cell<f32>,
         pub max_memory_usage: Cell<u64>,
         pub max_disk_usage: Cell<f32>,
-<<<<<<< HEAD
         pub max_network_usage: Cell<f32>,
-=======
->>>>>>> d270914e
         pub max_gpu_memory_usage: Cell<u64>,
 
         pub apps: Cell<HashMap<String, App>>,
@@ -140,10 +128,7 @@
                 max_cpu_usage: Cell::new(0.0),
                 max_memory_usage: Cell::new(0),
                 max_disk_usage: Cell::new(0.0),
-<<<<<<< HEAD
                 max_network_usage: Cell::new(0.0),
-=======
->>>>>>> d270914e
                 max_gpu_memory_usage: Cell::new(0),
 
                 apps: Cell::new(HashMap::new()),
@@ -1381,11 +1366,7 @@
                         .max_gpu_memory_usage(this.max_gpu_memory_usage.get())
                         .build();
 
-<<<<<<< HEAD
-                    row_model.set_merged_stats(&merged_usage_stats);
-=======
                     row_model.set_merged_stats(merged_usage_stats);
->>>>>>> d270914e
 
                     model.append(&row_model);
                     row_model.children().clone()
@@ -1405,11 +1386,7 @@
                     row_model.set_gpu_usage(usage_stats.gpu_usage);
                     row_model.set_gpu_memory_usage(usage_stats.gpu_memory_usage);
 
-<<<<<<< HEAD
-                    row_model.set_merged_stats(&merged_usage_stats);
-=======
                     row_model.set_merged_stats(merged_usage_stats);
->>>>>>> d270914e
 
                     row_model.children().clone()
                 };
