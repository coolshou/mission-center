/* performance_page/fan.rs
 *
 * Copyright 2024 Romeo Calota
 *
 * This program is free software: you can redistribute it and/or modify
 * it under the terms of the GNU General Public License as published by
 * the Free Software Foundation, either version 3 of the License, or
 * (at your option) any later version.
 *
 * This program is distributed in the hope that it will be useful,
 * but WITHOUT ANY WARRANTY; without even the implied warranty of
 * MERCHANTABILITY or FITNESS FOR A PARTICULAR PURPOSE.  See the
 * GNU General Public License for more details.
 *
 * You should have received a copy of the GNU General Public License
 * along with this program.  If not, see <http://www.gnu.org/licenses/>.
 *
 * SPDX-License-Identifier: GPL-3.0-or-later
 */

use std::cell::{Cell, OnceCell};

use adw;
use adw::subclass::prelude::*;
use glib::{ParamSpec, Properties, Value};
use gtk::{gio, glib, prelude::*};

use super::widgets::GraphWidget;
use super::MK_TO_0_C;
use crate::application::INTERVAL_STEP;
use crate::i18n::*;
use crate::performance_page::PageExt;

mod imp {
    use super::*;

    #[derive(Properties)]
    #[properties(wrapper_type = super::PerformancePageFan)]
    #[derive(gtk::CompositeTemplate)]
    #[template(resource = "/io/missioncenter/MissionCenter/ui/performance_page/fan.ui")]
    pub struct PerformancePageFan {
        #[template_child]
        pub title_fan_name: TemplateChild<gtk::Label>,
        #[template_child]
        pub title_temp_name: TemplateChild<gtk::Label>,
        #[template_child]
        pub speed_graph: TemplateChild<GraphWidget>,
        #[template_child]
        pub temp_graph: TemplateChild<GraphWidget>,

        #[template_child]
        pub speed_max_y: TemplateChild<gtk::Label>,
        #[template_child]
        pub speed_graph_max_duration: TemplateChild<gtk::Label>,
        #[template_child]
        pub speed_box: TemplateChild<gtk::Box>,

        #[template_child]
        pub temp_max_y: TemplateChild<gtk::Label>,
        #[template_child]
        pub temp_graph_max_duration: TemplateChild<gtk::Label>,
        #[template_child]
        pub temp_graph_box: TemplateChild<gtk::Box>,

        #[template_child]
        pub context_menu: TemplateChild<gtk::Popover>,

        #[property(get = Self::name, set = Self::set_name, type = String)]
        name: Cell<String>,
        #[property(get, set)]
        base_color: Cell<gtk::gdk::RGBA>,
        #[property(get, set)]
        summary_mode: Cell<bool>,

        #[property(get = Self::infobar_content, type = Option < gtk::Widget >)]
        pub infobar_content: OnceCell<gtk::Box>,

        pub legend_speed: OnceCell<gtk::Picture>,
        pub speed: OnceCell<gtk::Label>,
        pub pwm_legend_box: OnceCell<gtk::Box>,
        pub temp_label_box: OnceCell<gtk::Box>,
        pub legend_pwm: OnceCell<gtk::Picture>,
        pub pwm: OnceCell<gtk::Label>,
        pub temp: OnceCell<gtk::Label>,
    }

    impl Default for PerformancePageFan {
        fn default() -> Self {
            Self {
                title_fan_name: Default::default(),
                title_temp_name: Default::default(),
                speed_graph: Default::default(),
                temp_graph: Default::default(),
                speed_max_y: Default::default(),
                speed_graph_max_duration: Default::default(),
                speed_box: Default::default(),
                temp_max_y: Default::default(),
                temp_graph_max_duration: Default::default(),
                temp_graph_box: Default::default(),
                context_menu: Default::default(),

                name: Cell::new(String::new()),
                base_color: Cell::new(gtk::gdk::RGBA::new(0.0, 0.0, 0.0, 1.0)),
                summary_mode: Cell::new(false),

                infobar_content: Default::default(),

                legend_speed: Default::default(),
                speed: Default::default(),
                pwm_legend_box: Default::default(),
                temp_label_box: Default::default(),
                legend_pwm: Default::default(),
                pwm: Default::default(),
                temp: Default::default(),
            }
        }
    }

    impl PerformancePageFan {
        fn name(&self) -> String {
            unsafe { &*self.name.as_ptr() }.clone()
        }

        fn set_name(&self, name: String) {
            {
                let if_name = unsafe { &*self.name.as_ptr() };
                if if_name == &name {
                    return;
                }
            }

            self.name.replace(name);
        }

        fn infobar_content(&self) -> Option<gtk::Widget> {
            self.infobar_content.get().map(|ic| ic.clone().into())
        }
    }

    impl PerformancePageFan {
        fn configure_actions(this: &super::PerformancePageFan) {
            let actions = gio::SimpleActionGroup::new();
            this.insert_action_group("graph", Some(&actions));

            let action = gio::SimpleAction::new("copy", None);
            action.connect_activate({
                let this = this.downgrade();
                move |_, _| {
                    if let Some(this) = this.upgrade() {
                        let clipboard = this.clipboard();
                        clipboard.set_text(this.imp().data_summary().as_str());
                    }
                }
            });
            actions.add_action(&action);
        }

        fn configure_context_menu(this: &super::PerformancePageFan) {
            let right_click_controller = gtk::GestureClick::new();
            right_click_controller.set_button(3); // Secondary click (AKA right click)
            right_click_controller.connect_released({
                let this = this.downgrade();
                move |_click, _n_press, x, y| {
                    if let Some(this) = this.upgrade() {
                        let this = this.imp();
                        this.context_menu
                            .set_pointing_to(Some(&gtk::gdk::Rectangle::new(
                                x.round() as i32,
                                y.round() as i32,
                                1,
                                1,
                            )));
                        this.context_menu.popup();
                    }
                }
            });
            this.add_controller(right_click_controller);
        }
    }

    impl PerformancePageFan {
        pub fn set_static_information(
            this: &super::PerformancePageFan,
            fan: &crate::sys_info_v2::FanInfo,
        ) -> bool {
            let t = this.clone();

            let this = this.imp();

            this.speed_graph.connect_local("resize", true, move |_| {
                let this = t.imp();

                {
                    let width = this.speed_graph.width() as f32;
                    let height = this.speed_graph.height() as f32;

                    let mut a = width;
                    let mut b = height;
                    if width > height {
                        a = height;
                        b = width;
                    }

                    this.speed_graph
                        .set_vertical_line_count((width * (a / b) / 30.).round().max(5.) as u32);
                }

                {
                    let width = this.temp_graph.width() as f32;
                    let height = this.temp_graph.height() as f32;

                    let mut a = width;
                    let mut b = height;
                    if width > height {
                        a = height;
                        b = width;
                    }

                    this.temp_graph
                        .set_vertical_line_count((width * (a / b) / 30.).round().max(5.) as u32);
                }

                None
            });

            this.title_fan_name.set_text(&*fan.fan_label);

            if let Some(legend_send) = this.legend_speed.get() {
                legend_send
                    .set_resource(Some("/io/missioncenter/MissionCenter/line-solid-net.svg"));
            }

            if let Some(legend_pwm) = this.legend_pwm.get() {
                legend_pwm
                    .set_resource(Some("/io/missioncenter/MissionCenter/line-dashed-net.svg"));
            }

            this.title_temp_name.set_text(&fan.temp_name);

            this.speed_graph.set_filled(1, false);
            this.speed_graph.set_dashed(1, true);

            if fan.percent_vroomimg < 0. {
                if let Some(pwm_legend_box) = this.pwm_legend_box.get() {
                    pwm_legend_box.set_visible(false);
                }

                if let Some(legend_speed) = this.legend_speed.get() {
                    legend_speed.set_visible(false);
                }
            }

            if fan.temp_amount == 0 {
                this.temp_graph_box.set_visible(false);

                if let Some(sidebar_temp_box) = this.temp_label_box.get() {
                    sidebar_temp_box.set_visible(false);
                }
            }

            if fan.max_speed > 0 {
                this.speed_max_y.set_text(&format!("{}", fan.max_speed));
            }
            true
        }

        pub fn update_readings(
            this: &super::PerformancePageFan,
            fan: &crate::sys_info_v2::FanInfo,
        ) -> bool {
            let this = this.imp();

            this.title_fan_name
                .set_text(&i18n_f("{}", &[&fan.fan_label]));

            if let Some(speed_send) = this.speed.get() {
                speed_send.set_text(&i18n_f("{} RPM", &[&format!("{}", fan.rpm)]));
            }

            if let Some(pwm) = this.pwm.get() {
                pwm.set_text(&i18n_f(
                    "{}%",
                    &[&format!("{:.0}", fan.percent_vroomimg * 100.0)],
                ));
            }

<<<<<<< HEAD
            let fan_temp_c = (fan.temp_amount as f32 - 273000.) / 1000.0;
=======
            let fan_temp_c = (fan.temp_amount + MK_TO_0_C) as f32 / 1000.0;
>>>>>>> efa4afa7
            if let Some(temp) = this.temp.get() {
                temp.set_text(&i18n_f("{} °C", &[&format!("{:.1}", fan_temp_c)]));
            }

            this.speed_graph.add_data_point(0, fan.rpm as f32);
            if fan.percent_vroomimg >= 0. {
                this.speed_graph
                    .add_data_point(1, fan.percent_vroomimg * 100.);
            }

            if fan.max_speed <= 0 {
                this.speed_max_y.set_text(&i18n_f(
                    "{} RPM",
                    &[&this
                        .speed_graph
                        .max_all_time(0)
                        .unwrap_or(fan.rpm as f32)
                        .to_string()],
                ));
            }

            this.temp_graph.add_data_point(0, fan_temp_c);
            this.temp_max_y.set_text(&format!(
                "{} °C",
                this.temp_graph
                    .max_all_time(0)
                    .unwrap_or(fan_temp_c.round())
            ));

            true
        }

        fn data_summary(&self) -> String {
            let unsupported = i18n("Unsupported");
            let unsupported = glib::GString::from(unsupported);

            format!(
                r#"Fan

    {}
    {}

    Speed:               {}
    PWM Percentage:      {}
    Current Temperature: {}"#,
                self.title_fan_name.text(),
                self.title_temp_name.text(),
                self.speed
                    .get()
                    .map(|s| s.text())
                    .unwrap_or(unsupported.clone()),
                self.pwm
                    .get()
                    .and_then(|pwm| if !pwm.is_visible() { None } else { Some(pwm) })
                    .map(|s| s.text())
                    .unwrap_or(unsupported.clone()),
                self.temp
                    .get()
                    .and_then(|temp| if !temp.is_visible() { None } else { Some(temp) })
                    .map(|s| s.text())
                    .unwrap_or(unsupported)
            )
        }
    }

    #[glib::object_subclass]
    impl ObjectSubclass for PerformancePageFan {
        const NAME: &'static str = "PerformancePageFan";
        type Type = super::PerformancePageFan;
        type ParentType = gtk::Box;

        fn class_init(klass: &mut Self::Class) {
            klass.bind_template();
        }

        fn instance_init(obj: &glib::subclass::InitializingObject<Self>) {
            obj.init_template();
        }
    }

    impl ObjectImpl for PerformancePageFan {
        fn properties() -> &'static [ParamSpec] {
            Self::derived_properties()
        }

        fn set_property(&self, id: usize, value: &Value, pspec: &ParamSpec) {
            self.derived_set_property(id, value, pspec);
        }

        fn property(&self, id: usize, pspec: &ParamSpec) -> Value {
            self.derived_property(id, pspec)
        }

        fn constructed(&self) {
            self.parent_constructed();

            let obj = self.obj();
            let this = obj.upcast_ref::<super::PerformancePageFan>().clone();

            Self::configure_actions(&this);
            Self::configure_context_menu(&this);

            let sidebar_content_builder = gtk::Builder::from_resource(
                "/io/missioncenter/MissionCenter/ui/performance_page/fan_details.ui",
            );

            let _ = self.infobar_content.set(
                sidebar_content_builder
                    .object::<gtk::Box>("root")
                    .expect("Could not find `root` object in details pane"),
            );

            let _ = self.legend_speed.set(
                sidebar_content_builder
                    .object::<gtk::Picture>("legend_speed")
                    .expect("Could not find `legend_speed` object in details pane"),
            );
            let _ = self.legend_pwm.set(
                sidebar_content_builder
                    .object::<gtk::Picture>("legend_pwm")
                    .expect("Could not find `legend_pwm` object in details pane"),
            );

            let _ = self.pwm_legend_box.set(
                sidebar_content_builder
                    .object::<gtk::Box>("pwm_legend_box")
                    .expect("Could not find `pwm_legend_box` object in details pane"),
            );

            let _ = self.temp_label_box.set(
                sidebar_content_builder
                    .object::<gtk::Box>("temp_label_box")
                    .expect("Could not find `temp_legend_box` object in details pane"),
            );

            let _ = self.speed.set(
                sidebar_content_builder
                    .object::<gtk::Label>("speed")
                    .expect("Could not find `speed` object in details pane"),
            );
            let _ = self.pwm.set(
                sidebar_content_builder
                    .object::<gtk::Label>("pwm")
                    .expect("Could not find `pwm` object in details pane"),
            );
            let _ = self.temp.set(
                sidebar_content_builder
                    .object::<gtk::Label>("temp")
                    .expect("Could not find `temp` object in details pane"),
            );
        }
    }

    impl WidgetImpl for PerformancePageFan {}

    impl BoxImpl for PerformancePageFan {}
}

glib::wrapper! {
    pub struct PerformancePageFan(ObjectSubclass<imp::PerformancePageFan>)
        @extends gtk::Box, gtk::Widget,
        @implements gio::ActionGroup, gio::ActionMap;
}

impl PageExt for PerformancePageFan {
    fn infobar_collapsed(&self) {
        self.imp()
            .infobar_content
            .get()
            .and_then(|ic| Some(ic.set_margin_top(10)));
    }

    fn infobar_uncollapsed(&self) {
        self.imp()
            .infobar_content
            .get()
            .and_then(|ic| Some(ic.set_margin_top(65)));
    }
}

impl PerformancePageFan {
    pub fn new(name: &str, settings: &gio::Settings) -> Self {
        let this: Self = glib::Object::builder().property("name", name).build();

        fn update_refresh_rate_sensitive_labels(
            this: &PerformancePageFan,
            settings: &gio::Settings,
        ) {
            let data_points = settings.int("performance-page-data-points") as u32;
            let smooth = settings.boolean("performance-smooth-graphs");
            let graph_max_duration = (((settings.uint64("app-update-interval-u64") as f64)
                * INTERVAL_STEP)
                * (data_points as f64))
                .round() as u32;

            let this = this.imp();

            let mins = graph_max_duration / 60;
            let seconds_to_string = format!(
                "{} second{}",
                graph_max_duration % 60,
                if (graph_max_duration % 60) != 1 {
                    "s"
                } else {
                    ""
                }
            );
            let mins_to_string = format!("{:} minute{} ", mins, if mins > 1 { "s" } else { "" });
            let time_string = &*format!(
                "{}{}",
                if mins > 0 {
                    mins_to_string
                } else {
                    "".to_string()
                },
                if graph_max_duration % 60 > 0 {
                    seconds_to_string
                } else {
                    "".to_string()
                }
            );

            this.speed_graph_max_duration.set_text(time_string);
            this.speed_graph.set_data_points(data_points);
            this.speed_graph.set_smooth_graphs(smooth);

            this.temp_graph_max_duration.set_text(time_string);
            this.temp_graph.set_data_points(data_points);
            this.temp_graph.set_smooth_graphs(smooth);
        }
        update_refresh_rate_sensitive_labels(&this, settings);

        settings.connect_changed(Some("performance-page-data-points"), {
            let this = this.downgrade();
            move |settings, _| {
                if let Some(this) = this.upgrade() {
                    update_refresh_rate_sensitive_labels(&this, settings);
                }
            }
        });

        settings.connect_changed(Some("app-update-interval-u64"), {
            let this = this.downgrade();
            move |settings, _| {
                if let Some(this) = this.upgrade() {
                    update_refresh_rate_sensitive_labels(&this, settings);
                }
            }
        });

        settings.connect_changed(Some("performance-smooth-graphs"), {
            let this = this.downgrade();
            move |settings, _| {
                if let Some(this) = this.upgrade() {
                    update_refresh_rate_sensitive_labels(&this, settings);
                }
            }
        });

        this
    }

    pub fn set_static_information(&self, fan_info: &crate::sys_info_v2::FanInfo) -> bool {
        imp::PerformancePageFan::set_static_information(self, fan_info)
    }

    pub fn update_readings(&self, fan_info: &crate::sys_info_v2::FanInfo) -> bool {
        imp::PerformancePageFan::update_readings(self, fan_info)
    }
}<|MERGE_RESOLUTION|>--- conflicted
+++ resolved
@@ -284,11 +284,7 @@
                 ));
             }
 
-<<<<<<< HEAD
-            let fan_temp_c = (fan.temp_amount as f32 - 273000.) / 1000.0;
-=======
             let fan_temp_c = (fan.temp_amount + MK_TO_0_C) as f32 / 1000.0;
->>>>>>> efa4afa7
             if let Some(temp) = this.temp.get() {
                 temp.set_text(&i18n_f("{} °C", &[&format!("{:.1}", fan_temp_c)]));
             }
