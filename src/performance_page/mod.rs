/* performance_page/view_models
 *
 * Copyright 2023 Romeo Calota
 *
 * This program is free software: you can redistribute it and/or modify
 * it under the terms of the GNU General Public License as published by
 * the Free Software Foundation, either version 3 of the License, or
 * (at your option) any later version.
 *
 * This program is distributed in the hope that it will be useful,
 * but WITHOUT ANY WARRANTY; without even the implied warranty of
 * MERCHANTABILITY or FITNESS FOR A PARTICULAR PURPOSE.  See the
 * GNU General Public License for more details.
 *
 * You should have received a copy of the GNU General Public License
 * along with this program.  If not, see <http://www.gnu.org/licenses/>.
 *
 * SPDX-License-Identifier: GPL-3.0-or-later
 */

use std::{cell::Cell, collections::HashMap};

use adw::subclass::prelude::*;
use glib::{clone, ParamSpec, Properties, Value};
use gtk::{gio, glib, prelude::*};

use widgets::GraphWidget;

use crate::i18n::*;

mod cpu;
mod disk;
mod gpu;
mod memory;
mod network;
mod summary_graph;
mod widgets;

type SummaryGraph = summary_graph::SummaryGraph;
type CpuPage = cpu::PerformancePageCpu;
type DiskPage = disk::PerformancePageDisk;
type MemoryPage = memory::PerformancePageMemory;
type NetworkPage = network::PerformancePageNetwork;
type GpuPage = gpu::PerformancePageGpu;

mod imp {
    use super::*;

    enum Pages {
        Cpu((SummaryGraph, CpuPage)),
        Memory((SummaryGraph, MemoryPage)),
        Disk(HashMap<String, (SummaryGraph, DiskPage)>),
        Network(HashMap<String, (SummaryGraph, NetworkPage)>),
        Gpu(HashMap<String, (SummaryGraph, GpuPage)>),
    }

    #[derive(Properties)]
    #[properties(wrapper_type = super::PerformancePage)]
    #[derive(gtk::CompositeTemplate)]
    #[template(resource = "/io/missioncenter/MissionCenter/ui/performance_page/page.ui")]
    pub struct PerformancePage {
        #[template_child]
        pub sidebar: TemplateChild<gtk::ListBox>,
        #[template_child]
        pub page_stack: TemplateChild<gtk::Stack>,

        #[property(get, set)]
        summary_mode: Cell<bool>,

        pages: Cell<Vec<Pages>>,
        context_menu_view_actions: Cell<HashMap<String, gio::SimpleAction>>,
        current_view_action: Cell<gio::SimpleAction>,

        pub settings: Cell<Option<gio::Settings>>,
    }

    impl Default for PerformancePage {
        fn default() -> Self {
            Self {
                sidebar: Default::default(),
                page_stack: Default::default(),

                summary_mode: Cell::new(false),

                pages: Cell::new(Vec::new()),
                context_menu_view_actions: Cell::new(HashMap::new()),
                current_view_action: Cell::new(gio::SimpleAction::new("", None)),

                settings: Cell::new(None),
            }
        }
    }

    impl PerformancePage {
        fn configure_actions(this: &super::PerformancePage) {
            let actions = gio::SimpleActionGroup::new();
            this.insert_action_group("graph", Some(&actions));

            let mut view_actions = HashMap::new();

            let action = gio::SimpleAction::new_stateful(
                "summary",
                None,
                glib::Variant::from(this.imp().summary_mode.get()),
            );
            action.connect_activate(clone!(@weak this => move |action, _| {
                let new_state = !this.summary_mode();
                action.set_state(glib::Variant::from(new_state));
                this.set_summary_mode(new_state);
            }));
            actions.add_action(&action);

            let action = gio::SimpleAction::new_stateful("cpu", None, glib::Variant::from(true));
            action.connect_activate(clone!(@weak this => move |action, _| {
                let row= this.imp()
                    .sidebar
                    .row_at_index(0)
                    .expect("Failed to select CPU row");
                this.imp().sidebar.select_row(Some(&row));

                let prev_action = this.imp().current_view_action.replace(action.clone());
                prev_action.set_state(glib::Variant::from(false));
                action.set_state(glib::Variant::from(true));
            }));
            actions.add_action(&action);
            view_actions.insert("cpu".to_string(), action.clone());
            this.imp().current_view_action.set(action);

            let action =
                gio::SimpleAction::new_stateful("memory", None, glib::Variant::from(false));
            action.connect_activate(clone!(@weak this => move |action, _| {
                let row= this.imp()
                    .sidebar
                    .row_at_index(1)
                    .expect("Failed to select Memory row");
                this.imp().sidebar.select_row(Some(&row));

                let prev_action = this.imp().current_view_action.replace(action.clone());
                prev_action.set_state(glib::Variant::from(false));
                action.set_state(glib::Variant::from(true));
            }));
            actions.add_action(&action);
            view_actions.insert("memory".to_string(), action);

            let action = gio::SimpleAction::new_stateful("disk", None, glib::Variant::from(false));
            action.connect_activate(clone!(@weak this => move |action, _| {
                let pages = this.imp().pages.take();
                for page in &pages {
                    let disk_pages = match page {
                        Pages::Disk(disk_pages) => {
                            disk_pages
                        }
                        _ => continue,
                    };

                    let disk_page = disk_pages.values().next();
                    if disk_page.is_none() {
                        continue;
                    }
                    let disk_page = disk_page.unwrap();

                    let row = disk_page.0.parent();
                    if row.is_none() {
                        continue;
                    }
                    let row = row.unwrap();

                    this.imp().sidebar.select_row(row.downcast_ref::<gtk::ListBoxRow>());

                    let prev_action = this.imp().current_view_action.replace(action.clone());
                    prev_action.set_state(glib::Variant::from(false));
                    action.set_state(glib::Variant::from(true));

                    break;
                }
                this.imp().pages.set(pages);
            }));
            actions.add_action(&action);
            view_actions.insert("disk".to_string(), action);

            let action =
                gio::SimpleAction::new_stateful("network", None, glib::Variant::from(false));
            action.connect_activate(clone!(@weak this => move |action, _| {
                let pages = this.imp().pages.take();
                for page in &pages {
                    let network_pages= match page {
                        Pages::Network(network_pages) => {
                            network_pages
                        }
                        _ => continue,
                    };

                    let network_page = network_pages.values().next();
                    if network_page.is_none() {
                        continue;
                    }
                    let network_page = network_page.unwrap();

                    let row = network_page.0.parent();
                    if row.is_none() {
                        continue;
                    }
                    let row = row.unwrap();

                    this.imp().sidebar.select_row(row.downcast_ref::<gtk::ListBoxRow>());

                    let prev_action = this.imp().current_view_action.replace(action.clone());
                    prev_action.set_state(glib::Variant::from(false));
                    action.set_state(glib::Variant::from(true));

                    break;
                }
                this.imp().pages.set(pages);
            }));
            actions.add_action(&action);
            view_actions.insert("network".to_string(), action);

            let action = gio::SimpleAction::new_stateful("gpu", None, glib::Variant::from(false));
            action.connect_activate(clone!(@weak this => move |action, _| {
                let pages = this.imp().pages.take();
                for page in &pages {
                    let gpu_pages= match page {
                        Pages::Gpu(gpu_pages) => {
                            gpu_pages
                        }
                        _ => continue,
                    };

                    let gpu_page = gpu_pages.values().next();
                    if gpu_page.is_none() {
                        continue;
                    }
                    let gpu_page = gpu_page.unwrap();

                    let row = gpu_page.0.parent();
                    if row.is_none() {
                        continue;
                    }
                    let row = row.unwrap();

                    this.imp().sidebar.select_row(row.downcast_ref::<gtk::ListBoxRow>());

                    let prev_action = this.imp().current_view_action.replace(action.clone());
                    prev_action.set_state(glib::Variant::from(false));
                    action.set_state(glib::Variant::from(true));

                    break;
                }
                this.imp().pages.set(pages);
            }));
            actions.add_action(&action);
            view_actions.insert("gpu".to_string(), action);

            this.imp().context_menu_view_actions.set(view_actions);
        }

        fn set_up_cpu_page(&self, pages: &mut Vec<Pages>, readings: &crate::sys_info_v2::Readings) {
            // GNOME color palette: Blue 4
            const BASE_COLOR: [u8; 3] = [0x1c, 0x71, 0xd8];

            let summary = SummaryGraph::new();
            summary.set_widget_name("cpu");

            summary.set_heading(i18n("CPU"));
            summary.set_info1("0% 0.00 GHz");
<<<<<<< HEAD
            match readings.cpu_dynamic_info.temperature.as_ref() {
                Some(v) => summary.set_info2(format!("{:.2} °C", *v)),
=======
            match readings.cpu_info.dynamic_info.temperature.as_ref() {
                Some(v) => summary.set_info2(format!("{:.0} °C", *v)),
>>>>>>> aea3034c
                _ => {}
            }

            summary.set_base_color(gtk::gdk::RGBA::new(
                BASE_COLOR[0] as f32 / 255.,
                BASE_COLOR[1] as f32 / 255.,
                BASE_COLOR[2] as f32 / 255.,
                1.,
            ));

            let settings = self.settings.take();
            if settings.is_none() {
                panic!("Settings not set");
            }
            let page = CpuPage::new(settings.as_ref().unwrap());
            page.set_base_color(gtk::gdk::RGBA::new(
                BASE_COLOR[0] as f32 / 255.,
                BASE_COLOR[1] as f32 / 255.,
                BASE_COLOR[2] as f32 / 255.,
                1.,
            ));
            self.settings.set(settings);
            page.set_static_information(readings);

            self.obj()
                .as_ref()
                .bind_property("summary-mode", &page, "summary-mode")
                .flags(glib::BindingFlags::SYNC_CREATE)
                .build();

            self.sidebar.append(&summary);
            self.page_stack.add_named(&page, Some("cpu"));

            pages.push(Pages::Cpu((summary, page)));
        }

        fn set_up_memory_page(
            &self,
            pages: &mut Vec<Pages>,
            readings: &crate::sys_info_v2::Readings,
        ) {
            // GNOME color palette: Blue 2
            const BASE_COLOR: [u8; 3] = [0x62, 0xa0, 0xea];

            let summary = SummaryGraph::new();
            summary.set_widget_name("memory");

            summary
                .graph_widget()
                .set_value_range_max(readings.mem_info.mem_total as f32);

            summary.set_heading(i18n("Memory"));
            summary.set_info1("0/0 GiB (100%)");

            summary.set_base_color(gtk::gdk::RGBA::new(
                BASE_COLOR[0] as f32 / 255.,
                BASE_COLOR[1] as f32 / 255.,
                BASE_COLOR[2] as f32 / 255.,
                1.,
            ));

            let settings = self.settings.take();
            if settings.is_none() {
                panic!("Settings not set");
            }
            let page = MemoryPage::new(settings.as_ref().unwrap());
            page.set_base_color(gtk::gdk::RGBA::new(
                BASE_COLOR[0] as f32 / 255.,
                BASE_COLOR[1] as f32 / 255.,
                BASE_COLOR[2] as f32 / 255.,
                1.,
            ));
            self.settings.set(settings);
            page.set_static_information(readings);

            self.obj()
                .as_ref()
                .bind_property("summary-mode", &page, "summary-mode")
                .flags(glib::BindingFlags::SYNC_CREATE)
                .build();

            self.sidebar.append(&summary);
            self.page_stack.add_named(&page, Some("memory"));

            pages.push(Pages::Memory((summary, page)));
        }

        fn set_up_disk_pages(
            &self,
            pages: &mut Vec<Pages>,
            readings: &crate::sys_info_v2::Readings,
        ) {
            use crate::sys_info_v2::DiskType;
            use glib::g_critical;

            // GNOME color palette: Green 5
            const BASE_COLOR: [u8; 3] = [0x26, 0xa2, 0x69];

            let mut disks = HashMap::new();
            for (i, disk) in readings.disks.iter().enumerate() {
                let summary = SummaryGraph::new();
                summary.set_widget_name(&disk.id);

                summary.set_heading(i18n_f(
                    "Disk {} ({})",
                    &[&format!("{}", i), &format!("{}", &disk.id)],
                ));
                summary.set_info1(match disk.r#type {
                    DiskType::HDD => i18n("HDD"),
                    DiskType::SSD => i18n("SSD"),
                    DiskType::NVMe => i18n("NVMe"),
                    DiskType::eMMC => i18n("eMMC"),
                    DiskType::iSCSI => i18n("iSCSI"),
                    DiskType::Unknown => i18n("Unknown"),
                });
                summary.set_info2(format!("{:.0}%", disk.busy_percent));
                summary.set_base_color(gtk::gdk::RGBA::new(
                    BASE_COLOR[0] as f32 / 255.,
                    BASE_COLOR[1] as f32 / 255.,
                    BASE_COLOR[2] as f32 / 255.,
                    1.,
                ));

                let settings = self.settings.take();
                if settings.is_none() {
                    panic!("Settings not set");
                }
                let page = DiskPage::new(&disk.id, settings.as_ref().unwrap());
                page.set_base_color(gtk::gdk::RGBA::new(
                    BASE_COLOR[0] as f32 / 255.,
                    BASE_COLOR[1] as f32 / 255.,
                    BASE_COLOR[2] as f32 / 255.,
                    1.,
                ));
                self.settings.set(settings);
                page.set_static_information(i, disk);

                self.obj()
                    .as_ref()
                    .bind_property("summary-mode", &page, "summary-mode")
                    .flags(glib::BindingFlags::SYNC_CREATE)
                    .build();

                self.sidebar.append(&summary);
                self.page_stack.add_named(&page, Some(&disk.id));

                let mut actions = self.context_menu_view_actions.take();
                match actions.get("disk") {
                    None => {
                        g_critical!(
                            "MissionCenter::PerformancePage",
                            "Failed to wire up disk action for {}, logic bug?",
                            &disk.id
                        );
                    }
                    Some(action) => {
                        actions.insert(disk.id.clone(), action.clone());
                    }
                }
                self.context_menu_view_actions.set(actions);

                disks.insert(disk.id.clone(), (summary, page));
            }

            pages.push(Pages::Disk(disks));
        }

        fn set_up_network_pages(
            &self,
            pages: &mut Vec<Pages>,
            readings: &crate::sys_info_v2::Readings,
        ) {
            use crate::sys_info_v2::NetDeviceType;
            use glib::g_critical;

            // GNOME color palette: Purple 1
            const BASE_COLOR: [u8; 3] = [0xdc, 0x8a, 0xdd];

            let mut networks = HashMap::new();
            for network_device in &readings.network_devices {
                let if_name = network_device.descriptor.if_name.as_str();

                let conn_type = match network_device.descriptor.r#type {
                    NetDeviceType::Wired => i18n("Ethernet"),
                    NetDeviceType::Wireless => i18n("Wi-Fi"),
                    NetDeviceType::Other => i18n("Other"),
                };

                let summary = SummaryGraph::new();
                summary.set_widget_name(if_name);

                summary.set_heading(format!("{} ({})", conn_type.clone(), if_name.to_string()));

                {
                    let graph_widget = summary.graph_widget();

                    graph_widget.set_data_set_count(2);
                    graph_widget.set_auto_scale(true);
                    graph_widget.set_auto_scale_pow2(true);
                    graph_widget.set_filled(0, false);
                    graph_widget.set_dashed(0, true);
                    graph_widget.set_base_color(gtk::gdk::RGBA::new(
                        BASE_COLOR[0] as f32 / 255.,
                        BASE_COLOR[1] as f32 / 255.,
                        BASE_COLOR[2] as f32 / 255.,
                        1.,
                    ));
                }

                let settings = self.settings.take();
                if settings.is_none() {
                    panic!("Settings not set");
                }
                let page = NetworkPage::new(
                    if_name,
                    network_device.descriptor.r#type,
                    settings.as_ref().unwrap(),
                );
                page.set_base_color(gtk::gdk::RGBA::new(
                    BASE_COLOR[0] as f32 / 255.,
                    BASE_COLOR[1] as f32 / 255.,
                    BASE_COLOR[2] as f32 / 255.,
                    1.,
                ));
                self.settings.set(settings);
                page.set_static_information(network_device);

                self.obj()
                    .as_ref()
                    .bind_property("summary-mode", &page, "summary-mode")
                    .flags(glib::BindingFlags::SYNC_CREATE)
                    .build();

                self.sidebar.append(&summary);
                self.page_stack.add_named(&page, Some(if_name));

                let mut actions = self.context_menu_view_actions.take();
                match actions.get("network") {
                    None => {
                        g_critical!(
                            "MissionCenter::PerformancePage",
                            "Failed to wire up network action for {}, logic bug?",
                            if_name
                        );
                    }
                    Some(action) => {
                        actions.insert(if_name.to_owned(), action.clone());
                    }
                }
                self.context_menu_view_actions.set(actions);

                networks.insert(if_name.to_owned(), (summary, page));
            }

            pages.push(Pages::Network(networks));
        }

        fn set_up_gpu_pages(
            &self,
            pages: &mut Vec<Pages>,
            readings: &crate::sys_info_v2::Readings,
        ) {
            use gtk::glib::*;

            // GNOME color palette: Red 1
            const BASE_COLOR: [u8; 3] = [0xf6, 0x61, 0x51];

            let mut gpus = HashMap::new();

            for (i, gpu) in readings.gpus.iter().enumerate() {
                let summary = SummaryGraph::new();
                summary.set_widget_name(&gpu.static_info.id);

                summary.set_heading(i18n_f("GPU {}", &[&format!("{}", i)]));
                summary.set_info1(gpu.static_info.device_name.clone());
                summary.set_info2(format!(
                    "{}% ({} °C)",
                    gpu.dynamic_info.util_percent, gpu.dynamic_info.temp_celsius
                ));
                summary.set_base_color(gtk::gdk::RGBA::new(
                    BASE_COLOR[0] as f32 / 255.,
                    BASE_COLOR[1] as f32 / 255.,
                    BASE_COLOR[2] as f32 / 255.,
                    1.,
                ));

                let page = GpuPage::new(&gpu.static_info.device_name);
                page.set_base_color(gtk::gdk::RGBA::new(
                    BASE_COLOR[0] as f32 / 255.,
                    BASE_COLOR[1] as f32 / 255.,
                    BASE_COLOR[2] as f32 / 255.,
                    1.,
                ));
                page.set_static_information(i, gpu);

                self.obj()
                    .as_ref()
                    .bind_property("summary-mode", &page, "summary-mode")
                    .flags(glib::BindingFlags::SYNC_CREATE)
                    .build();

                self.sidebar.append(&summary);
                self.page_stack.add_named(&page, Some(&gpu.static_info.id));

                let mut actions = self.context_menu_view_actions.take();
                match actions.get("gpu") {
                    None => {
                        g_critical!(
                            "MissionCenter::PerformancePage",
                            "Failed to wire up GPU action for {}, logic bug?",
                            &gpu.static_info.device_name
                        );
                    }
                    Some(action) => {
                        actions.insert(gpu.static_info.id.clone(), action.clone());
                    }
                }
                self.context_menu_view_actions.set(actions);

                gpus.insert(gpu.static_info.device_name.clone(), (summary, page));
            }

            pages.push(Pages::Gpu(gpus));
        }
    }

    impl PerformancePage {
        pub fn set_up_pages(
            this: &super::PerformancePage,
            readings: &crate::sys_info_v2::Readings,
        ) -> bool {
            let this = this.imp();

            let mut pages = vec![];
            this.set_up_cpu_page(&mut pages, &readings);
            this.set_up_memory_page(&mut pages, &readings);
            this.set_up_disk_pages(&mut pages, &readings);
            this.set_up_network_pages(&mut pages, &readings);
            this.set_up_gpu_pages(&mut pages, &readings);
            this.pages.set(pages);

            if let Some(settings) = this.settings.take() {
                let view_actions = this.context_menu_view_actions.take();
                let action = if let Some(action) =
                    view_actions.get(settings.string("performance-selected-page").as_str())
                {
                    action
                } else {
                    view_actions.get("cpu").expect("All computers have a CPU")
                };
                action.activate(None);

                this.context_menu_view_actions.set(view_actions);
                this.settings.set(Some(settings));
            }

            true
        }

        pub fn update_readings(
            this: &super::PerformancePage,
            readings: &crate::sys_info_v2::Readings,
        ) -> bool {
            let pages = this.imp().pages.take();

            let mut result = true;

            for page in &pages {
                match page {
                    Pages::Cpu((summary, page)) => {
                        summary
                            .graph_widget()
                            .add_data_point(0, readings.cpu_dynamic_info.utilization_percent);
                        summary.set_info1(format!(
                            "{}% {:.2} Ghz",
                            readings.cpu_dynamic_info.utilization_percent.round(),
                            readings.cpu_dynamic_info.current_frequency_mhz as f32 / 1024.
                        ));
<<<<<<< HEAD
                        match readings.cpu_dynamic_info.temperature.as_ref() {
                            Some(v) => summary.set_info2(format!("{:.2} °C", *v)),
=======
                        match readings.cpu_info.dynamic_info.temperature.as_ref() {
                            Some(v) => summary.set_info2(format!("{:.0} °C", *v)),
>>>>>>> aea3034c
                            _ => {}
                        }

                        result &= page.update_readings(readings);
                    }
                    Pages::Memory((summary, page)) => {
                        let total_raw = readings.mem_info.mem_total;
                        let total = crate::to_human_readable(total_raw as _, 1024.);
                        let used_raw =
                            readings.mem_info.mem_total - readings.mem_info.mem_available;
                        summary.graph_widget().add_data_point(0, used_raw as _);
                        let used = crate::to_human_readable(used_raw as _, 1024.);

                        summary.set_info1(format!(
                            "{}%",
                            ((used_raw as f32 / total_raw as f32) * 100.).round()
                        ));

                        summary.set_info2(format!(
                            "{0:.2$} {1}iB/{3:.5$} {4}iB",
                            used.0, used.1, used.2, total.0, total.1, total.2
                        ));

                        result &= page.update_readings(readings);
                    }
                    Pages::Disk(disks_pages) => {
                        for disk in &readings.disks {
                            if let Some((summary, page)) = disks_pages.get(&disk.id) {
                                let graph_widget = summary.graph_widget();
                                graph_widget.add_data_point(0, disk.busy_percent);
                                summary.set_info2(format!("{:.0}%", disk.busy_percent));

                                result &= page.update_readings(disk);
                            } else {
                                // New page? How to detect disk was removed?
                            }
                        }
                    }
                    Pages::Network(pages) => {
                        for network_device in &readings.network_devices {
                            if let Some((summary, page)) =
                                pages.get(&network_device.descriptor.if_name)
                            {
                                let sent = network_device.send_bps as f32;
                                let received = network_device.recv_bps as f32;

                                let graph_widget = summary.graph_widget();
                                graph_widget.add_data_point(0, sent);
                                graph_widget.add_data_point(1, received);

                                let sent = crate::to_human_readable(sent * 8., 1024.);
                                let received = crate::to_human_readable(received * 8., 1024.);

                                summary.set_info1(i18n_f(
                                    "{}: {} {}bps",
                                    &[
                                        "S",
                                        &format!("{0:.1$}", sent.0, sent.2),
                                        &format!("{}", sent.1),
                                    ],
                                ));
                                summary.set_info2(i18n_f(
                                    "{}: {} {}bps",
                                    &[
                                        "R",
                                        &format!("{0:.1$}", received.0, received.2),
                                        &format!("{}", received.1),
                                    ],
                                ));

                                result &= page.update_readings(network_device);
                            }
                        }
                    }
                    Pages::Gpu(pages) => {
                        for gpu in &readings.gpus {
                            if let Some((summary, page)) = pages.get(&gpu.static_info.device_name) {
                                let graph_widget = summary.graph_widget();
                                graph_widget
                                    .add_data_point(0, gpu.dynamic_info.util_percent as f32);
                                summary.set_info2(format!(
                                    "{}% ({} °C)",
                                    gpu.dynamic_info.util_percent, gpu.dynamic_info.temp_celsius
                                ));

                                result &= page.update_readings(gpu);
                            }
                        }
                    }
                }
            }

            this.imp().pages.set(pages);

            result
        }
    }

    #[glib::object_subclass]
    impl ObjectSubclass for PerformancePage {
        const NAME: &'static str = "PerformancePage";
        type Type = super::PerformancePage;
        type ParentType = gtk::Box;

        fn class_init(klass: &mut Self::Class) {
            SummaryGraph::ensure_type();
            GraphWidget::ensure_type();
            CpuPage::ensure_type();
            NetworkPage::ensure_type();

            klass.bind_template();
        }

        fn instance_init(obj: &glib::subclass::InitializingObject<Self>) {
            obj.init_template();
        }
    }

    impl ObjectImpl for PerformancePage {
        fn constructed(&self) {
            self.parent_constructed();

            let this = self.obj().as_ref().clone();

            if let Some(app) = crate::MissionCenterApplication::default_instance() {
                self.settings.set(app.settings());
            }

            Self::configure_actions(&this);

            self.sidebar.connect_row_selected(move |_, selected_row| {
                use glib::{translate::*, *};
                use std::ffi::CStr;

                if let Some(row) = selected_row {
                    let child = row.child();
                    if child.is_none() {
                        g_critical!(
                            "MissionCenter::PerformancePage",
                            "Failed to get child of selected row"
                        );
                    }
                    let child = child.unwrap();

                    let widget_name =
                        unsafe { gtk::ffi::gtk_widget_get_name(child.to_glib_none().0) };
                    if widget_name.is_null() {
                        return;
                    }
                    let page_name = unsafe { CStr::from_ptr(widget_name) }.to_string_lossy();
                    let page_name = page_name.as_ref();

                    let imp = this.imp();

                    let actions = imp.context_menu_view_actions.take();
                    if let Some(new_action) = actions.get(page_name) {
                        let prev_action = imp.current_view_action.replace(new_action.clone());
                        prev_action.set_state(glib::Variant::from(false));
                        new_action.set_state(glib::Variant::from(true));
                    }

                    imp.context_menu_view_actions.set(actions);
                    imp.page_stack.set_visible_child_name(page_name);

                    if let Some(settings) = imp.settings.take() {
                        settings
                            .set_string("performance-selected-page", page_name)
                            .unwrap_or_else(|_| {
                                g_warning!(
                                    "MissionCenter::PerformancePage",
                                    "Failed to set performance-selected-page setting"
                                );
                            });
                        imp.settings.set(Some(settings));
                    }
                }
            });
        }

        fn properties() -> &'static [ParamSpec] {
            Self::derived_properties()
        }

        fn set_property(&self, id: usize, value: &Value, pspec: &ParamSpec) {
            self.derived_set_property(id, value, pspec);
        }

        fn property(&self, id: usize, pspec: &ParamSpec) -> Value {
            self.derived_property(id, pspec)
        }
    }

    impl WidgetImpl for PerformancePage {}

    impl BoxImpl for PerformancePage {}
}

glib::wrapper! {
    pub struct PerformancePage(ObjectSubclass<imp::PerformancePage>)
        @extends gtk::Box, gtk::Widget,
        @implements gio::ActionGroup, gio::ActionMap;
}

impl PerformancePage {
    pub fn set_up_pages(&self, readings: &crate::sys_info_v2::Readings) -> bool {
        imp::PerformancePage::set_up_pages(self, readings)
    }

    pub fn update_readings(&self, readings: &crate::sys_info_v2::Readings) -> bool {
        imp::PerformancePage::update_readings(self, readings)
    }
}<|MERGE_RESOLUTION|>--- conflicted
+++ resolved
@@ -263,13 +263,8 @@
 
             summary.set_heading(i18n("CPU"));
             summary.set_info1("0% 0.00 GHz");
-<<<<<<< HEAD
             match readings.cpu_dynamic_info.temperature.as_ref() {
-                Some(v) => summary.set_info2(format!("{:.2} °C", *v)),
-=======
-            match readings.cpu_info.dynamic_info.temperature.as_ref() {
                 Some(v) => summary.set_info2(format!("{:.0} °C", *v)),
->>>>>>> aea3034c
                 _ => {}
             }
 
@@ -648,13 +643,8 @@
                             readings.cpu_dynamic_info.utilization_percent.round(),
                             readings.cpu_dynamic_info.current_frequency_mhz as f32 / 1024.
                         ));
-<<<<<<< HEAD
                         match readings.cpu_dynamic_info.temperature.as_ref() {
-                            Some(v) => summary.set_info2(format!("{:.2} °C", *v)),
-=======
-                        match readings.cpu_info.dynamic_info.temperature.as_ref() {
                             Some(v) => summary.set_info2(format!("{:.0} °C", *v)),
->>>>>>> aea3034c
                             _ => {}
                         }
 
