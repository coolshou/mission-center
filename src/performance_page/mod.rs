/* performance_page/view_models
 *
 * Copyright 2024 Romeo Calota
 * Copyright 2024 jojo2357
 *
 * This program is free software: you can redistribute it and/or modify
 * it under the terms of the GNU General Public License as published by
 * the Free Software Foundation, either version 3 of the License, or
 * (at your option) any later version.
 *
 * This program is distributed in the hope that it will be useful,
 * but WITHOUT ANY WARRANTY; without even the implied warranty of
 * MERCHANTABILITY or FITNESS FOR A PARTICULAR PURPOSE.  See the
 * GNU General Public License for more details.
 *
 * You should have received a copy of the GNU General Public License
 * along with this program.  If not, see <http://www.gnu.org/licenses/>.
 *
 * SPDX-License-Identifier: GPL-3.0-or-later
 */

use std::fmt::Write;
use std::{
    cell::Cell,
    collections::{HashMap, HashSet},
};

use adw::{prelude::*, subclass::prelude::*};
use arrayvec::ArrayString;
use glib::{ParamSpec, Properties, Value};
use gtk::{
    gdk, gio,
    glib::{self, g_critical, g_warning},
};

use magpie_types::fan::Fan;
use magpie_types::gpus::Gpu;
use magpie_types::network::{Connection, ConnectionKind};

use crate::{i18n::*, magpie_client::DiskKind, settings};

use widgets::{GraphWidget, SidebarDropHint};

mod cpu;
mod disk;
mod fan;
mod gpu;
mod gpu_details;
mod memory;
mod network;
mod summary_graph;
mod widgets;

type SummaryGraph = summary_graph::SummaryGraph;
type CpuPage = cpu::PerformancePageCpu;
type DiskPage = disk::PerformancePageDisk;
type MemoryPage = memory::PerformancePageMemory;
type NetworkPage = network::PerformancePageNetwork;
type GpuPage = gpu::PerformancePageGpu;
type GpuDetails = gpu_details::GpuDetails;
type FanPage = fan::PerformancePageFan;

trait PageExt {
    fn infobar_collapsed(&self);
    fn infobar_uncollapsed(&self);
}

const MK_TO_0_C: i32 = -273150;

mod imp {
    use super::*;

    // GNOME color palette: Blue 4
    const CPU_BASE_COLOR: [u8; 3] = [0x1c, 0x71, 0xd8];
    // GNOME color palette: Blue 2
    const MEMORY_BASE_COLOR: [u8; 3] = [0x62, 0xa0, 0xea];
    // GNOME color palette: Green 5
    const DISK_BASE_COLOR: [u8; 3] = [0x26, 0xa2, 0x69];
    // GNOME color palette: Purple 1
    const NETWORK_BASE_COLOR: [u8; 3] = [0xdc, 0x8a, 0xdd];
    // GNOME color palette: Purple 4
    const FAN_BASE_COLOR: [u8; 3] = [0x81, 0x3d, 0x9c];
    // GNOME color palette: Red 1
    const GPU_BASE_COLOR: [u8; 3] = [0xf6, 0x61, 0x51];

    enum Pages {
        Cpu((SummaryGraph, CpuPage)),
        Memory((SummaryGraph, MemoryPage)),
        Disk(HashMap<String, (SummaryGraph, DiskPage)>),
        Network(HashMap<String, (SummaryGraph, NetworkPage)>),
        Gpu(HashMap<String, (SummaryGraph, GpuPage)>),
        Fan(HashMap<String, (SummaryGraph, FanPage)>),
    }

    #[derive(Properties)]
    #[properties(wrapper_type = super::PerformancePage)]
    #[derive(gtk::CompositeTemplate)]
    #[template(resource = "/io/missioncenter/MissionCenter/ui/performance_page/page.ui")]
    pub struct PerformancePage {
        #[template_child]
        pub breakpoint: TemplateChild<adw::Breakpoint>,
        #[template_child]
        pub page_content: TemplateChild<adw::OverlaySplitView>,
        #[template_child]
        pub page_stack: TemplateChild<gtk::Stack>,
        #[template_child]
        pub info_bar: TemplateChild<adw::Bin>,

        #[property(get = Self::sidebar, set = Self::set_sidebar)]
        pub sidebar: Cell<gtk::ListBox>,
        #[property(get, set = Self::set_sidebar_edit_mode)]
        pub sidebar_edit_mode: Cell<bool>,
        #[property(get, set)]
        summary_mode: Cell<bool>,
        #[property(name = "infobar-visible", get = Self::infobar_visible, set = Self::set_infobar_visible, type = bool
        )]
        _infobar_visible: [u8; 0],
        #[property(name = "info-button-visible", get = Self::info_button_visible, type = bool)]
        _info_button_visible: [u8; 0],

        breakpoint_applied: Cell<bool>,

        pages: Cell<Vec<Pages>>,
        pub summary_graphs: Cell<HashMap<SummaryGraph, gtk::DragSource>>,

        action_group: Cell<gio::SimpleActionGroup>,
        context_menu_view_actions: Cell<HashMap<String, gio::SimpleAction>>,
        current_view_action: Cell<gio::SimpleAction>,
    }

    impl Default for PerformancePage {
        fn default() -> Self {
            Self {
                breakpoint: Default::default(),
                page_content: Default::default(),
                page_stack: Default::default(),
                info_bar: Default::default(),

                sidebar: Cell::new(gtk::ListBox::new()),
                sidebar_edit_mode: Cell::new(false),
                summary_mode: Cell::new(false),
                _infobar_visible: [0; 0],
                _info_button_visible: [0; 0],

                breakpoint_applied: Cell::new(false),

                pages: Cell::new(Vec::new()),
                summary_graphs: Cell::new(HashMap::new()),

                action_group: Cell::new(gio::SimpleActionGroup::new()),
                context_menu_view_actions: Cell::new(HashMap::new()),
                current_view_action: Cell::new(gio::SimpleAction::new("", None)),
            }
        }
    }

    impl PerformancePage {
        pub fn sidebar(&self) -> gtk::ListBox {
            unsafe { &*self.sidebar.as_ptr() }.clone()
        }

        fn set_sidebar(&self, lb: &gtk::ListBox) {
            let this = self.obj().as_ref().clone();

            Self::configure_actions(&this);
            lb.connect_row_selected(move |_, selected_row| {
                if let Some(row) = selected_row {
                    let child = match row.child() {
                        Some(child) => child,
                        None => {
                            g_critical!(
                                "MissionCenter::PerformancePage",
                                "Failed to get child of selected row"
                            );

                            return;
                        }
                    };

                    let child_name = child.widget_name();
                    let page_name = child_name.as_str();

                    let imp = this.imp();

                    let actions = imp.context_menu_view_actions.take();
                    if let Some(new_action) = actions.get(page_name) {
                        let prev_action = imp.current_view_action.replace(new_action.clone());
                        prev_action.set_state(&glib::Variant::from(false));
                        new_action.set_state(&glib::Variant::from(true));
                    }

                    imp.context_menu_view_actions.set(actions);
                    imp.page_stack.set_visible_child_name(page_name);

                    settings!()
                        .set_string("performance-selected-page", page_name)
                        .unwrap_or_else(|_| {
                            glib::g_warning!(
                                "MissionCenter::PerformancePage",
                                "Failed to set performance-selected-page setting"
                            );
                        });
                }
            });

            let drop_target = gtk::DropTarget::new(glib::Type::INVALID, gdk::DragAction::all());
            drop_target.set_preload(true);
            drop_target.set_types(&[glib::Type::I32]);
            drop_target.connect_motion({
                let this = self.obj().downgrade();
                move |_, _, y| {
                    let this = match this.upgrade() {
                        Some(this) => this,
                        None => return gdk::DragAction::empty(),
                    };

                    let sidebar = this.imp().sidebar();

                    let summary_graphs = this.imp().summary_graphs.take();

                    for graph in summary_graphs.keys() {
                        graph.hide_drop_hint();
                    }

                    let mut drop_hint_bottom = false;
                    let row_count = summary_graphs.len() as i32;
                    let graph = match sidebar
                        .row_at_y(y as i32)
                        .and_then(|row| row.child())
                        .and_then(|child| child.downcast_ref::<SummaryGraph>().cloned())
                    {
                        Some(graph) => graph,
                        None => {
                            if y < 10. {
                                this.imp().summary_graphs.set(summary_graphs);
                                return gdk::DragAction::empty();
                            }

                            drop_hint_bottom = true;

                            let mut target_graph = None;

                            for i in (0..row_count).rev() {
                                let row = match sidebar.row_at_index(i) {
                                    Some(row) => row,
                                    None => continue,
                                };

                                if !row.is_visible() {
                                    continue;
                                }

                                match row
                                    .child()
                                    .and_then(|child| child.downcast_ref::<SummaryGraph>().cloned())
                                {
                                    Some(graph) => {
                                        target_graph = Some(graph);
                                        break;
                                    }
                                    None => {
                                        this.imp().summary_graphs.set(summary_graphs);
                                        return gdk::DragAction::empty();
                                    }
                                }
                            }

                            match target_graph {
                                Some(graph) => graph,
                                None => {
                                    this.imp().summary_graphs.set(summary_graphs);
                                    return gdk::DragAction::empty();
                                }
                            }
                        }
                    };

                    if drop_hint_bottom {
                        graph.show_drop_hint_bottom();
                    } else {
                        graph.show_drop_hint_top();
                    }

                    this.imp().summary_graphs.set(summary_graphs);

                    gdk::DragAction::MOVE
                }
            });
            drop_target.connect_leave({
                let this = self.obj().downgrade();
                move |_| {
                    let this = match this.upgrade() {
                        Some(this) => this,
                        None => return,
                    };

                    let summary_graphs = this.imp().summary_graphs.take();
                    for graph in summary_graphs.keys() {
                        graph.hide_drop_hint();
                    }
                    this.imp().summary_graphs.set(summary_graphs);
                }
            });
            drop_target.connect_drop({
                let this = self.obj().downgrade();
                move |_, value, _, _| {
                    let this = match this.upgrade() {
                        Some(this) => this,
                        None => return false,
                    };

                    let row_index: i32 = match value.get() {
                        Ok(value) => value,
                        Err(_) => return false,
                    };

                    let sidebar = this.sidebar();

                    let dragged_row = match sidebar.row_at_index(row_index) {
                        Some(row) => row,
                        None => return false,
                    };

                    let dragged_graph = match dragged_row
                        .child()
                        .and_then(|child| child.downcast_ref::<SummaryGraph>().cloned())
                    {
                        Some(graph) => graph,
                        None => return false,
                    };

                    let summary_graphs = this.imp().summary_graphs.take();

                    for graph in summary_graphs.keys() {
                        if graph.is_drop_hint_visible() {
                            if let Some(target_row) = graph
                                .parent()
                                .and_then(|p| p.downcast_ref::<gtk::ListBoxRow>().cloned())
                            {
                                dragged_graph.set_visible(true);
                                let drag_controller = match summary_graphs.get(&dragged_graph) {
                                    Some(drag_controller) => drag_controller.clone(),
                                    None => {
                                        this.imp().summary_graphs.set(summary_graphs);
                                        g_critical!(
                                            "MissionCenter::PerformancePage",
                                            "Drag controller is missing from summary graphs"
                                        );
                                        return false;
                                    }
                                };

                                sidebar.remove(&dragged_row);
                                drop(dragged_row);

                                let new_index = if graph.is_drop_hint_bottom() {
                                    target_row.index() + 1
                                } else {
                                    target_row.index()
                                };

                                sidebar.insert(&dragged_graph, new_index);
                                sidebar
                                    .row_at_index(new_index)
                                    .and_then(|row| Some(row.add_controller(drag_controller)));
                            }

                            break;
                        }
                    }

                    this.imp().summary_graphs.set(summary_graphs);

                    true
                }
            });
            lb.add_controller(drop_target);

            self.sidebar.set(lb.clone())
        }

        fn set_sidebar_edit_mode(&self, edit_mode: bool) {
            let active_page_name = self.page_stack.visible_child_name().unwrap_or_default();

            let summary_graphs = self.summary_graphs.take();
            let graph_count = summary_graphs.len() as i32;
            for (graph, drag_source) in &summary_graphs {
                graph.set_edit_mode(edit_mode);

                if edit_mode {
                    drag_source.set_actions(gdk::DragAction::MOVE);
                } else {
                    drag_source.set_actions(gdk::DragAction::empty());
                }

                if !graph.is_visible() && active_page_name == graph.widget_name() {
                    if let Some(index) = graph
                        .parent()
                        .and_then(|parent| parent.downcast_ref::<gtk::ListBoxRow>().cloned())
                        .and_then(|row| Some(row.index()))
                    {
                        let mut forward_index = index + 1;
                        let mut backward_index = index - 1;
                        let mut new_row = None;

                        fn visible_row(
                            sidebar: &gtk::ListBox,
                            index: i32,
                        ) -> Option<gtk::ListBoxRow> {
                            sidebar.row_at_index(index).and_then(|row| {
                                if !row.is_visible() {
                                    None
                                } else {
                                    Some(row)
                                }
                            })
                        }

                        // Try to find the nearest visible entry
                        let sidebar = self.sidebar();
                        loop {
                            if forward_index >= graph_count && backward_index < 0 {
                                break;
                            }

                            // Go to the next visible entry
                            loop {
                                if forward_index >= graph_count {
                                    break;
                                }

                                match visible_row(&sidebar, forward_index) {
                                    Some(row) => {
                                        new_row = Some(row);
                                        break;
                                    }
                                    None => {
                                        forward_index += 1;
                                        continue;
                                    }
                                }
                            }

                            if let Some(row) = new_row {
                                self.sidebar().select_row(Some(&row));
                                break;
                            }

                            // Go to the previous visible entry
                            loop {
                                if backward_index < 0 {
                                    break;
                                }

                                match visible_row(&sidebar, backward_index) {
                                    Some(row) => {
                                        new_row = Some(row);
                                        break;
                                    }
                                    None => {
                                        backward_index -= 1;
                                        continue;
                                    }
                                }
                            }

                            if let Some(row) = new_row {
                                self.sidebar().select_row(Some(&row));
                                break;
                            }
                        }
                    }
                }
            }
            self.summary_graphs.set(summary_graphs);

            self.sidebar_edit_mode.set(edit_mode);
        }

        fn infobar_visible(&self) -> bool {
            self.page_content.shows_sidebar()
        }

        fn set_infobar_visible(&self, v: bool) {
            self.page_content
                .set_show_sidebar(!self.page_content.is_collapsed() || v);
        }

        fn info_button_visible(&self) -> bool {
            self.page_content.is_collapsed()
        }
    }

    impl PerformancePage {
        fn configure_actions(this: &super::PerformancePage) {
            let actions = unsafe { &*this.imp().action_group.as_ptr() }.clone();

            let mut view_actions = HashMap::new();

            let action = gio::SimpleAction::new_stateful(
                "summary",
                None,
                &glib::Variant::from(this.imp().summary_mode.get()),
            );
            action.connect_activate({
                let this = this.downgrade();
                move |action, _| {
                    let this = match this.upgrade() {
                        Some(this) => this,
                        None => return,
                    };

                    let new_state = !this.summary_mode();
                    action.set_state(&glib::Variant::from(new_state));
                    this.set_summary_mode(new_state);
                    if !this.imp().breakpoint_applied.get() {
                        this.imp().page_content.set_show_sidebar(!new_state);
                    }
                }
            });
            actions.add_action(&action);

            let action = gio::SimpleAction::new_stateful("cpu", None, &glib::Variant::from(true));
            action.connect_activate({
                let this = this.downgrade();
                move |action, _| {
                    let this = match this.upgrade() {
                        Some(this) => this,
                        None => return,
                    };
                    let this = this.imp();

                    let pages = this.pages.take();
                    for page in &pages {
                        let (graph, _) = match page {
                            Pages::Cpu(cpu_page) => cpu_page,
                            _ => continue,
                        };

                        let row = match graph.parent() {
                            Some(row) => row,
                            None => break,
                        };

                        if !row.is_visible() {
                            break;
                        }

                        this.sidebar()
                            .select_row(row.downcast_ref::<gtk::ListBoxRow>());

                        let prev_action = this.current_view_action.replace(action.clone());
                        prev_action.set_state(&glib::Variant::from(false));
                        action.set_state(&glib::Variant::from(true));

                        break;
                    }
                    this.pages.set(pages);
                }
            });
            actions.add_action(&action);
            view_actions.insert("cpu".to_string(), action.clone());
            this.imp().current_view_action.set(action);

            let action =
                gio::SimpleAction::new_stateful("memory", None, &glib::Variant::from(false));
            action.connect_activate({
                let this = this.downgrade();
                move |action, _| {
                    let this = match this.upgrade() {
                        Some(this) => this,
                        None => return,
                    };
                    let this = this.imp();

                    let pages = this.pages.take();
                    for page in &pages {
                        let (graph, _) = match page {
                            Pages::Memory(memory_page) => memory_page,
                            _ => continue,
                        };

                        let row = match graph.parent() {
                            Some(row) => row,
                            None => break,
                        };

                        if !row.is_visible() {
                            break;
                        }

                        this.sidebar()
                            .select_row(row.downcast_ref::<gtk::ListBoxRow>());

                        let prev_action = this.current_view_action.replace(action.clone());
                        prev_action.set_state(&glib::Variant::from(false));
                        action.set_state(&glib::Variant::from(true));

                        break;
                    }
                    this.pages.set(pages);
                }
            });
            actions.add_action(&action);
            view_actions.insert("memory".to_string(), action);

            let action = gio::SimpleAction::new_stateful("disk", None, &glib::Variant::from(false));
            action.connect_activate({
                let this = this.downgrade();
                move |action, _| {
                    let this = match this.upgrade() {
                        Some(this) => this,
                        None => return,
                    };
                    let this = this.imp();

                    let pages = this.pages.take();
                    'page_loop: for page in &pages {
                        let disk_pages = match page {
                            Pages::Disk(disk_pages) => disk_pages,
                            _ => continue,
                        };

                        for (graph, _) in disk_pages.values() {
                            let row = match graph.parent() {
                                Some(row) => row,
                                None => continue,
                            };

                            if !row.is_visible() {
                                continue;
                            }

                            this.sidebar()
                                .select_row(row.downcast_ref::<gtk::ListBoxRow>());

                            let prev_action = this.current_view_action.replace(action.clone());
                            prev_action.set_state(&glib::Variant::from(false));
                            action.set_state(&glib::Variant::from(true));

                            break 'page_loop;
                        }

                        break;
                    }
                    this.pages.set(pages);
                }
            });
            actions.add_action(&action);
            view_actions.insert("disk".to_string(), action);

            let action =
                gio::SimpleAction::new_stateful("network", None, &glib::Variant::from(false));
            action.connect_activate({
                let this = this.downgrade();
                move |action, _| {
                    let this = match this.upgrade() {
                        Some(this) => this,
                        None => return,
                    };
                    let this = this.imp();

                    let pages = this.pages.take();
                    'page_loop: for page in &pages {
                        let net_pages = match page {
                            Pages::Network(net_pages) => net_pages,
                            _ => continue,
                        };

                        for (graph, _) in net_pages.values() {
                            let row = match graph.parent() {
                                Some(row) => row,
                                None => continue,
                            };

                            if !row.is_visible() {
                                continue;
                            }

                            this.sidebar()
                                .select_row(row.downcast_ref::<gtk::ListBoxRow>());

                            let prev_action = this.current_view_action.replace(action.clone());
                            prev_action.set_state(&glib::Variant::from(false));
                            action.set_state(&glib::Variant::from(true));

                            break 'page_loop;
                        }

                        break;
                    }
                    this.pages.set(pages);
                }
            });
            actions.add_action(&action);
            view_actions.insert("network".to_string(), action);

            let action = gio::SimpleAction::new_stateful("gpu", None, &glib::Variant::from(false));
            action.connect_activate({
                let this = this.downgrade();
                move |action, _| {
                    let this = match this.upgrade() {
                        Some(this) => this,
                        None => return,
                    };
                    let this = this.imp();

                    let pages = this.pages.take();
                    'page_loop: for page in &pages {
                        let gpu_pages = match page {
                            Pages::Gpu(gpu_pages) => gpu_pages,
                            _ => continue,
                        };

                        for (graph, _) in gpu_pages.values() {
                            let row = match graph.parent() {
                                Some(row) => row,
                                None => continue,
                            };

                            if !row.is_visible() {
                                continue;
                            }

                            this.sidebar()
                                .select_row(row.downcast_ref::<gtk::ListBoxRow>());

                            let prev_action = this.current_view_action.replace(action.clone());
                            prev_action.set_state(&glib::Variant::from(false));
                            action.set_state(&glib::Variant::from(true));

                            break 'page_loop;
                        }

                        break;
                    }
                    this.pages.set(pages);
                }
            });
            actions.add_action(&action);
            view_actions.insert("gpu".to_string(), action);
            let action = gio::SimpleAction::new_stateful("fan", None, &glib::Variant::from(false));
            action.connect_activate({
                let this = this.downgrade();
                move |action, _| {
                    let this = match this.upgrade() {
                        Some(this) => this,
                        None => return,
                    };
                    let this = this.imp();

                    let pages = this.pages.take();
                    for page in &pages {
                        let fan_pages = match page {
                            Pages::Fan(fan_pages) => fan_pages,
                            _ => continue,
                        };

                        let fan_page = fan_pages.values().next();
                        if fan_page.is_none() {
                            continue;
                        }
                        let fan_page = fan_page.unwrap();

                        let row = fan_page.0.parent();
                        if row.is_none() {
                            continue;
                        }
                        let row = row.unwrap();

                        this.sidebar()
                            .select_row(row.downcast_ref::<gtk::ListBoxRow>());

                        let prev_action = this.current_view_action.replace(action.clone());
                        prev_action.set_state(&glib::Variant::from(false));
                        action.set_state(&glib::Variant::from(true));

                        break;
                    }
                    this.pages.set(pages);
                }
            });
            actions.add_action(&action);
            view_actions.insert("fan".to_string(), action);

            this.imp().context_menu_view_actions.set(view_actions);
        }

        fn configure_page<P: PageExt + IsA<gtk::Widget>>(&self, page: &P) {
            self.page_content.connect_collapsed_notify({
                let page = page.downgrade();
                move |pc| {
                    if let Some(page) = page.upgrade() {
                        if pc.is_collapsed() {
                            page.infobar_collapsed();
                        } else {
                            page.infobar_uncollapsed();
                        }
                    }
                }
            });

            self.obj()
                .as_ref()
                .bind_property("summary-mode", page, "summary-mode")
                .flags(glib::BindingFlags::SYNC_CREATE)
                .build();
        }

        fn add_to_sidebar(&self, graph: &SummaryGraph, hint: Option<i32>) {
            let sidebar = self.sidebar();

            let drag_source = gtk::DragSource::builder()
                .actions(gdk::DragAction::empty())
                .build();

            if self.sidebar_edit_mode.get() {
                graph.set_edit_mode(true);
                drag_source.set_actions(gdk::DragAction::MOVE);
            }

            let mut summary_graphs = self.summary_graphs.take();

            summary_graphs.insert(graph.clone(), drag_source.clone());

            let index = match hint {
                Some(index) => {
                    let index = index.max(0);
                    sidebar.insert(graph, index);
                    index
                }
                None => {
                    sidebar.append(graph);
                    (summary_graphs.len() - 1) as i32
                }
            };

            self.summary_graphs.set(summary_graphs);

            if let Some(row) = sidebar.row_at_index(index) {
                drag_source.connect_prepare({
                    let this = self.obj().downgrade();
                    let graph = graph.downgrade();
                    move |src, x, y| {
                        if !src.actions().contains(gdk::DragAction::MOVE) {
                            return None;
                        }

                        let this = match this.upgrade() {
                            Some(this) => this,
                            None => return None,
                        };

                        let graph = match graph.upgrade() {
                            Some(graph) => graph,
                            None => return None,
                        };

                        let row = match graph
                            .parent()
                            .and_then(|row| row.downcast_ref::<gtk::ListBoxRow>().cloned())
                        {
                            Some(row) => row,
                            None => return None,
                        };

                        this.sidebar().unselect_all();

                        let summary_graphs = this.imp().summary_graphs.take();

                        let drag_source = match summary_graphs.get(&graph) {
                            Some(drag_source) => drag_source,
                            None => {
                                this.imp().summary_graphs.set(summary_graphs);
                                g_critical!(
                                    "MissionCenter::PerformancePage",
                                    "Drag source is missing from summary graphs"
                                );
                                return None;
                            }
                        };

                        drag_source.set_icon(
                            Some(&gtk::WidgetPaintable::new(Some(&row)).current_image()),
                            x.round() as i32,
                            y.round() as i32,
                        );

                        let content_provider =
                            gdk::ContentProvider::for_value(&glib::Value::from(row.index()));

                        row.set_visible(false);
                        for sg in summary_graphs.keys() {
                            if sg.as_ptr() != graph.as_ptr() {
                                sg.parent().and_then(|p| Some(p.set_sensitive(false)));
                            }
                        }

                        this.imp().summary_graphs.set(summary_graphs);

                        Some(content_provider)
                    }
                });

                drag_source.connect_drag_end({
                    let this = self.obj().downgrade();
                    move |src, _, _| {
                        let this = match this.upgrade() {
                            Some(this) => this,
                            None => return,
                        };

                        let summary_graphs = this.imp().summary_graphs.take();
                        for graph in summary_graphs.keys() {
                            graph.parent().and_then(|p| Some(p.set_sensitive(true)));
                            graph.parent().and_then(|p| Some(p.set_visible(true)));
                            graph.hide_drop_hint();
                        }
                        this.imp().summary_graphs.set(summary_graphs);

                        src.set_icon(None::<&gtk::WidgetPaintable>, 0, 0);
                        src.set_content(None::<&gdk::ContentProvider>);

                        let this = this.imp();

                        let settings = settings!();

                        let sidebar = this.sidebar();
                        let mut row_index = -1;
                        let mut sidebar_order = String::new();
                        loop {
                            row_index += 1;
                            let row = match sidebar.row_at_index(row_index) {
                                Some(row) => row,
                                None => break,
                            };

                            let graph = match row
                                .child()
                                .and_then(|child| child.downcast_ref::<SummaryGraph>().cloned())
                            {
                                Some(graph) => graph,
                                None => continue,
                            };

                            sidebar_order.push_str(graph.widget_name().as_str());
                            sidebar_order.push(';');
                        }

                        let sidebar_order = if !sidebar_order.is_empty() {
                            &sidebar_order[..sidebar_order.len() - 1]
                        } else {
                            ""
                        };

                        settings
                            .set_string("performance-sidebar-order", sidebar_order)
                            .unwrap_or_else(|_| {
                                glib::g_warning!(
                                    "MissionCenter::PerformancePage",
                                    "Failed to set performance-sidebar-order setting"
                                );
                            });
                    }
                });

                row.add_controller(drag_source);
            }
        }

        fn set_up_cpu_page(
            &self,
            pages: &mut Vec<Pages>,
            readings: &crate::magpie_client::Readings,
        ) {
            let summary = SummaryGraph::new();
            summary.set_widget_name("cpu");

            summary.set_heading(i18n("CPU"));
            summary.set_info1("0% 0.00 GHz");
            match readings.cpu.temperature_celsius.as_ref() {
                Some(v) => summary.set_info2(format!("{:.0} °C", *v)),
                _ => {}
            }

            summary.set_base_color(gdk::RGBA::new(
                CPU_BASE_COLOR[0] as f32 / 255.,
                CPU_BASE_COLOR[1] as f32 / 255.,
                CPU_BASE_COLOR[2] as f32 / 255.,
                1.,
            ));

            let settings = settings!();

            summary
                .graph_widget()
                .set_data_points(settings.int("performance-page-data-points") as u32);
            summary
                .graph_widget()
                .set_smooth_graphs(settings.boolean("performance-smooth-graphs"));
            summary
                .graph_widget()
                .set_do_animation(settings.boolean("performance-sliding-graphs"));
            summary
                .graph_widget()
                .set_expected_animation_ticks(settings.uint64("app-update-interval-u64") as u32);

            let page = CpuPage::new(&settings);
            page.set_base_color(gdk::RGBA::new(
                CPU_BASE_COLOR[0] as f32 / 255.,
                CPU_BASE_COLOR[1] as f32 / 255.,
                CPU_BASE_COLOR[2] as f32 / 255.,
                1.,
            ));
            page.set_static_information(readings);

            self.configure_page(&page);

            self.page_stack.add_named(&page, Some("cpu"));
            self.add_to_sidebar(&summary, None);

            pages.push(Pages::Cpu((summary, page)));
        }

        fn set_up_memory_page(
            &self,
            pages: &mut Vec<Pages>,
            readings: &crate::magpie_client::Readings,
        ) {
            let summary = SummaryGraph::new();
            summary.set_widget_name("memory");
            let mem_info = readings.mem_info;

            {
                let graph_widget = summary.graph_widget();

                graph_widget.set_value_range_max(mem_info.mem_total as f32);
                graph_widget.set_data_set_count(2);
                graph_widget.set_filled(0, false);
                graph_widget.set_dashed(0, true);
            }

            summary.set_heading(i18n("Memory"));
            summary.set_info1("0/0 GiB");
            summary.set_info2("0%");

            summary.set_base_color(gdk::RGBA::new(
                MEMORY_BASE_COLOR[0] as f32 / 255.,
                MEMORY_BASE_COLOR[1] as f32 / 255.,
                MEMORY_BASE_COLOR[2] as f32 / 255.,
                1.,
            ));

            let settings = settings!();

            summary
                .graph_widget()
                .set_data_points(settings.int("performance-page-data-points") as u32);

            summary
                .graph_widget()
                .set_smooth_graphs(settings.boolean("performance-smooth-graphs"));
            summary
                .graph_widget()
                .set_do_animation(settings.boolean("performance-sliding-graphs"));
            summary
                .graph_widget()
                .set_expected_animation_ticks(settings.uint64("app-update-interval-u64") as u32);

            let page = MemoryPage::new(&settings);
            page.set_base_color(gdk::RGBA::new(
                MEMORY_BASE_COLOR[0] as f32 / 255.,
                MEMORY_BASE_COLOR[1] as f32 / 255.,
                MEMORY_BASE_COLOR[2] as f32 / 255.,
                1.,
            ));
            page.set_memory_color(gdk::RGBA::new(
                DISK_BASE_COLOR[0] as f32 / 255.,
                DISK_BASE_COLOR[1] as f32 / 255.,
                DISK_BASE_COLOR[2] as f32 / 255.,
                1.,
            ));
            page.set_static_information(readings);

            self.configure_page(&page);

            self.page_stack.add_named(&page, Some("memory"));
            self.add_to_sidebar(&summary, None);

            pages.push(Pages::Memory((summary, page)));
        }

        fn set_up_disk_pages(
            &self,
            pages: &mut Vec<Pages>,
            readings: &crate::magpie_client::Readings,
        ) {
            let mut disks = HashMap::new();
            let len = readings.disks_info.len();
            let hide_index = len == 1;
            for i in 0..len {
                let mut ret = self.create_disk_page(
                    readings,
                    if hide_index { None } else { Some(i as i32) },
                    None,
                );
                disks.insert(std::mem::take(&mut ret.0), ret.1);
            }

            pages.push(Pages::Disk(disks));
        }

        pub fn update_disk_heading(
            &self,
            disk_graph: &SummaryGraph,
            kind: Option<DiskKind>,
            disk_id: &str,
            index: Option<i32>,
        ) {
            let kind = match kind {
                Some(DiskKind::Hdd) => i18n("HDD"),
                Some(DiskKind::Ssd) => i18n("SSD"),
                Some(DiskKind::NvMe) => i18n("NVMe"),
                Some(DiskKind::EMmc) => i18n("eMMC"),
                Some(DiskKind::Sd) => i18n("SD"),
                Some(DiskKind::IScsi) => i18n("iSCSI"),
                Some(DiskKind::Optical) => i18n("Optical"),
                Some(DiskKind::Floppy) => i18n("Floppy"),
<<<<<<< HEAD
=======
                Some(DiskKind::ThumbDrive) => i18n("Thumb Drive"),
>>>>>>> d270914e
                None => i18n("Unknown"),
            };

            if index.is_some() {
                disk_graph.set_heading(i18n_f(
                    "{} {} ({})",
                    &[
                        &format!("{}", kind),
                        &format!("{}", index.unwrap()),
                        &format!("{}", disk_id),
                    ],
                ));
            } else {
                disk_graph.set_heading(kind);
            }
        }

        fn disk_page_name(disk_id: &str) -> String {
            format!("disk-{}", disk_id)
        }

        pub fn create_disk_page(
            &self,
            readings: &crate::magpie_client::Readings,
            disk_id: Option<i32>,
            pos_hint: Option<i32>,
        ) -> (String, (SummaryGraph, DiskPage)) {
            let disk = &readings.disks_info[disk_id.unwrap_or(0) as usize];

            let page_name = Self::disk_page_name(disk.id.as_ref());

            let summary = SummaryGraph::new();
            summary.set_widget_name(&page_name);

            self.update_disk_heading(
                &summary,
                disk.kind.and_then(|k| k.try_into().ok()),
                &disk.id,
                disk_id,
            );
            if let Some(model) = &disk.model {
                summary.set_info1(model.as_ref());
            }
            summary.set_info2(format!(
                "{:.0}%{}",
                disk.busy_percent,
                if let Some(temp_mk) = disk.temperature_milli_k {
                    format!(" ({:.0} °C)", (temp_mk as i32 + MK_TO_0_C) as f64 / 1000.)
                } else {
                    String::new()
                }
            ));

            summary.set_base_color(gdk::RGBA::new(
                DISK_BASE_COLOR[0] as f32 / 255.,
                DISK_BASE_COLOR[1] as f32 / 255.,
                DISK_BASE_COLOR[2] as f32 / 255.,
                1.,
            ));

            let settings = settings!();

            summary
                .graph_widget()
                .set_data_points(settings.int("performance-page-data-points") as u32);

            summary
                .graph_widget()
                .set_smooth_graphs(settings.boolean("performance-smooth-graphs"));
            summary
                .graph_widget()
                .set_do_animation(settings.boolean("performance-sliding-graphs"));
            summary
                .graph_widget()
                .set_expected_animation_ticks(settings.uint64("app-update-interval-u64") as u32);

            let page = DiskPage::new(&page_name, &settings);
            page.set_base_color(gdk::RGBA::new(
                DISK_BASE_COLOR[0] as f32 / 255.,
                DISK_BASE_COLOR[1] as f32 / 255.,
                DISK_BASE_COLOR[2] as f32 / 255.,
                1.,
            ));
            page.set_static_information(disk_id, disk);

            self.configure_page(&page);

            self.page_stack.add_named(&page, Some(&page_name));
            self.add_to_sidebar(&summary, pos_hint);

            let mut actions = self.context_menu_view_actions.take();
            match actions.get("disk") {
                None => {
                    g_critical!(
                        "MissionCenter::PerformancePage",
                        "Failed to wire up disk action for {}, logic bug?",
                        &disk.id
                    );
                }
                Some(action) => {
                    actions.insert(page_name.clone(), action.clone());
                }
            }
            self.context_menu_view_actions.set(actions);

            (page_name, (summary, page))
        }

        fn set_up_network_pages(
            &self,
            pages: &mut Vec<Pages>,
            readings: &crate::magpie_client::Readings,
        ) {
            let mut networks = HashMap::new();
            for connection in &readings.network_connections {
                let mut ret = self.create_network_page(connection, None);
                networks.insert(std::mem::take(&mut ret.0), ret.1);
            }

            pages.push(Pages::Network(networks));
        }

        fn network_page_name(if_name: &str) -> String {
            format!("net-{}", if_name)
        }

        fn create_network_page(
            &self,
            connection: &Connection,
            pos_hint: Option<i32>,
        ) -> (String, (SummaryGraph, NetworkPage)) {
            let if_name = connection.id.as_str();
            let page_name = Self::network_page_name(if_name);

            let conn_type: ConnectionKind = unsafe { std::mem::transmute(connection.kind) };
            let conn_type = conn_type.as_str_name();

            let summary = SummaryGraph::new();
            summary.set_widget_name(&page_name);
            summary.set_heading(format!("{} ({})", conn_type, if_name));
            {
                let graph_widget = summary.graph_widget();
                graph_widget.set_data_set_count(2);
                graph_widget.set_scaling(GraphWidget::auto_pow2_scaling());
                graph_widget.set_filled(0, false);
                graph_widget.set_dashed(0, true);
                graph_widget.set_base_color(gdk::RGBA::new(
                    NETWORK_BASE_COLOR[0] as f32 / 255.,
                    NETWORK_BASE_COLOR[1] as f32 / 255.,
                    NETWORK_BASE_COLOR[2] as f32 / 255.,
                    1.,
                ));
            }

            let settings = settings!();

            summary
                .graph_widget()
                .set_data_points(settings.int("performance-page-data-points") as u32);
            summary
                .graph_widget()
                .set_smooth_graphs(settings.boolean("performance-smooth-graphs"));
            summary
                .graph_widget()
                .set_do_animation(settings.boolean("performance-sliding-graphs"));
            summary
                .graph_widget()
                .set_expected_animation_ticks(settings.uint64("app-update-interval-u64") as u32);

            if let Some(max_speed) = connection.max_speed_bytes_ps {
                if !settings.boolean("performance-page-network-dynamic-scaling") {
                    summary
                        .graph_widget()
                        .set_scaling(GraphWidget::no_scaling());
                    summary.graph_widget().set_value_range_max(max_speed as f32);
                }
                settings.connect_changed(Some("performance-page-network-dynamic-scaling"), {
                    let graph = summary.graph_widget().downgrade();
                    move |settings, _| {
                        let graph = match graph.upgrade() {
                            Some(graph) => graph,
                            None => return,
                        };

                        let dynamic_scaling =
                            settings.boolean("performance-page-network-dynamic-scaling");

                        if dynamic_scaling {
                            graph.set_scaling(GraphWidget::auto_pow2_scaling());
                        } else {
                            graph.set_scaling(GraphWidget::no_scaling());
                        }
                        graph.set_value_range_max(max_speed as f32);
                    }
                });
            }

            let page = NetworkPage::new(if_name, connection.kind, &settings);
            page.set_base_color(gdk::RGBA::new(
                NETWORK_BASE_COLOR[0] as f32 / 255.,
                NETWORK_BASE_COLOR[1] as f32 / 255.,
                NETWORK_BASE_COLOR[2] as f32 / 255.,
                1.,
            ));

            page.set_static_information(connection);
            self.configure_page(&page);

            self.page_stack.add_named(&page, Some(&page_name));
            self.add_to_sidebar(&summary, pos_hint);

            let mut actions = self.context_menu_view_actions.take();
            match actions.get("network") {
                None => {
                    g_critical!(
                        "MissionCenter::PerformancePage",
                        "Failed to wire up network action for {}, logic bug?",
                        if_name
                    );
                }

                Some(action) => {
                    actions.insert(page_name.clone(), action.clone());
                }
            }
            self.context_menu_view_actions.set(actions);

            (page_name, (summary, page))
        }

        fn gpu_page_name(device_id: &str) -> String {
            format!("gpu-{}", device_id)
        }

        fn create_gpu_page(
            &self,
            gpu: &Gpu,
            index: Option<usize>,
            pos_hint: Option<i32>,
        ) -> (String, (SummaryGraph, GpuPage)) {
            let page_name = Self::gpu_page_name(&gpu.id);
<<<<<<< HEAD

            let summary = SummaryGraph::new();
            summary.set_widget_name(&page_name);

            let settings = settings!();

            summary
                .graph_widget()
                .set_data_points(settings.int("performance-page-data-points") as u32);

            summary
                .graph_widget()
                .set_smooth_graphs(settings.boolean("performance-smooth-graphs"));
=======

            let summary = SummaryGraph::new();
            summary.set_widget_name(&page_name);

            let settings = settings!();

            summary
                .graph_widget()
                .set_data_points(settings.int("performance-page-data-points") as u32);
            summary
                .graph_widget()
                .set_smooth_graphs(settings.boolean("performance-smooth-graphs"));
            summary
                .graph_widget()
                .set_do_animation(settings.boolean("performance-sliding-graphs"));
            summary
                .graph_widget()
                .set_expected_animation_ticks(settings.uint64("app-update-interval-u64") as u32);
>>>>>>> d270914e

            let page = GpuPage::new(gpu.device_name.as_ref().unwrap_or(&i18n("Unknown")));

            if let Some(index) = index {
                summary.set_heading(i18n_f("GPU {}", &[&format!("{}", index)]));
            } else {
                summary.set_heading(i18n_f("GPU", &[]));
            }
            summary.set_info1(
                gpu.device_name
                    .as_ref()
                    .unwrap_or(&i18n("Unknown"))
                    .as_str(),
            );

            let mut info2 = ArrayString::<256>::new();
            if let Some(v) = gpu.utilization_percent {
                let _ = write!(&mut info2, "{v}%");
            }
            if let Some(v) = gpu.temperature_c {
                let _ = write!(&mut info2, " ({v:.2}°C)");
            }
            summary.set_info2(info2.as_str());

            summary.set_base_color(gdk::RGBA::new(
                GPU_BASE_COLOR[0] as f32 / 255.,
                GPU_BASE_COLOR[1] as f32 / 255.,
                GPU_BASE_COLOR[2] as f32 / 255.,
                1.,
            ));

            page.set_base_color(gdk::RGBA::new(
                GPU_BASE_COLOR[0] as f32 / 255.,
                GPU_BASE_COLOR[1] as f32 / 255.,
                GPU_BASE_COLOR[2] as f32 / 255.,
                1.,
            ));
            page.set_static_information(index, gpu);

            self.configure_page(&page);

            self.page_stack.add_named(&page, Some(&page_name));
            self.add_to_sidebar(&summary, pos_hint);

            let mut actions = self.context_menu_view_actions.take();
            match actions.get("gpu") {
                None => {
                    g_critical!(
                        "MissionCenter::PerformancePage",
                        "Failed to wire up GPU action for {:?}, logic bug?",
                        &gpu.device_name
                    );
<<<<<<< HEAD
                }
                Some(action) => {
                    actions.insert(page_name.clone(), action.clone());
                }
=======
                }
                Some(action) => {
                    actions.insert(page_name.clone(), action.clone());
                }
>>>>>>> d270914e
            }
            self.context_menu_view_actions.set(actions);

            (page_name, (summary, page))
        }

        fn set_up_gpu_pages(
            &self,
            pages: &mut Vec<Pages>,
            readings: &crate::magpie_client::Readings,
        ) {
            let mut gpus = HashMap::new();

            let hide_index = readings.gpus.len() == 1;
            for (index, gpu) in readings.gpus.values().enumerate() {
                let (page_name, (summary, page)) =
                    self.create_gpu_page(gpu, if hide_index { None } else { Some(index) }, None);
                gpus.insert(page_name, (summary, page));
            }

            pages.push(Pages::Gpu(gpus));
        }

        fn set_up_fan_pages(
            &self,
            pages: &mut Vec<Pages>,
            readings: &crate::magpie_client::Readings,
        ) {
            let mut fans = HashMap::new();
            let len = readings.fans.len();
            let hide_index = len == 1;
            for i in 0..len {
                let mut ret =
                    self.create_fan_page(readings, if hide_index { None } else { Some(i) }, None);
                fans.insert(std::mem::take(&mut ret.0), ret.1);
            }

            pages.push(Pages::Fan(fans));
        }

        fn fan_page_name(fan_info: &Fan) -> String {
            format!("fan-{}-{}", fan_info.hwmon_index, fan_info.fan_index)
        }

        pub fn create_fan_page(
            &self,
            readings: &crate::magpie_client::Readings,
            index: Option<usize>,
            pos_hint: Option<i32>,
        ) -> (String, (SummaryGraph, FanPage)) {
            let fan_static_info = &readings.fans[index.unwrap_or(0)];

            let page_name = Self::fan_page_name(fan_static_info);

            let summary = SummaryGraph::new();
            summary.set_widget_name(&page_name);

            if let Some(index) = index {
                summary.set_heading(i18n_f("Fan {}", &[&format!("{}", index)]));
            } else {
                summary.set_heading(i18n("Fan"));
            }
            summary.set_base_color(gdk::RGBA::new(
                FAN_BASE_COLOR[0] as f32 / 255.,
                FAN_BASE_COLOR[1] as f32 / 255.,
                FAN_BASE_COLOR[2] as f32 / 255.,
                1.,
            ));

            let settings = settings!();

            summary
                .graph_widget()
                .set_scaling(GraphWidget::normalized_scaling());
            summary.graph_widget().set_only_scale_up(true);
            summary
                .graph_widget()
                .set_data_points(settings.int("performance-page-data-points") as u32);
            summary
                .graph_widget()
                .set_smooth_graphs(settings.boolean("performance-smooth-graphs"));
            summary
                .graph_widget()
                .set_do_animation(settings.boolean("performance-sliding-graphs"));
            summary
                .graph_widget()
                .set_expected_animation_ticks(settings.uint64("app-update-interval-u64") as u32);

            let page = FanPage::new(&page_name, &settings);
            page.set_base_color(gdk::RGBA::new(
                FAN_BASE_COLOR[0] as f32 / 255.,
                FAN_BASE_COLOR[1] as f32 / 255.,
                FAN_BASE_COLOR[2] as f32 / 255.,
                1.,
            ));
            page.set_static_information(fan_static_info);

            self.configure_page(&page);

            self.page_stack.add_named(&page, Some(&page_name));
            self.add_to_sidebar(&summary, pos_hint);

            let mut actions = self.context_menu_view_actions.take();
            match actions.get("fan") {
                None => {
                    g_critical!(
                        "MissionCenter::PerformancePage",
                        "Failed to wire up fan action for {}, logic bug?",
                        fan_static_info
                            .fan_label
                            .as_ref()
                            .map(|s| s.as_str())
                            .unwrap_or("Unknown")
                    );
                }
                Some(action) => {
                    actions.insert(page_name.clone(), action.clone());
                }
            }
            self.context_menu_view_actions.set(actions);

            (page_name, (summary, page))
        }

        pub fn default_sort_sidebar_entries(&self) {
            fn add_graph_to_sidebar(
                graph: Option<(SummaryGraph, gtk::DragSource)>,
                sidebar: &gtk::ListBox,
                index: &mut i32,
            ) {
                if let Some((graph, drag_controller)) = graph {
                    sidebar.insert(&graph, *index);
                    sidebar
                        .row_at_index(*index)
                        .and_then(|row| Some(row.add_controller(drag_controller)));
                    *index += 1;
                }
            }

            fn add_graphs_to_sidebar(
                mut graphs: Vec<(SummaryGraph, gtk::DragSource)>,
                sidebar: &gtk::ListBox,
                index: &mut i32,
            ) {
                for (graph, drag_controller) in graphs.drain(..) {
                    sidebar.insert(&graph, *index);
                    sidebar
                        .row_at_index(*index)
                        .and_then(|row| Some(row.add_controller(drag_controller)));
                    *index += 1;
                }
            }

            let summary_graphs = self.summary_graphs.take();

            let mut cpu_graph = None;
            let mut memory_graph = None;
            let mut disk_graphs = Vec::with_capacity(summary_graphs.len());
            let mut net_graphs = Vec::with_capacity(summary_graphs.len());
            let mut gpu_graphs = Vec::with_capacity(summary_graphs.len());
            let mut fan_graphs = Vec::with_capacity(summary_graphs.len());

            for (graph, drag_source) in &summary_graphs {
                graph.set_is_enabled(true);

                if graph.widget_name().starts_with("cpu") {
                    cpu_graph = Some((graph.clone(), drag_source.clone()));
                } else if graph.widget_name().starts_with("memory") {
                    memory_graph = Some((graph.clone(), drag_source.clone()));
                } else if graph.widget_name().starts_with("disk") {
                    disk_graphs.push((graph.clone(), drag_source.clone()));
                } else if graph.widget_name().starts_with("net") {
                    net_graphs.push((graph.clone(), drag_source.clone()));
                } else if graph.widget_name().starts_with("gpu") {
                    gpu_graphs.push((graph.clone(), drag_source.clone()));
                } else if graph.widget_name().starts_with("fan") {
                    fan_graphs.push((graph.clone(), drag_source.clone()));
                }
            }

            self.summary_graphs.set(summary_graphs);

            disk_graphs
                .sort_unstable_by(|(g1, _), (g2, _)| g1.widget_name().cmp(&g2.widget_name()));
            net_graphs.sort_unstable_by(|(g1, _), (g2, _)| g1.widget_name().cmp(&g2.widget_name()));
            gpu_graphs.sort_unstable_by(|(g1, _), (g2, _)| g1.widget_name().cmp(&g2.widget_name()));
            fan_graphs.sort_unstable_by(|(g1, _), (g2, _)| g1.widget_name().cmp(&g2.widget_name()));

            let sidebar = self.sidebar();
            sidebar.remove_all();

            let mut index = 0;
            add_graph_to_sidebar(cpu_graph, &sidebar, &mut index);
            add_graph_to_sidebar(memory_graph, &sidebar, &mut index);
            add_graphs_to_sidebar(disk_graphs, &sidebar, &mut index);
            add_graphs_to_sidebar(net_graphs, &sidebar, &mut index);
            add_graphs_to_sidebar(gpu_graphs, &sidebar, &mut index);
            add_graphs_to_sidebar(fan_graphs, &sidebar, &mut index);
        }
    }

    impl PerformancePage {
        pub fn set_up_pages(
            this: &super::PerformancePage,
            readings: &crate::magpie_client::Readings,
        ) -> bool {
            let this = this.imp();

            let mut pages = vec![];
            this.set_up_cpu_page(&mut pages, &readings);
            this.set_up_memory_page(&mut pages, &readings);
            this.set_up_disk_pages(&mut pages, &readings);
            this.set_up_network_pages(&mut pages, &readings);
            this.set_up_gpu_pages(&mut pages, &readings);
            this.set_up_fan_pages(&mut pages, &readings);
            this.pages.set(pages);

            this.default_sort_sidebar_entries();

            let settings = settings!();

            let view_actions = this.context_menu_view_actions.take();
            let action = if let Some(action) =
                view_actions.get(settings.string("performance-selected-page").as_str())
            {
                action
            } else {
                view_actions.get("cpu").expect("All computers have a CPU")
            };
            action.activate(None);

            this.context_menu_view_actions.set(view_actions);

            let sidebar = this.sidebar();

            let hidden_graphs = settings.string("performance-sidebar-hidden-graphs");
            let hidden_graphs = hidden_graphs
                .split(";")
                .filter(|g| !g.is_empty())
                .collect::<HashSet<_>>();

            let sidebar_order = settings.string("performance-sidebar-order");

            let mut row_map = HashMap::new();
            let mut row_index = -1;
            loop {
                row_index += 1;
                let row = match sidebar.row_at_index(row_index) {
                    Some(row) => row,
                    None => break,
                };

                let graph = match row
                    .child()
                    .and_then(|child| child.downcast_ref::<SummaryGraph>().cloned())
                {
                    Some(graph) => graph,
                    None => continue,
                };

                let name = graph.widget_name();

                if hidden_graphs.contains(name.as_str()) {
                    graph.set_is_enabled(false);
                    row.set_visible(false);
                }

                row_map.insert(graph.widget_name(), (row, graph));
            }

            let summary_graphs = this.summary_graphs.take();

            for (i, row_name) in sidebar_order
                .split(';')
                .filter(|g| !g.is_empty())
                .enumerate()
                .map(|(i, r)| (i as i32, r))
            {
                if let Some((row, graph)) = row_map.remove(row_name) {
                    let drag_controller = match summary_graphs.get(&graph) {
                        Some(drag_controller) => drag_controller.clone(),
                        None => {
                            g_critical!(
                                "MissionCenter::PerformancePage",
                                "Drag controller is missing from summary graphs for {}",
                                row_name
                            );
                            continue;
                        }
                    };

                    sidebar.remove(&row);
                    drop(row);

                    sidebar.insert(&graph, i);
                    sidebar.row_at_index(i).and_then(|row| {
                        if !graph.is_enabled() {
                            row.set_visible(false);
                        }
                        Some(row.add_controller(drag_controller))
                    });
                }
            }

            this.summary_graphs.set(summary_graphs);

            true
        }

        pub fn update_readings(
            this: &super::PerformancePage,
            readings: &crate::magpie_client::Readings,
        ) -> bool {
            let mut pages = this.imp().pages.take();

            let mut pages_to_destroy = Vec::new();

            fn remove_pages<P: IsA<gtk::Widget>>(
                pages_to_destroy: &Vec<String>,
                pages: &mut HashMap<String, (SummaryGraph, P)>,
                summary_graphs: &mut HashMap<SummaryGraph, gtk::DragSource>,
                sidebar: &gtk::ListBox,
                page_stack: &gtk::Stack,
            ) {
                for disk_page_name in pages_to_destroy {
                    if let Some((graph, page)) =
                        pages.get(disk_page_name).and_then(|v| Some(v.clone()))
                    {
                        summary_graphs.remove(&graph);
                        page_stack.remove(&page);
                        pages.remove(disk_page_name);

                        let parent = match graph.parent() {
                            Some(parent) => parent,
                            None => {
                                g_warning!(
                                    "MissionCenter::PerformancePage",
                                    "Failed to get parent of graph widget, is it not in the sidebar?"
                                );
                                continue;
                            }
                        };

                        if let Some(selection) = sidebar.selected_row() {
                            if selection.eq(&parent) {
                                let row = pages
                                    .values()
                                    .next()
                                    .and_then(|(graph, _)| graph.parent())
                                    .and_then(|row| row.downcast::<gtk::ListBoxRow>().ok());
                                sidebar.select_row(row.as_ref());
                            }
                        }

                        sidebar.remove(&parent);
                    }
                }
            }

            for page in &mut pages {
                match page {
                    Pages::Cpu(_) => {}    // not dynamic
                    Pages::Memory(_) => {} // not dynamic
                    Pages::Disk(ref mut disks_pages) => {
                        for disk_page_name in disks_pages.keys() {
                            if !readings.disks_info.iter().any(|disk| {
                                disk.capacity_bytes > 0
                                    && &Self::disk_page_name(disk.id.as_ref()) == disk_page_name
                            }) {
                                pages_to_destroy.push(disk_page_name.clone());
                            }
                        }

                        let mut summary_graphs = this.imp().summary_graphs.take();

                        remove_pages(
                            &pages_to_destroy,
                            disks_pages,
                            &mut summary_graphs,
                            &this.sidebar(),
                            &this.imp().page_stack,
                        );
                        pages_to_destroy.clear();

                        this.imp().summary_graphs.set(summary_graphs);
                    }
                    Pages::Network(net_pages) => {
                        for net_page_name in net_pages.keys() {
                            if !readings
                                .network_connections
                                .iter()
                                .any(|device| &Self::network_page_name(&device.id) == net_page_name)
                            {
                                pages_to_destroy.push(net_page_name.clone());
                            }
                        }

                        let mut summary_graphs = this.imp().summary_graphs.take();

                        remove_pages(
                            &pages_to_destroy,
                            net_pages,
                            &mut summary_graphs,
                            &this.sidebar(),
                            &this.imp().page_stack,
                        );
                        pages_to_destroy.clear();

                        this.imp().summary_graphs.set(summary_graphs);
                    }
                    Pages::Gpu(gpu_pages) => {
                        for gpu_page_name in gpu_pages.keys() {
                            if !readings.gpus.contains_key(&gpu_page_name[4..]) {
                                pages_to_destroy.push(gpu_page_name.clone());
                            }
                        }

                        let mut summary_graphs = this.imp().summary_graphs.take();

                        remove_pages(
                            &pages_to_destroy,
                            gpu_pages,
                            &mut summary_graphs,
                            &this.sidebar(),
                            &this.imp().page_stack,
                        );
                        pages_to_destroy.clear();

                        this.imp().summary_graphs.set(summary_graphs);
                    }
                    Pages::Fan(fan_pages) => {
                        for fan_page_name in fan_pages.keys() {
                            if !readings
                                .fans
                                .iter()
                                .any(|fan| &Self::fan_page_name(&fan) == fan_page_name)
                            {
                                pages_to_destroy.push(fan_page_name.clone());
                            }
                        }

                        let mut summary_graphs = this.imp().summary_graphs.take();

                        remove_pages(
                            &pages_to_destroy,
                            fan_pages,
                            &mut summary_graphs,
                            &this.sidebar(),
                            &this.imp().page_stack,
                        );
                        pages_to_destroy.clear();

                        this.imp().summary_graphs.set(summary_graphs);
                    }
                }
            }

            let mut result = true;

            let settings = settings!();

            let data_points = settings.int("performance-page-data-points") as u32;
            let smooth = settings.boolean("performance-smooth-graphs");
            let sliding = settings.boolean("performance-sliding-graphs");
            let delay = settings.uint64("app-update-interval-u64") as u32;

            for page in &mut pages {
                match page {
                    Pages::Cpu((summary, page)) => {
                        let graph_widget = summary.graph_widget();
                        graph_widget.set_data_points(data_points);
                        graph_widget.set_smooth_graphs(smooth);
                        graph_widget.set_do_animation(sliding);
                        graph_widget.set_expected_animation_ticks(delay);

                        let mut info2 = ArrayString::<256>::new();
                        let _ = write!(&mut info2, "{}%", readings.cpu.total_usage_percent.round());
                        if let Some(temp) = readings.cpu.temperature_celsius.as_ref() {
                            let _ = write!(&mut info2, " ({:.0} °C)", temp);
                        }

                        graph_widget.add_data_point(0, readings.cpu.total_usage_percent);
                        if let Some(name) = readings.cpu.name.as_ref() {
                            summary.set_info1(name.as_str());
                            summary.set_info2(info2.as_str());
                        } else {
                            summary.set_info1(info2.as_str());
                        }

                        result &= page.update_readings(readings);
                    }
                    Pages::Memory((summary, page)) => {
                        let total_raw = readings.mem_info.mem_total;
                        let total = crate::to_human_readable(total_raw as _, 1024.);
                        let used_raw = readings.mem_info.mem_total
                            - (readings.mem_info.mem_available + readings.mem_info.dirty);
                        let graph_widget = summary.graph_widget();
                        graph_widget.set_data_points(data_points);
                        graph_widget.set_smooth_graphs(smooth);
                        graph_widget.set_do_animation(sliding);
                        graph_widget.set_expected_animation_ticks(delay);
                        graph_widget.add_data_point(0, readings.mem_info.committed as _);
                        graph_widget.add_data_point(1, used_raw as _);
                        let used = crate::to_human_readable(used_raw as _, 1024.);

                        summary.set_info1(format!(
                            "{0:.2$} {1}iB/{3:.5$} {4}iB",
                            used.0, used.1, used.2, total.0, total.1, total.2
                        ));
                        summary.set_info2(format!(
                            "{}%",
                            ((used_raw as f32 / total_raw as f32) * 100.).round()
                        ));

                        result &= page.update_readings(readings);
                    }
                    Pages::Disk(pages) => {
                        let mut last_sidebar_pos = -1;
                        let mut consecutive_dev_count = 0;

                        let mut new_devices = Vec::new();
                        let hide_index = readings.disks_info.len() == 1;
                        for (index, disk) in readings.disks_info.iter().enumerate() {
                            if let Some((summary, page)) =
                                pages.get(&Self::disk_page_name(disk.id.as_ref()))
                            {
                                this.imp().update_disk_heading(
                                    summary,
                                    disk.kind.and_then(|k| k.try_into().ok()),
                                    disk.id.as_ref(),
                                    if hide_index { None } else { Some(index as i32) },
                                );

                                // Search for a group of existing disks and try to add new entries at that position
                                summary
                                    .parent()
                                    .and_then(|p| p.downcast_ref::<gtk::ListBoxRow>().cloned())
                                    .and_then(|row| {
                                        let sidebar_pos = row.index();
                                        if sidebar_pos == last_sidebar_pos + 1 {
                                            consecutive_dev_count += 1;
                                        } else {
                                            consecutive_dev_count = 1;
                                        };
                                        last_sidebar_pos = sidebar_pos;

                                        Some(())
                                    });

                                let graph_widget = summary.graph_widget();
                                graph_widget.set_data_points(data_points);
                                graph_widget.set_smooth_graphs(smooth);
                                graph_widget.set_do_animation(sliding);
                                graph_widget.set_expected_animation_ticks(delay);
                                graph_widget.add_data_point(0, disk.busy_percent);
                                if let Some(temp_mk) = disk.temperature_milli_k {
                                    summary.set_info2(format!(
                                        "{:.0}% ({:.0} °C)",
                                        disk.busy_percent,
                                        (temp_mk as i32 + MK_TO_0_C) as f64 / 1000.
                                    ));
                                } else {
                                    summary.set_info2(format!("{:.0}%", disk.busy_percent));
                                }

                                result &= page.update_readings(
                                    if hide_index { None } else { Some(index) },
                                    disk,
                                );
                            } else {
                                new_devices.push(index);
                            }
                        }

                        for new_device_index in new_devices {
                            if readings.disks_info[new_device_index].capacity_bytes == 0 {
                                continue;
                            }
                            let (disk_id, page) = this.imp().create_disk_page(
                                readings,
                                if hide_index {
                                    None
                                } else {
                                    Some(new_device_index as i32)
                                },
                                if last_sidebar_pos > -1 && consecutive_dev_count > 1 {
                                    last_sidebar_pos += 1;
                                    Some(last_sidebar_pos)
                                } else {
                                    None
                                },
                            );
                            pages.insert(disk_id, page);
                        }
                    }
                    Pages::Network(pages) => {
                        let mut last_sidebar_pos = -1;
                        let mut consecutive_dev_count = 0;

                        let mut new_devices = Vec::new();
                        for (index, network_connection) in
                            readings.network_connections.iter().enumerate()
                        {
                            if let Some((summary, page)) =
                                pages.get(&Self::network_page_name(&network_connection.id))
                            {
                                // Search for a group of existing network devices and try to add new entries at that position
                                summary
                                    .parent()
                                    .and_then(|p| p.downcast_ref::<gtk::ListBoxRow>().cloned())
                                    .and_then(|row| {
                                        let sidebar_pos = row.index();
                                        if sidebar_pos == last_sidebar_pos + 1 {
                                            consecutive_dev_count += 1;
                                        } else {
                                            consecutive_dev_count = 1;
                                        };
                                        last_sidebar_pos = sidebar_pos;

                                        Some(())
                                    });

                                let graph_widget = summary.graph_widget();
                                graph_widget.set_data_points(data_points);
                                graph_widget.set_smooth_graphs(smooth);
<<<<<<< HEAD
=======
                                graph_widget.set_do_animation(sliding);
                                graph_widget.set_expected_animation_ticks(delay);
>>>>>>> d270914e

                                graph_widget.add_data_point(0, network_connection.tx_rate_bytes_ps);
                                graph_widget.add_data_point(1, network_connection.rx_rate_bytes_ps);

                                let data_per_time = page.unit_per_second_label();
                                let byte_coeff = page.byte_conversion_factor();

                                let send_speed = network_connection.tx_rate_bytes_ps * byte_coeff;
                                let rec_speed = network_connection.rx_rate_bytes_ps * byte_coeff;

                                let sent_speed = crate::to_human_readable(send_speed, 1024.);
                                let rect_speeed = crate::to_human_readable(rec_speed, 1024.);

                                summary.set_info1(i18n_f(
                                    "{}: {} {}{}",
                                    &[
                                        "S",
                                        &format!("{0:.1$}", sent_speed.0, sent_speed.2),
                                        &format!("{}", sent_speed.1),
                                        &*data_per_time,
                                    ],
                                ));
                                summary.set_info2(i18n_f(
                                    "{}: {} {}{}",
                                    &[
                                        "R",
                                        &format!("{0:.1$}", rect_speeed.0, rect_speeed.2),
                                        &format!("{}", rect_speeed.1),
                                        &*data_per_time,
                                    ],
                                ));

                                result &= page.update_readings(network_connection);
                            } else {
                                new_devices.push(index);
                            }
                        }

                        for new_device_index in new_devices {
                            let (net_if_id, page) = this.imp().create_network_page(
                                &readings.network_connections[new_device_index],
                                if last_sidebar_pos > -1 && consecutive_dev_count > 1 {
                                    last_sidebar_pos += 1;
                                    Some(last_sidebar_pos)
                                } else {
                                    None
                                },
                            );
                            pages.insert(net_if_id, page);
                        }
                    }
                    Pages::Gpu(pages) => {
                        let mut last_sidebar_pos = -1;
                        let mut consecutive_dev_count = 0;

                        let mut gpus = readings.gpus.iter().collect::<Vec<_>>();
                        gpus.sort_by(|(lhs, _), (rhs, _)| lhs.cmp(&rhs));

                        let hide_index = gpus.len() == 1;

                        let mut new_devices = Vec::new();
                        for (index, (id, gpu)) in gpus.drain(..).enumerate() {
                            let index = if hide_index { None } else { Some(index) };

                            if let Some((summary, page)) = pages.get(&Self::gpu_page_name(&gpu.id))
                            {
                                // Search for a group of existing GPUs and try to add new entries at that position
                                summary
                                    .parent()
                                    .and_then(|p| p.downcast_ref::<gtk::ListBoxRow>().cloned())
                                    .and_then(|row| {
                                        let sidebar_pos = row.index();
                                        if sidebar_pos == last_sidebar_pos + 1 {
                                            consecutive_dev_count += 1;
                                        } else {
                                            consecutive_dev_count = 1;
                                        };
                                        last_sidebar_pos = sidebar_pos;

                                        Some(())
                                    });

                                let graph_widget = summary.graph_widget();
                                graph_widget.set_data_points(data_points);
                                graph_widget.set_smooth_graphs(smooth);
<<<<<<< HEAD
=======
                                graph_widget.set_do_animation(sliding);
                                graph_widget.set_expected_animation_ticks(delay);
>>>>>>> d270914e

                                if let Some(index) = index {
                                    summary.set_heading(i18n_f("GPU {}", &[&format!("{}", index)]));
                                } else {
                                    summary.set_heading(i18n("GPU"));
                                }

                                let mut info2 = ArrayString::<256>::new();
                                if let Some(v) = gpu.utilization_percent {
                                    graph_widget.add_data_point(0, v);
                                    let _ = write!(&mut info2, "{v}%");
                                }
                                if let Some(v) = gpu.temperature_c.map(|v| v.round() as u32) {
                                    let _ = write!(&mut info2, " ({v} °C)");
                                }
                                summary.set_info2(info2.as_str());

                                result &= page.update_readings(gpu, index);
                            } else {
                                new_devices.push((index, id.as_str()));
                            }
                        }

                        for (index, device_id) in new_devices {
                            let Some(gpu) = readings.gpus.get(device_id) else {
                                continue;
                            };

                            let (page_name, page) = this.imp().create_gpu_page(
                                gpu,
                                index,
                                if last_sidebar_pos > -1 && consecutive_dev_count > 1 {
                                    last_sidebar_pos += 1;
                                    Some(last_sidebar_pos)
                                } else {
                                    None
                                },
                            );
                            pages.insert(page_name, page);
                        }
                    }
                    Pages::Fan(pages) => {
                        let mut last_sidebar_pos = -1;
                        let mut consecutive_dev_count = 0;

                        let hide_index = readings.fans.len() == 1;

                        let mut new_devices = Vec::new();
                        for (index, fan) in readings.fans.iter().enumerate() {
                            let index = if hide_index { None } else { Some(index) };

                            if let Some((summary, page)) = pages.get(&Self::fan_page_name(&fan)) {
                                // Search for a group of existing fans and try to add new entries at that position
                                summary
                                    .parent()
                                    .and_then(|p| p.downcast_ref::<gtk::ListBoxRow>().cloned())
                                    .and_then(|row| {
                                        let sidebar_pos = row.index();
                                        if sidebar_pos == last_sidebar_pos + 1 {
                                            consecutive_dev_count += 1;
                                        } else {
                                            consecutive_dev_count = 1;
                                        };
                                        last_sidebar_pos = sidebar_pos;

                                        Some(())
                                    });

                                let graph_widget = summary.graph_widget();
                                graph_widget.set_data_points(data_points);
                                graph_widget.set_smooth_graphs(smooth);
<<<<<<< HEAD
=======
                                graph_widget.set_do_animation(sliding);
                                graph_widget.set_expected_animation_ticks(delay);
>>>>>>> d270914e
                                graph_widget.add_data_point(0, fan.rpm as f32);
                                if let Some(temp_name) = &fan.temp_name {
                                    summary.set_info1(temp_name.as_str());
                                }

                                if let Some(index) = index {
                                    summary.set_heading(i18n_f("Fan {}", &[&format!("{}", index)]));
                                } else {
                                    summary.set_heading(i18n("Fan"));
                                }

                                let temp_str = if let Some(temp_amount) = fan.temp_amount {
                                    format!(
                                        " ({:.0} °C)",
                                        (temp_amount as i32 + MK_TO_0_C) as f32 / 1000.0
                                    )
                                } else {
                                    String::new()
                                };

                                summary.set_info2(if let Some(pwm_percent) = fan.pwm_percent {
                                    format!("{:.0}%{}", pwm_percent * 100., temp_str)
                                } else {
                                    format!("{} RPM{}", fan.rpm, temp_str)
                                });
                                result &= page.update_readings(fan, index);
                            } else {
                                new_devices.push(index);
                            }
                        }

                        for index in new_devices {
                            let (page_name, page) = this.imp().create_fan_page(
                                readings,
                                index,
                                if last_sidebar_pos > -1 && consecutive_dev_count > 1 {
                                    last_sidebar_pos += 1;
                                    Some(last_sidebar_pos)
                                } else {
                                    None
                                },
                            );
                            pages.insert(page_name, page);
                        }
<<<<<<< HEAD
=======
                    }
                }
            }

            this.imp().pages.set(pages);

            result
        }

        pub fn update_animations(this: &super::PerformancePage) -> bool {
            let mut pages = this.imp().pages.take();

            let mut result = true;

            for page in &mut pages {
                match page {
                    Pages::Cpu((summary, page)) => {
                        let graph_widget = summary.graph_widget();

                        result &= graph_widget.update_animation();
                        result &= page.update_animations();
                    }
                    Pages::Memory((summary, page)) => {
                        let graph_widget = summary.graph_widget();

                        result &= graph_widget.update_animation();
                        result &= page.update_animations();
                    }
                    Pages::Disk(pages) => {
                        for (summary, page) in pages.values() {
                            let graph_widget = summary.graph_widget();

                            result &= graph_widget.update_animation();
                            result &= page.update_animations();
                        }
                    }
                    Pages::Network(pages) => {
                        for (summary, page) in pages.values() {
                            let graph_widget = summary.graph_widget();

                            result &= graph_widget.update_animation();
                            result &= page.update_animations();
                        }
                    }
                    Pages::Gpu(pages) => {
                        for (summary, page) in pages.values() {
                            let graph_widget = summary.graph_widget();

                            result &= graph_widget.update_animation();
                            result &= page.update_animations();
                        }
                    }
                    Pages::Fan(pages) => {
                        for (summary, page) in pages.values() {
                            let graph_widget = summary.graph_widget();

                            result &= graph_widget.update_animation();
                            result &= page.update_animations();
                        }
>>>>>>> d270914e
                    }
                }
            }

            this.imp().pages.set(pages);

            result
        }
    }

    #[glib::object_subclass]
    impl ObjectSubclass for PerformancePage {
        const NAME: &'static str = "PerformancePage";
        type Type = super::PerformancePage;
        type ParentType = adw::BreakpointBin;

        fn class_init(klass: &mut Self::Class) {
            SummaryGraph::ensure_type();
            GraphWidget::ensure_type();
            CpuPage::ensure_type();
            NetworkPage::ensure_type();
            SidebarDropHint::ensure_type();

            klass.bind_template();
        }

        fn instance_init(obj: &glib::subclass::InitializingObject<Self>) {
            obj.init_template();
        }
    }

    impl ObjectImpl for PerformancePage {
        fn properties() -> &'static [ParamSpec] {
            Self::derived_properties()
        }

        fn set_property(&self, id: usize, value: &Value, pspec: &ParamSpec) {
            self.derived_set_property(id, value, pspec);
        }

        fn property(&self, id: usize, pspec: &ParamSpec) -> Value {
            self.derived_property(id, pspec)
        }

        fn constructed(&self) {
            self.parent_constructed();

            let this = self.obj().clone();

            this.insert_action_group("graph", Some(unsafe { &*self.action_group.as_ptr() }));

            self.breakpoint.set_condition(Some(
                &adw::BreakpointCondition::parse("max-width: 570sp").unwrap(),
            ));
            self.breakpoint.connect_apply({
                let this = self.obj().downgrade();
                move |_| {
                    let this = match this.upgrade() {
                        Some(this) => this,
                        None => return,
                    };
                    let this = this.imp();

                    this.breakpoint_applied.set(true);
                    this.page_content.set_collapsed(true);
                    this.page_content.set_show_sidebar(false);
                }
            });
            self.breakpoint.connect_unapply({
                let this = self.obj().downgrade();
                move |_| {
                    let this = match this.upgrade() {
                        Some(this) => this,
                        None => return,
                    };
                    let this = this.imp();

                    this.breakpoint_applied.set(false);
                    this.page_content.set_collapsed(false);
                    if !this.summary_mode.get() {
                        this.page_content.set_show_sidebar(true);
                    } else {
                        this.page_content.set_show_sidebar(false);
                    }
                }
            });

            self.page_content
                .sidebar()
                .expect("Infobar is not set")
                .parent()
                .and_then(|p| Some(p.remove_css_class("sidebar-pane")));
            self.page_content.connect_collapsed_notify({
                let this = self.obj().downgrade();
                move |pc| {
                    let this = match this.upgrade() {
                        Some(this) => this,
                        None => return,
                    };
                    let this = this.imp();

                    if !pc.is_collapsed() {
                        this.page_content
                            .sidebar()
                            .expect("Infobar is not set")
                            .parent()
                            .and_then(|p| Some(p.remove_css_class("sidebar-pane")));

                        this.info_bar.set_halign(gtk::Align::Fill);
                    } else {
                        this.info_bar.set_halign(gtk::Align::Center);
                    }
                    this.obj().notify_info_button_visible();
                }
            });

            self.page_content.connect_show_sidebar_notify({
                let this = self.obj().downgrade();
                move |_| {
                    if let Some(this) = this.upgrade() {
                        this.notify_infobar_visible();
                    }
                }
            });

            if let Some(child) = self.page_stack.visible_child() {
                let infobar_content = child.property::<Option<gtk::Widget>>("infobar-content");
                self.info_bar.set_child(infobar_content.as_ref());
            }
            self.page_stack.connect_visible_child_notify({
                let this = self.obj().downgrade();
                move |page_stack| {
                    let this = match this.upgrade() {
                        Some(this) => this,
                        None => return,
                    };

                    if let Some(child) = page_stack.visible_child() {
                        let infobar_content =
                            child.property::<Option<gtk::Widget>>("infobar-content");
                        this.imp().info_bar.set_child(infobar_content.as_ref());
                    }
                }
            });
        }
    }

    impl WidgetImpl for PerformancePage {}

    impl BreakpointBinImpl for PerformancePage {}
}

glib::wrapper! {
    pub struct PerformancePage(ObjectSubclass<imp::PerformancePage>)
        @extends adw::BreakpointBin, gtk::Widget,
        @implements gio::ActionGroup, gio::ActionMap;
}

impl PerformancePage {
    pub fn set_initial_readings(&self, readings: &crate::magpie_client::Readings) -> bool {
        let ok = imp::PerformancePage::set_up_pages(self, readings);
        imp::PerformancePage::update_readings(self, readings) && ok
    }

    pub fn update_readings(&self, readings: &crate::magpie_client::Readings) -> bool {
        imp::PerformancePage::update_readings(self, readings)
    }

    pub fn update_animations(&self) -> bool {
        imp::PerformancePage::update_animations(self)
    }

    pub fn sidebar_enable_all(&self) {
        let this = self.imp();

        if !this.sidebar_edit_mode.get() {
            return;
        }

        let summary_graphs = this.summary_graphs.take();
        for (graph, _) in &summary_graphs {
            graph.set_is_enabled(true);
        }
        this.summary_graphs.set(summary_graphs);
    }

    pub fn sidebar_disable_all(&self) {
        let this = self.imp();

        if !this.sidebar_edit_mode.get() {
            return;
        }

        let summary_graphs = this.summary_graphs.take();
        for (graph, _) in &summary_graphs {
            graph.set_is_enabled(false);
        }
        this.summary_graphs.set(summary_graphs);
    }

    pub fn sidebar_reset_to_default(&self) {
        let this = self.imp();

        if !this.sidebar_edit_mode.get() {
            return;
        }

        let settings = settings!();

        settings
            .set_string("performance-sidebar-order", "")
            .unwrap_or_else(|_| {
                glib::g_warning!(
                    "MissionCenter::PerformancePage",
                    "Failed to set performance-selected-page setting"
                );
            });
        settings
            .set_string("performance-sidebar-hidden-graphs", "")
            .unwrap_or_else(|_| {
                glib::g_warning!(
                    "MissionCenter::PerformancePage",
                    "Failed to set performance-sidebar-hidden-graphs setting"
                );
            });

        this.default_sort_sidebar_entries();
    }
}<|MERGE_RESOLUTION|>--- conflicted
+++ resolved
@@ -1126,10 +1126,7 @@
                 Some(DiskKind::IScsi) => i18n("iSCSI"),
                 Some(DiskKind::Optical) => i18n("Optical"),
                 Some(DiskKind::Floppy) => i18n("Floppy"),
-<<<<<<< HEAD
-=======
                 Some(DiskKind::ThumbDrive) => i18n("Thumb Drive"),
->>>>>>> d270914e
                 None => i18n("Unknown"),
             };
 
@@ -1371,21 +1368,6 @@
             pos_hint: Option<i32>,
         ) -> (String, (SummaryGraph, GpuPage)) {
             let page_name = Self::gpu_page_name(&gpu.id);
-<<<<<<< HEAD
-
-            let summary = SummaryGraph::new();
-            summary.set_widget_name(&page_name);
-
-            let settings = settings!();
-
-            summary
-                .graph_widget()
-                .set_data_points(settings.int("performance-page-data-points") as u32);
-
-            summary
-                .graph_widget()
-                .set_smooth_graphs(settings.boolean("performance-smooth-graphs"));
-=======
 
             let summary = SummaryGraph::new();
             summary.set_widget_name(&page_name);
@@ -1404,7 +1386,6 @@
             summary
                 .graph_widget()
                 .set_expected_animation_ticks(settings.uint64("app-update-interval-u64") as u32);
->>>>>>> d270914e
 
             let page = GpuPage::new(gpu.device_name.as_ref().unwrap_or(&i18n("Unknown")));
 
@@ -1457,17 +1438,10 @@
                         "Failed to wire up GPU action for {:?}, logic bug?",
                         &gpu.device_name
                     );
-<<<<<<< HEAD
                 }
                 Some(action) => {
                     actions.insert(page_name.clone(), action.clone());
                 }
-=======
-                }
-                Some(action) => {
-                    actions.insert(page_name.clone(), action.clone());
-                }
->>>>>>> d270914e
             }
             self.context_menu_view_actions.set(actions);
 
@@ -2093,11 +2067,8 @@
                                 let graph_widget = summary.graph_widget();
                                 graph_widget.set_data_points(data_points);
                                 graph_widget.set_smooth_graphs(smooth);
-<<<<<<< HEAD
-=======
                                 graph_widget.set_do_animation(sliding);
                                 graph_widget.set_expected_animation_ticks(delay);
->>>>>>> d270914e
 
                                 graph_widget.add_data_point(0, network_connection.tx_rate_bytes_ps);
                                 graph_widget.add_data_point(1, network_connection.rx_rate_bytes_ps);
@@ -2183,11 +2154,8 @@
                                 let graph_widget = summary.graph_widget();
                                 graph_widget.set_data_points(data_points);
                                 graph_widget.set_smooth_graphs(smooth);
-<<<<<<< HEAD
-=======
                                 graph_widget.set_do_animation(sliding);
                                 graph_widget.set_expected_animation_ticks(delay);
->>>>>>> d270914e
 
                                 if let Some(index) = index {
                                     summary.set_heading(i18n_f("GPU {}", &[&format!("{}", index)]));
@@ -2259,11 +2227,8 @@
                                 let graph_widget = summary.graph_widget();
                                 graph_widget.set_data_points(data_points);
                                 graph_widget.set_smooth_graphs(smooth);
-<<<<<<< HEAD
-=======
                                 graph_widget.set_do_animation(sliding);
                                 graph_widget.set_expected_animation_ticks(delay);
->>>>>>> d270914e
                                 graph_widget.add_data_point(0, fan.rpm as f32);
                                 if let Some(temp_name) = &fan.temp_name {
                                     summary.set_info1(temp_name.as_str());
@@ -2308,8 +2273,6 @@
                             );
                             pages.insert(page_name, page);
                         }
-<<<<<<< HEAD
-=======
                     }
                 }
             }
@@ -2369,7 +2332,6 @@
                             result &= graph_widget.update_animation();
                             result &= page.update_animations();
                         }
->>>>>>> d270914e
                     }
                 }
             }
