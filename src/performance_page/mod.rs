--- conflicted
+++ resolved
@@ -1684,7 +1684,6 @@
                 page_stack: &gtk::Stack,
             ) {
                 for disk_page_name in pages_to_destroy {
-                    println!("Destroying {}", disk_page_name);
                     if let Some((graph, page)) =
                         pages.get(disk_page_name).and_then(|v| Some(v.clone()))
                     {
@@ -1701,12 +1700,6 @@
 
                         let selection = sidebar.selected_row().unwrap();
 
-<<<<<<< HEAD
-                        println!("Selected {:?}", selection);
-                        println!("Rent {:?}", parent);
-
-=======
->>>>>>> a4b442a4
                         if selection.eq(&parent) {
                             let option = &pages.values().collect::<Vec<_>>()[0].0.parent().unwrap();
                             sidebar.select_row(option.downcast_ref::<gtk::ListBoxRow>());
@@ -1868,21 +1861,12 @@
                                 graph_widget.set_data_points(data_points);
                                 graph_widget.set_smooth_graphs(smooth);
                                 graph_widget.add_data_point(0, disk.busy_percent);
-<<<<<<< HEAD
-                                // i dare you to have a 1K(elvin) drive
-                                if disk.drive_temperature >= 1.0 {
-                                    summary.set_info2(format!(
-                                        "{:.0}% ({:.0} °C)",
-                                        disk.busy_percent,
-                                        disk.drive_temperature - 273.15
-=======
                                 // i dare you to have a 1mK(elvin) drive
                                 if disk.drive_temperature >= 1 {
                                     summary.set_info2(format!(
                                         "{:.0}% ({:.0} °C)",
                                         disk.busy_percent,
                                         (disk.drive_temperature - MK_TO_0_C) as f64 / 1000.
->>>>>>> a4b442a4
                                     ));
                                 } else {
                                     summary.set_info2(format!("{:.0}%", disk.busy_percent));
