--- conflicted
+++ resolved
@@ -1100,19 +1100,20 @@
         pub fn update_disk_heading(
             &self,
             disk_graph: &SummaryGraph,
-            r#type: DiskType,
+            kind: Option<DiskKind>,
             disk_id: &str,
             index: Option<i32>,
         ) {
-            let r#type = match r#type {
-                DiskType::HDD => i18n("HDD"),
-                DiskType::SSD => i18n("SSD"),
-                DiskType::NVMe => i18n("NVMe"),
-                DiskType::eMMC => i18n("eMMC"),
-                DiskType::SD => i18n("SD"),
-                DiskType::Floppy => i18n("Floppy"),
-                DiskType::Optical => i18n("Optical"),
-                DiskType::Unknown => i18n("Drive"),
+            let r#type = match kind {
+                Some(DiskKind::Hdd) => i18n("HDD"),
+                Some(DiskKind::Ssd) => i18n("SSD"),
+                Some(DiskKind::NvMe) => i18n("NVMe"),
+                Some(DiskKind::EMmc) => i18n("eMMC"),
+                Some(DiskKind::Sd) => i18n("SD"),
+                Some(DiskKind::IScsi) => i18n("iSCSI"),
+                Some(DiskKind::Optical) => i18n("Optical"),
+                Some(DiskKind::Floppy) => i18n("Floppy"),
+                None => i18n("Unknown"),
             };
 
             if index.is_some() {
@@ -1142,26 +1143,8 @@
             let summary = SummaryGraph::new();
             summary.set_widget_name(&page_name);
 
-<<<<<<< HEAD
-            self.update_disk_heading(&summary, disk_static_info.id.as_ref(), disk_id);
-            if let Some(disk_kind) = disk_static_info.kind.and_then(|k| k.try_into().ok()) {
-                summary.set_info1(match disk_kind {
-                    DiskKind::Hdd => i18n("HDD"),
-                    DiskKind::Ssd => i18n("SSD"),
-                    DiskKind::NvMe => i18n("NVMe"),
-                    DiskKind::EMmc => i18n("eMMC"),
-                    DiskKind::Sd => i18n("SD"),
-                    DiskKind::IScsi => i18n("iSCSI"),
-                    DiskKind::Optical => i18n("Optical"),
-                    DiskKind::Floppy => i18n("Floppy"),
-                });
-            } else {
-                summary.set_info1(i18n("Unknown"));
-            };
-
-            summary.set_info2(format!("{:.0}%", disk_static_info.busy_percent));
-=======
-            self.update_disk_heading(&summary, disk_static_info.r#type, disk_static_info.id.as_ref(), disk_id);
+
+            self.update_disk_heading(&summary, disk_static_info.kind.try_into().ok(), &disk_static_info.id, disk_id);
             summary.set_info1(format!("{}", disk_static_info.model));
             summary.set_info2(format!("{:.0}%{}",
                 disk_static_info.busy_percent,
@@ -1171,7 +1154,7 @@
                     String::new()
                 }
             ));
->>>>>>> 3e571192
+
             summary.set_base_color(gdk::RGBA::new(
                 DISK_BASE_COLOR[0] as f32 / 255.,
                 DISK_BASE_COLOR[1] as f32 / 255.,
@@ -1826,7 +1809,6 @@
                         graph_widget.set_data_points(data_points);
                         graph_widget.set_smooth_graphs(smooth);
 
-<<<<<<< HEAD
                         graph_widget.add_data_point(0, readings.cpu.total_usage_percent);
                         summary.set_info1(format!(
                             "{}% {:.2} GHz",
@@ -1837,26 +1819,6 @@
                             Some(v) => summary.set_info2(format!("{:.0} °C", *v)),
                             _ => {}
                         }
-=======
-                        graph_widget.add_data_point(
-                            0,
-                            readings.cpu_dynamic_info.overall_utilization_percent,
-                        );
-
-                        summary.set_info1(readings.cpu_static_info.name.as_ref());
-                        summary.set_info2(format!(
-                            "{}%{}",
-                            readings
-                                .cpu_dynamic_info
-                                .overall_utilization_percent
-                                .round(),
-                            if let Some(temp) = readings.cpu_dynamic_info.temperature.as_ref() {
-                                format!(" ({:.0} °C)", temp)
-                            } else {
-                                String::new()
-                            }
-                        ));
->>>>>>> 3e571192
 
                         result &= page.update_readings(readings);
                     }
@@ -1991,7 +1953,7 @@
                                 let graph_widget = summary.graph_widget();
                                 graph_widget.set_data_points(data_points);
                                 graph_widget.set_smooth_graphs(smooth);
-<<<<<<< HEAD
+
                                 graph_widget.add_data_point(0, network_connection.tx_rate_bytes_ps);
                                 graph_widget.add_data_point(1, network_connection.rx_rate_bytes_ps);
 
@@ -2001,9 +1963,6 @@
                                 let send_speed = network_connection.tx_rate_bytes_ps * byte_coeff;
                                 let rec_speed = network_connection.rx_rate_bytes_ps * byte_coeff;
 
-=======
-                                graph_widget.add_data_point(0, send_speed);
->>>>>>> 3e571192
                                 let sent_speed = crate::to_human_readable(send_speed, 1024.);
                                 let rect_speeed = crate::to_human_readable(rec_speed, 1024.);
 
