/* performance_page/disk.rs
 *
 * Copyright 2024 Romeo Calota
 *
 * This program is free software: you can redistribute it and/or modify
 * it under the terms of the GNU General Public License as published by
 * the Free Software Foundation, either version 3 of the License, or
 * (at your option) any later version.
 *
 * This program is distributed in the hope that it will be useful,
 * but WITHOUT ANY WARRANTY; without even the implied warranty of
 * MERCHANTABILITY or FITNESS FOR A PARTICULAR PURPOSE.  See the
 * GNU General Public License for more details.
 *
 * You should have received a copy of the GNU General Public License
 * along with this program.  If not, see <http://www.gnu.org/licenses/>.
 *
 * SPDX-License-Identifier: GPL-3.0-or-later
 */

use std::cell::{Cell, OnceCell};

use adw::{self, prelude::AdwDialogExt, subclass::prelude::*};
use glib::{ParamSpec, Properties, Value};
use gtk::{gio, glib, prelude::*};

use super::{
    widgets::{EjectFailureDialog, GraphWidget, SmartDataDialog},
    PageExt,
};
use crate::application::INTERVAL_STEP;
use crate::i18n::*;

use crate::app;
<<<<<<< HEAD
use crate::performance_page::widgets::eject_failure_dialog::EjectFailureDialog;
use crate::performance_page::widgets::smart_dialog::SmartDataDialog;
=======
>>>>>>> efa4afa7
use crate::sys_info_v2::{DiskSmartInterface, EjectResult, NVMeSmartResult, SataSmartResult};
use adw::glib::g_warning;

mod imp {
    use super::*;

    #[derive(Properties)]
    #[properties(wrapper_type = super::PerformancePageDisk)]
    #[derive(gtk::CompositeTemplate)]
    #[template(resource = "/io/missioncenter/MissionCenter/ui/performance_page/disk.ui")]
    pub struct PerformancePageDisk {
        #[template_child]
        pub disk_id: TemplateChild<gtk::Label>,
        #[template_child]
        pub model: TemplateChild<gtk::Label>,
        #[template_child]
        pub usage_graph: TemplateChild<GraphWidget>,
        #[template_child]
        pub max_y: TemplateChild<gtk::Label>,
        #[template_child]
        pub graph_max_duration: TemplateChild<gtk::Label>,
        #[template_child]
        pub disk_transfer_rate_graph: TemplateChild<GraphWidget>,
        #[template_child]
        pub context_menu: TemplateChild<gtk::Popover>,

        #[property(get = Self::name, set = Self::set_name, type = String)]
        name: Cell<String>,
        #[property(get, set)]
        base_color: Cell<gtk::gdk::RGBA>,
        #[property(get, set)]
        summary_mode: Cell<bool>,

        #[property(get = Self::infobar_content, type = Option < gtk::Widget >)]
        pub infobar_content: OnceCell<gtk::Box>,

        pub active_time: OnceCell<gtk::Label>,
        pub avg_response_time: OnceCell<gtk::Label>,
        pub legend_read: OnceCell<gtk::Picture>,
        pub read_speed: OnceCell<gtk::Label>,
        pub total_read: OnceCell<gtk::Label>,
        pub legend_write: OnceCell<gtk::Picture>,
        pub write_speed: OnceCell<gtk::Label>,
        pub total_write: OnceCell<gtk::Label>,
        pub capacity: OnceCell<gtk::Label>,
        pub formatted: OnceCell<gtk::Label>,
        pub system_disk: OnceCell<gtk::Label>,
        pub disk_type: OnceCell<gtk::Label>,
        pub eject: OnceCell<gtk::Button>,
        pub smart: OnceCell<gtk::Button>,

        pub raw_disk_id: OnceCell<String>,
        pub raw_smart_interface: OnceCell<DiskSmartInterface>,

        #[property(name = "eject-failure-dialog", get = Self::eject_failure_dialog, set = Self::set_eject_failure_dialog, type = Option<EjectFailureDialog>
        )]
        eject_failure_dialog: Cell<Option<EjectFailureDialog>>,
        pub eject_failure_dialog_visible: Cell<bool>,

        #[property(name = "smart-dialog", get = Self::smart_dialog, set = Self::set_smart_dialog, type = Option<SmartDataDialog>
        )]
        smart_dialog: Cell<Option<SmartDataDialog>>,
        pub smart_dialog_visible: Cell<bool>,
    }

    impl Default for PerformancePageDisk {
        fn default() -> Self {
            Self {
                disk_id: Default::default(),
                model: Default::default(),
                usage_graph: Default::default(),
                max_y: Default::default(),
                graph_max_duration: Default::default(),
                disk_transfer_rate_graph: Default::default(),
                context_menu: Default::default(),

                name: Cell::new(String::new()),
                base_color: Cell::new(gtk::gdk::RGBA::new(0.0, 0.0, 0.0, 1.0)),
                summary_mode: Cell::new(false),

                infobar_content: Default::default(),

                active_time: Default::default(),
                avg_response_time: Default::default(),
                legend_read: Default::default(),
                read_speed: Default::default(),
                total_read: Default::default(),
                legend_write: Default::default(),
                write_speed: Default::default(),
                total_write: Default::default(),
                capacity: Default::default(),
                formatted: Default::default(),
                system_disk: Default::default(),
                disk_type: Default::default(),
                eject: Default::default(),
                smart: Default::default(),

                raw_disk_id: Default::default(),
                raw_smart_interface: Default::default(),

                eject_failure_dialog: Cell::new(None),
                eject_failure_dialog_visible: Cell::new(false),
                smart_dialog: Cell::new(None),
                smart_dialog_visible: Cell::new(false),
            }
        }
    }

    impl PerformancePageDisk {
        fn name(&self) -> String {
            unsafe { &*self.name.as_ptr() }.clone()
        }

        fn set_name(&self, name: String) {
            {
                let if_name = unsafe { &*self.name.as_ptr() };
                if if_name == &name {
                    return;
                }
            }

            self.name.replace(name);
        }

        fn infobar_content(&self) -> Option<gtk::Widget> {
            self.infobar_content.get().map(|ic| ic.clone().into())
        }

        fn eject_failure_dialog(&self) -> Option<EjectFailureDialog> {
            unsafe { &*self.eject_failure_dialog.as_ptr() }.clone()
        }

        fn set_eject_failure_dialog(&self, widget: Option<&EjectFailureDialog>) {
            self.eject_failure_dialog.set(widget.cloned());
        }

        fn smart_dialog(&self) -> Option<SmartDataDialog> {
            unsafe { &*self.smart_dialog.as_ptr() }.clone()
        }

        fn set_smart_dialog(&self, widget: Option<&SmartDataDialog>) {
            self.smart_dialog.set(widget.cloned());
        }

<<<<<<< HEAD
        pub(crate) fn show_eject_result(
            &self,
            this: &super::PerformancePageDisk,
            result: EjectResult,
        ) {
=======
        pub fn show_eject_result(&self, this: &super::PerformancePageDisk, result: EjectResult) {
>>>>>>> efa4afa7
            let details_dialog = unsafe { &*this.imp().eject_failure_dialog.as_ptr() }.clone();

            details_dialog.map(move |d| {
                if result.success {
                    d.force_close();
                    return;
                } else {
                    self.eject_failure_dialog_visible.set(true);
                    d.imp().apply_eject_result(result, this);

                    d.present(Some(this));
                }
            });
        }

<<<<<<< HEAD
        pub(crate) fn show_nvme_smart_info(
=======
        pub fn show_nvme_smart_info(
>>>>>>> efa4afa7
            &self,
            this: &super::PerformancePageDisk,
            result: NVMeSmartResult,
        ) {
            let nvme_smart_dialog = unsafe { &*this.imp().smart_dialog.as_ptr() }.clone();
            nvme_smart_dialog.map(move |d| {
                self.smart_dialog_visible.set(true);
                d.imp().apply_nvme_smart_result(result, this);

                d.present(Some(this));
            });
        }

<<<<<<< HEAD
        pub(crate) fn show_sata_smart_info(
=======
        pub fn show_sata_smart_info(
>>>>>>> efa4afa7
            &self,
            this: &super::PerformancePageDisk,
            result: SataSmartResult,
        ) {
            let sata_smart_dialog = unsafe { &*this.imp().smart_dialog.as_ptr() }.clone();
            sata_smart_dialog.map(move |d| {
                self.smart_dialog_visible.set(true);
                d.imp().apply_sata_smart_result(result, this);

                d.present(Some(this));
            });
        }
    }

    impl PerformancePageDisk {
        fn configure_actions(this: &super::PerformancePageDisk) {
            let actions = gio::SimpleActionGroup::new();
            this.insert_action_group("graph", Some(&actions));

            let action = gio::SimpleAction::new("copy", None);
            action.connect_activate({
                let this = this.downgrade();
                move |_, _| {
                    if let Some(this) = this.upgrade() {
                        let clipboard = this.clipboard();
                        clipboard.set_text(this.imp().data_summary().as_str());
                    }
                }
            });
            actions.add_action(&action);
        }

        fn configure_context_menu(this: &super::PerformancePageDisk) {
            let right_click_controller = gtk::GestureClick::new();
            right_click_controller.set_button(3); // Secondary click (AKA right click)
            right_click_controller.connect_released({
                let this = this.downgrade();
                move |_click, _n_press, x, y| {
                    if let Some(this) = this.upgrade() {
                        this.imp()
                            .context_menu
                            .set_pointing_to(Some(&gtk::gdk::Rectangle::new(
                                x.round() as i32,
                                y.round() as i32,
                                1,
                                1,
                            )));
                        this.imp().context_menu.popup();
                    }
                }
            });
            this.add_controller(right_click_controller);
        }
    }

    impl PerformancePageDisk {
        pub fn set_static_information(
            this: &super::PerformancePageDisk,
            index: Option<i32>,
            disk: &crate::sys_info_v2::DiskInfo,
        ) -> bool {
            use crate::sys_info_v2::DiskType;

            let t = this.clone();
            this.imp()
                .usage_graph
                .connect_local("resize", true, move |_| {
                    let this = t.imp();

                    let width = this.usage_graph.width() as f32;
                    let height = this.usage_graph.height() as f32;

                    let mut a = width;
                    let mut b = height;
                    if width > height {
                        a = height;
                        b = width;
                    }

                    this.usage_graph
                        .set_vertical_line_count((width * (a / b) / 30.).round().max(5.) as u32);

                    this.disk_transfer_rate_graph
                        .set_vertical_line_count((width * (a / b) / 30.).round().max(5.) as u32);

                    None
                });

            let this = this.imp();

            let _ = this.raw_disk_id.set(disk.id.to_string());
            let _ = this.raw_smart_interface.set(disk.smart_interface.clone());

            if index.is_some() {
                this.disk_id.set_text(&i18n_f(
                    "Disk {} ({})",
                    &[&format!("{}", index.unwrap()), &disk.id],
                ));
            } else {
                this.disk_id.set_text(&i18n_f("Drive ({})", &[&disk.id]));
            }
            this.model.set_text(&disk.model);

            this.disk_transfer_rate_graph.set_dashed(1, true);
            this.disk_transfer_rate_graph.set_filled(1, false);

            if let Some(legend_read) = this.legend_read.get() {
                legend_read
                    .set_resource(Some("/io/missioncenter/MissionCenter/line-solid-disk.svg"));
            }
            if let Some(legend_write) = this.legend_write.get() {
                legend_write
                    .set_resource(Some("/io/missioncenter/MissionCenter/line-dashed-disk.svg"));
            }

            let cap = crate::to_human_readable(disk.capacity as f32, 1024.);
            if let Some(capacity) = this.capacity.get() {
                capacity.set_text(&format!(
                    "{:.2} {}{}B",
                    cap.0,
                    cap.1,
                    if cap.1.is_empty() { "" } else { "i" }
                ));
            }

            let fmt = crate::to_human_readable(disk.formatted as f32, 1024.);
            if let Some(formatted) = this.formatted.get() {
                formatted.set_text(&format!(
                    "{:.2} {}{}B",
                    fmt.0,
                    fmt.1,
                    if fmt.1.is_empty() { "" } else { "i" }
                ));
            }

            let is_system_disk = if disk.system_disk {
                i18n("Yes")
            } else {
                i18n("No")
            };
            if let Some(system_disk) = this.system_disk.get() {
                system_disk.set_text(&is_system_disk);
            }

            if let Some(disk_type) = this.disk_type.get() {
                disk_type.set_text(match disk.r#type {
                    DiskType::HDD => "HDD",
                    DiskType::SSD => "SSD",
                    DiskType::NVMe => "NVMe",
                    DiskType::eMMC => "eMMC",
                    DiskType::SD => "SD",
                    DiskType::Floppy => "Floppy",
                    DiskType::Optical => "Optical",
                    DiskType::Unknown => "Unknown",
                });
            }

            if let Some(eject_button) = this.eject.get() {
                eject_button.set_sensitive(disk.ejectable)
            }

            if let Some(smart_button) = this.smart.get() {
                smart_button.set_sensitive(disk.smart_interface != DiskSmartInterface::Dumb);
            }

            true
        }

        pub fn update_readings(
            this: &super::PerformancePageDisk,
            index: Option<usize>,
            disk: &crate::sys_info_v2::DiskInfo,
        ) -> bool {
            let this = this.imp();

            if index.is_some() {
                this.disk_id.set_text(&i18n_f(
                    "Drive {} ({})",
                    &[&format!("{}", index.unwrap()), &disk.id],
                ));
            } else {
                this.disk_id.set_text(&i18n_f("Drive ({})", &[&disk.id]));
            }

            let max_y =
                crate::to_human_readable(this.disk_transfer_rate_graph.value_range_max(), 1024.);
            let i = if max_y.1.is_empty() { "" } else { "i" };
            this.max_y.set_text(&i18n_f(
                "{} {}{}B/s",
                &[
                    &format!("{}", max_y.0.round()),
                    &format!("{}", max_y.1),
                    &format!("{}", i),
                ],
            ));

            this.usage_graph.add_data_point(0, disk.busy_percent);

            if let Some(active_time) = this.active_time.get() {
                active_time.set_text(&format!("{}%", disk.busy_percent.round() as u8));
            }

            if let Some(avg_response_time) = this.avg_response_time.get() {
                avg_response_time.set_text(&format!("{:.2} ms", disk.response_time_ms));
            }

            this.disk_transfer_rate_graph
                .add_data_point(0, disk.read_speed as f32);
            let rsp = crate::to_human_readable(disk.read_speed as f32, 1024.);
            let i = if rsp.1.is_empty() { "" } else { "i" };
            if let Some(read_speed) = this.read_speed.get() {
                read_speed.set_text(&format!("{0:.2$} {1}{3}B/s", rsp.0, rsp.1, rsp.2, i,));
            }

            let trd = crate::to_human_readable(disk.total_read as f32, 1024.);
            let i = if trd.1.is_empty() { "" } else { "i" };
            if let Some(total_read) = this.total_read.get() {
                total_read.set_text(&format!("{0:.2$} {1}{3}B", trd.0, trd.1, trd.2, i,));
            }

            this.disk_transfer_rate_graph
                .add_data_point(1, disk.write_speed as f32);
            let wsp = crate::to_human_readable(disk.write_speed as f32, 1024.);
            let i = if wsp.1.is_empty() { "" } else { "i" };
            if let Some(write_speed) = this.write_speed.get() {
                write_speed.set_text(&format!("{0:.2$} {1}{3}B/s", wsp.0, wsp.1, wsp.2, i,));
            }

            let twt = crate::to_human_readable(disk.total_write as f32, 1024.);
            let i = if twt.1.is_empty() { "" } else { "i" };
            if let Some(total_write) = this.total_write.get() {
                total_write.set_text(&format!("{0:.2$} {1}{3}B", twt.0, twt.1, twt.2, i,));
            }

            true
        }

        fn data_summary(&self) -> String {
            let unknown = i18n("Unknown");
            let unknown = unknown.as_str();

            format!(
                r#"{}

    {}

    Capacity:    {}
    Formatted:   {}
    System disk: {}
    Type:        {}

    Read speed:            {}
    Total read:            {}
    Write speed:           {}
    Total written          {}
    Active time:           {}
    Average response time: {}"#,
                self.disk_id.label(),
                self.model.label(),
                self.capacity
                    .get()
                    .map(|l| l.label())
                    .unwrap_or(unknown.into()),
                self.formatted
                    .get()
                    .map(|l| l.label())
                    .unwrap_or(unknown.into()),
                self.system_disk
                    .get()
                    .map(|l| l.label())
                    .unwrap_or(unknown.into()),
                self.disk_type
                    .get()
                    .map(|l| l.label())
                    .unwrap_or(unknown.into()),
                self.read_speed
                    .get()
                    .map(|l| l.label())
                    .unwrap_or(unknown.into()),
                self.total_read
                    .get()
                    .map(|l| l.label())
                    .unwrap_or(unknown.into()),
                self.write_speed
                    .get()
                    .map(|l| l.label())
                    .unwrap_or(unknown.into()),
                self.total_write
                    .get()
                    .map(|l| l.label())
                    .unwrap_or(unknown.into()),
                self.active_time
                    .get()
                    .map(|l| l.label())
                    .unwrap_or(unknown.into()),
                self.avg_response_time
                    .get()
                    .map(|l| l.label())
                    .unwrap_or(unknown.into()),
            )
        }
    }

    #[glib::object_subclass]
    impl ObjectSubclass for PerformancePageDisk {
        const NAME: &'static str = "PerformancePageDisk";
        type Type = super::PerformancePageDisk;
        type ParentType = gtk::Box;

        fn class_init(klass: &mut Self::Class) {
            EjectFailureDialog::ensure_type();

            klass.bind_template();
        }

        fn instance_init(obj: &glib::subclass::InitializingObject<Self>) {
            obj.init_template();
        }
    }

    impl ObjectImpl for PerformancePageDisk {
        fn properties() -> &'static [ParamSpec] {
            Self::derived_properties()
        }

        fn set_property(&self, id: usize, value: &Value, pspec: &ParamSpec) {
            self.derived_set_property(id, value, pspec);
        }

        fn property(&self, id: usize, pspec: &ParamSpec) -> Value {
            self.derived_property(id, pspec)
        }

        fn constructed(&self) {
            self.parent_constructed();

            let obj = self.obj();
            let this = obj.upcast_ref::<super::PerformancePageDisk>().clone();

            Self::configure_actions(&this);
            Self::configure_context_menu(&this);

            let sidebar_content_builder = gtk::Builder::from_resource(
                "/io/missioncenter/MissionCenter/ui/performance_page/disk_details.ui",
            );

            let _ = self.infobar_content.set(
                sidebar_content_builder
                    .object::<gtk::Box>("root")
                    .expect("Could not find `root` object in details pane"),
            );

            let _ = self.active_time.set(
                sidebar_content_builder
                    .object::<gtk::Label>("active_time")
                    .expect("Could not find `active_time` object in details pane"),
            );
            let _ = self.avg_response_time.set(
                sidebar_content_builder
                    .object::<gtk::Label>("avg_response_time")
                    .expect("Could not find `avg_response_time` object in details pane"),
            );
            let _ = self.legend_read.set(
                sidebar_content_builder
                    .object::<gtk::Picture>("legend_read")
                    .expect("Could not find `legend_read` object in details pane"),
            );
            let _ = self.read_speed.set(
                sidebar_content_builder
                    .object::<gtk::Label>("read_speed")
                    .expect("Could not find `read_speed` object in details pane"),
            );
            let _ = self.total_read.set(
                sidebar_content_builder
                    .object::<gtk::Label>("total_read")
                    .expect("Could not find `total_read` object in details pane"),
            );
            let _ = self.legend_write.set(
                sidebar_content_builder
                    .object::<gtk::Picture>("legend_write")
                    .expect("Could not find `legend_write` object in details pane"),
            );
            let _ = self.write_speed.set(
                sidebar_content_builder
                    .object::<gtk::Label>("write_speed")
                    .expect("Could not find `write_speed` object in details pane"),
            );
            let _ = self.total_write.set(
                sidebar_content_builder
                    .object::<gtk::Label>("total_write")
                    .expect("Could not find `write_total` object in details pane"),
            );
            let _ = self.capacity.set(
                sidebar_content_builder
                    .object::<gtk::Label>("capacity")
                    .expect("Could not find `capacity` object in details pane"),
            );
            let _ = self.formatted.set(
                sidebar_content_builder
                    .object::<gtk::Label>("formatted")
                    .expect("Could not find `formatted` object in details pane"),
            );
            let _ = self.system_disk.set(
                sidebar_content_builder
                    .object::<gtk::Label>("system_disk")
                    .expect("Could not find `system_disk` object in details pane"),
            );
            let _ = self.disk_type.set(
                sidebar_content_builder
                    .object::<gtk::Label>("disk_type")
                    .expect("Could not find `disk_type` object in details pane"),
            );
            let _ = self.eject.set(
                sidebar_content_builder
                    .object::<gtk::Button>("eject")
                    .expect("Could not find `eject` object in details pane"),
            );
            let _ = self.smart.set(
                sidebar_content_builder
                    .object::<gtk::Button>("smart")
                    .expect("Could not find `smart` object in details pane"),
            );

            self.eject
                .get()
                .expect("Eject button missing")
                .connect_clicked({
                    let this = self.obj().downgrade();
                    move |_| {
                        if let Some(that) = this.upgrade() {
                            let this = that.imp();
                            let that = &that;

                            match app!().sys_info().and_then(move |sys_info| {
                                let eject_result =
                                    sys_info.eject_disk(this.raw_disk_id.get().unwrap(), false, 0);

                                this.show_eject_result(that, eject_result);

                                Ok(())
                            }) {
                                Err(e) => {
                                    g_warning!(
                                        "MissionCenter::DetailsDialog",
                                        "Failed to get `sys_info`: {}",
                                        e
                                    );
                                }
                                _ => {}
                            }
                        }
                    }
                });

            self.smart
                .get()
                .expect("Smart Button Missing")
                .connect_clicked({
                    let this = self.obj().downgrade();
                    move |_| {
                        if let Some(that) = this.upgrade() {
                            let this = that.imp();
                            let that = &that;

                            match app!().sys_info().and_then(move |sys_info| {
                                let disk_id = this.raw_disk_id.get().unwrap();

                                match this.raw_smart_interface.get() {
                                    Some(DiskSmartInterface::NVMe) => {
                                        let smart_info = sys_info.nvme_smart_info(disk_id);

                                        this.show_nvme_smart_info(that, smart_info);
                                    }
                                    Some(DiskSmartInterface::Ata) => {
                                        let smart_info = sys_info.sata_smart_info(disk_id);

                                        this.show_sata_smart_info(that, smart_info);
                                    }
                                    e => {
                                        g_warning!(
                                            "MissionCenter::DetailsDialog",
                                            "Unknown interface {:?}",
                                            e
                                        );
                                    }
                                }

                                Ok(())
                            }) {
                                Err(e) => {
                                    g_warning!(
                                        "MissionCenter::DetailsDialog",
                                        "Failed to get `sys_info`: {}",
                                        e
                                    );
                                }
                                _ => {}
                            }
                        }
                    }
                });
        }
    }

    impl WidgetImpl for PerformancePageDisk {}

    impl BoxImpl for PerformancePageDisk {}
}

glib::wrapper! {
    pub struct PerformancePageDisk(ObjectSubclass<imp::PerformancePageDisk>)
        @extends gtk::Box, gtk::Widget,
        @implements gio::ActionGroup, gio::ActionMap;
}

impl PageExt for PerformancePageDisk {
    fn infobar_collapsed(&self) {
        self.imp()
            .infobar_content
            .get()
            .and_then(|ic| Some(ic.set_margin_top(10)));
    }

    fn infobar_uncollapsed(&self) {
        self.imp()
            .infobar_content
            .get()
            .and_then(|ic| Some(ic.set_margin_top(65)));
    }
}

impl PerformancePageDisk {
    pub fn new(name: &str, settings: &gio::Settings) -> Self {
        let this: Self = glib::Object::builder().property("name", name).build();

        fn update_refresh_rate_sensitive_labels(
            this: &PerformancePageDisk,
            settings: &gio::Settings,
        ) {
            let data_points = settings.int("performance-page-data-points") as u32;
            let smooth = settings.boolean("performance-smooth-graphs");
            let graph_max_duration = (((settings.uint64("app-update-interval-u64") as f64)
                * INTERVAL_STEP)
                * (data_points as f64))
                .round() as u32;

            let this = this.imp();

            let mins = graph_max_duration / 60;
            let seconds_to_string = format!(
                "{} second{}",
                graph_max_duration % 60,
                if (graph_max_duration % 60) != 1 {
                    "s"
                } else {
                    ""
                }
            );
            let mins_to_string = format!("{:} minute{} ", mins, if mins > 1 { "s" } else { "" });
            this.graph_max_duration.set_text(&*format!(
                "{}{}",
                if mins > 0 {
                    mins_to_string
                } else {
                    "".to_string()
                },
                if graph_max_duration % 60 > 0 {
                    seconds_to_string
                } else {
                    "".to_string()
                }
            ));
            this.usage_graph.set_data_points(data_points);
            this.usage_graph.set_smooth_graphs(smooth);
            this.disk_transfer_rate_graph.set_data_points(data_points);
            this.disk_transfer_rate_graph.set_smooth_graphs(smooth);
        }
        update_refresh_rate_sensitive_labels(&this, settings);

        settings.connect_changed(Some("performance-page-data-points"), {
            let this = this.downgrade();
            move |settings, _| {
                if let Some(this) = this.upgrade() {
                    update_refresh_rate_sensitive_labels(&this, settings);
                }
            }
        });

        settings.connect_changed(Some("app-update-interval-u64"), {
            let this = this.downgrade();
            move |settings, _| {
                if let Some(this) = this.upgrade() {
                    update_refresh_rate_sensitive_labels(&this, settings);
                }
            }
        });

        settings.connect_changed(Some("performance-smooth-graphs"), {
            let this = this.downgrade();
            move |settings, _| {
                if let Some(this) = this.upgrade() {
                    update_refresh_rate_sensitive_labels(&this, settings);
                }
            }
        });

        this
    }

    pub fn set_static_information(
        &self,
        index: Option<i32>,
        disk: &crate::sys_info_v2::DiskInfo,
    ) -> bool {
        imp::PerformancePageDisk::set_static_information(self, index, disk)
    }

    pub fn update_readings(
        &self,
        index: Option<usize>,
        disk: &crate::sys_info_v2::DiskInfo,
    ) -> bool {
        imp::PerformancePageDisk::update_readings(self, index, disk)
    }
}<|MERGE_RESOLUTION|>--- conflicted
+++ resolved
@@ -32,11 +32,6 @@
 use crate::i18n::*;
 
 use crate::app;
-<<<<<<< HEAD
-use crate::performance_page::widgets::eject_failure_dialog::EjectFailureDialog;
-use crate::performance_page::widgets::smart_dialog::SmartDataDialog;
-=======
->>>>>>> efa4afa7
 use crate::sys_info_v2::{DiskSmartInterface, EjectResult, NVMeSmartResult, SataSmartResult};
 use adw::glib::g_warning;
 
@@ -181,15 +176,7 @@
             self.smart_dialog.set(widget.cloned());
         }
 
-<<<<<<< HEAD
-        pub(crate) fn show_eject_result(
-            &self,
-            this: &super::PerformancePageDisk,
-            result: EjectResult,
-        ) {
-=======
         pub fn show_eject_result(&self, this: &super::PerformancePageDisk, result: EjectResult) {
->>>>>>> efa4afa7
             let details_dialog = unsafe { &*this.imp().eject_failure_dialog.as_ptr() }.clone();
 
             details_dialog.map(move |d| {
@@ -205,11 +192,7 @@
             });
         }
 
-<<<<<<< HEAD
-        pub(crate) fn show_nvme_smart_info(
-=======
         pub fn show_nvme_smart_info(
->>>>>>> efa4afa7
             &self,
             this: &super::PerformancePageDisk,
             result: NVMeSmartResult,
@@ -223,11 +206,7 @@
             });
         }
 
-<<<<<<< HEAD
-        pub(crate) fn show_sata_smart_info(
-=======
         pub fn show_sata_smart_info(
->>>>>>> efa4afa7
             &self,
             this: &super::PerformancePageDisk,
             result: SataSmartResult,
