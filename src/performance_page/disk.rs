/* performance_page/disk.rs
 *
 * Copyright 2024 Romeo Calota
 *
 * This program is free software: you can redistribute it and/or modify
 * it under the terms of the GNU General Public License as published by
 * the Free Software Foundation, either version 3 of the License, or
 * (at your option) any later version.
 *
 * This program is distributed in the hope that it will be useful,
 * but WITHOUT ANY WARRANTY; without even the implied warranty of
 * MERCHANTABILITY or FITNESS FOR A PARTICULAR PURPOSE.  See the
 * GNU General Public License for more details.
 *
 * You should have received a copy of the GNU General Public License
 * along with this program.  If not, see <http://www.gnu.org/licenses/>.
 *
 * SPDX-License-Identifier: GPL-3.0-or-later
 */

use std::cell::{Cell, OnceCell};

use adw::{prelude::AdwDialogExt, subclass::prelude::*};
use glib::{g_warning, ParamSpec, Properties, Value};
use gtk::{gio, glib, prelude::*};

use magpie_types::disks::{Disk, DiskKind};

use crate::app;
use crate::application::INTERVAL_STEP;
use crate::i18n::*;

use super::widgets::{EjectFailureDialog, GraphWidget, SmartDataDialog};
use super::PageExt;

mod imp {
    use super::*;

    #[derive(Properties)]
    #[properties(wrapper_type = super::PerformancePageDisk)]
    #[derive(gtk::CompositeTemplate)]
    #[template(resource = "/io/missioncenter/MissionCenter/ui/performance_page/disk.ui")]
    pub struct PerformancePageDisk {
        #[template_child]
        pub disk_id: TemplateChild<gtk::Label>,
        #[template_child]
        pub model: TemplateChild<gtk::Label>,
        #[template_child]
        pub usage_graph: TemplateChild<GraphWidget>,
        #[template_child]
        pub max_y: TemplateChild<gtk::Label>,
        #[template_child]
        pub graph_max_duration: TemplateChild<gtk::Label>,
        #[template_child]
        pub disk_transfer_rate_graph: TemplateChild<GraphWidget>,
        #[template_child]
        pub context_menu: TemplateChild<gtk::Popover>,

        #[property(get = Self::name, set = Self::set_name, type = String)]
        name: Cell<String>,
        #[property(get, set)]
        base_color: Cell<gtk::gdk::RGBA>,
        #[property(get, set)]
        summary_mode: Cell<bool>,

        #[property(get = Self::infobar_content, type = Option<gtk::Widget>)]
        pub infobar_content: OnceCell<gtk::Box>,

        pub active_time: OnceCell<gtk::Label>,
        pub avg_response_time: OnceCell<gtk::Label>,
        pub legend_read: OnceCell<gtk::Picture>,
        pub read_speed: OnceCell<gtk::Label>,
        pub total_read: OnceCell<gtk::Label>,
        pub legend_write: OnceCell<gtk::Picture>,
        pub write_speed: OnceCell<gtk::Label>,
        pub total_write: OnceCell<gtk::Label>,
        pub capacity: OnceCell<gtk::Label>,
        pub formatted: OnceCell<gtk::Label>,
        pub system_disk: OnceCell<gtk::Label>,
        pub disk_type: OnceCell<gtk::Label>,
        pub eject: OnceCell<gtk::Button>,
        pub smart: OnceCell<gtk::Button>,

        pub raw_disk_id: OnceCell<String>,
    }

    impl Default for PerformancePageDisk {
        fn default() -> Self {
            Self {
                disk_id: Default::default(),
                model: Default::default(),
                usage_graph: Default::default(),
                max_y: Default::default(),
                graph_max_duration: Default::default(),
                disk_transfer_rate_graph: Default::default(),
                context_menu: Default::default(),

                name: Cell::new(String::new()),
                base_color: Cell::new(gtk::gdk::RGBA::new(0.0, 0.0, 0.0, 1.0)),
                summary_mode: Cell::new(false),

                infobar_content: Default::default(),

                active_time: Default::default(),
                avg_response_time: Default::default(),
                legend_read: Default::default(),
                read_speed: Default::default(),
                total_read: Default::default(),
                legend_write: Default::default(),
                write_speed: Default::default(),
                total_write: Default::default(),
                capacity: Default::default(),
                formatted: Default::default(),
                system_disk: Default::default(),
                disk_type: Default::default(),
                eject: Default::default(),
                smart: Default::default(),

                raw_disk_id: Default::default(),
            }
        }
    }

    impl PerformancePageDisk {
        fn name(&self) -> String {
            unsafe { &*self.name.as_ptr() }.clone()
        }

        fn set_name(&self, name: String) {
            {
                let if_name = unsafe { &*self.name.as_ptr() };
                if if_name == &name {
                    return;
                }
            }

            self.name.replace(name);
        }

        fn infobar_content(&self) -> Option<gtk::Widget> {
            self.infobar_content.get().map(|ic| ic.clone().into())
        }
    }

    impl PerformancePageDisk {
        fn configure_actions(this: &super::PerformancePageDisk) {
            let actions = gio::SimpleActionGroup::new();
            this.insert_action_group("graph", Some(&actions));

            let action = gio::SimpleAction::new("copy", None);
            action.connect_activate({
                let this = this.downgrade();
                move |_, _| {
                    if let Some(this) = this.upgrade() {
                        let clipboard = this.clipboard();
                        clipboard.set_text(this.imp().data_summary().as_str());
                    }
                }
            });
            actions.add_action(&action);
        }

        fn configure_context_menu(this: &super::PerformancePageDisk) {
            let right_click_controller = gtk::GestureClick::new();
            right_click_controller.set_button(3); // Secondary click (AKA right click)
            right_click_controller.connect_released({
                let this = this.downgrade();
                move |_click, _n_press, x, y| {
                    if let Some(this) = this.upgrade() {
                        this.imp()
                            .context_menu
                            .set_pointing_to(Some(&gtk::gdk::Rectangle::new(
                                x.round() as i32,
                                y.round() as i32,
                                1,
                                1,
                            )));
                        this.imp().context_menu.popup();
                    }
                }
            });
            this.add_controller(right_click_controller);
        }
    }

    impl PerformancePageDisk {
        pub fn set_static_information(
            this: &super::PerformancePageDisk,
            index: Option<i32>,
            disk: &Disk,
        ) -> bool {
            let t = this.clone();
            this.imp()
                .usage_graph
                .connect_local("resize", true, move |_| {
                    let this = t.imp();

                    let width = this.usage_graph.width() as f32;
                    let height = this.usage_graph.height() as f32;

                    let mut a = width;
                    let mut b = height;
                    if width > height {
                        a = height;
                        b = width;
                    }

                    this.usage_graph
                        .set_vertical_line_count((width * (a / b) / 30.).round().max(5.) as u32);

                    this.disk_transfer_rate_graph
                        .set_vertical_line_count((width * (a / b) / 30.).round().max(5.) as u32);

                    None
                });

            let this = this.imp();

            let _ = this.raw_disk_id.set(disk.id.clone());

            if index.is_some() {
                this.disk_id.set_text(&i18n_f(
                    "Disk {} ({})",
                    &[&format!("{}", index.unwrap()), &disk.id],
                ));
            } else {
                this.disk_id.set_text(&i18n_f("Drive ({})", &[&disk.id]));
            }

            if let Some(disk_model) = disk.model.as_ref() {
                this.model.set_text(disk_model);
            } else {
                this.model.set_text(&i18n("Unknown"));
            }

            this.disk_transfer_rate_graph.set_dashed(1, true);
            this.disk_transfer_rate_graph.set_filled(1, false);

            if let Some(legend_read) = this.legend_read.get() {
                legend_read
                    .set_resource(Some("/io/missioncenter/MissionCenter/line-solid-disk.svg"));
            }
            if let Some(legend_write) = this.legend_write.get() {
                legend_write
                    .set_resource(Some("/io/missioncenter/MissionCenter/line-dashed-disk.svg"));
            }

            if let Some(capacity) = this.capacity.get() {
                let cap = disk.capacity_bytes;
                if cap > 0 {
                    let cap = crate::to_human_readable(cap as f32, 1024.);
                    capacity.set_text(&format!(
                        "{:.2} {}{}B",
                        cap.0,
                        cap.1,
                        if cap.1.is_empty() { "" } else { "i" }
                    ));
                } else {
                    capacity.set_text(&i18n("Unknown"));
                }
            }

            if let Some(formatted) = this.formatted.get() {
                let capacity = disk.capacity_bytes;
                if capacity > 0 {
                    let capacity = crate::to_human_readable(capacity as f32, 1024.);
                    formatted.set_text(&format!(
                        "{:.2} {}{}B",
                        capacity.0,
                        capacity.1,
                        if capacity.1.is_empty() { "" } else { "i" }
                    ));
                } else {
                    formatted.set_text(&i18n("Unknown"));
                }
            }

            let is_system_disk = if disk.is_system {
                i18n("Yes")
            } else {
                i18n("No")
            };
            if let Some(system_disk) = this.system_disk.get() {
                system_disk.set_text(&is_system_disk);
            }

            if let Some(disk_type) = this.disk_type.get() {
                if let Some(disk_kind) = disk.kind.and_then(|k| k.try_into().ok()) {
                    let disk_type_str = match disk_kind {
                        DiskKind::Hdd => i18n("HDD"),
                        DiskKind::Ssd => i18n("SSD"),
                        DiskKind::NvMe => i18n("NVMe"),
                        DiskKind::EMmc => i18n("eMMC"),
                        DiskKind::Sd => i18n("SD"),
                        DiskKind::IScsi => i18n("iSCSI"),
                        DiskKind::Optical => i18n("Optical"),
                        DiskKind::Floppy => i18n("Floppy"),
<<<<<<< HEAD
=======
                        DiskKind::ThumbDrive => i18n("Thumb Drive"),
>>>>>>> d270914e
                    };
                    disk_type.set_text(&disk_type_str);
                } else {
                    disk_type.set_text(&i18n("Unknown"));
                };
            }

            if let Some(eject_button) = this.eject.get() {
                eject_button.set_sensitive(disk.ejectable)
            }

            if let Some(smart_button) = this.smart.get() {
                smart_button.set_sensitive(disk.smart_interface.is_some());
            }

            true
        }

        pub fn update_readings(
            this: &super::PerformancePageDisk,
            index: Option<usize>,
            disk: &Disk,
        ) -> bool {
            let this = this.imp();

            if index.is_some() {
                this.disk_id.set_text(&i18n_f(
                    "Drive {} ({})",
                    &[&format!("{}", index.unwrap()), &disk.id],
                ));
            } else {
                this.disk_id.set_text(&i18n_f("Drive ({})", &[&disk.id]));
            }

            let max_y =
                crate::to_human_readable(this.disk_transfer_rate_graph.value_range_max(), 1024.);
            let i = if max_y.1.is_empty() { "" } else { "i" };
            this.max_y.set_text(&i18n_f(
                "{} {}{}B/s",
                &[
                    &format!("{}", max_y.0.round()),
                    &format!("{}", max_y.1),
                    &format!("{}", i),
                ],
            ));

            this.usage_graph.add_data_point(0, disk.busy_percent);

            if let Some(active_time) = this.active_time.get() {
                active_time.set_text(&format!("{}%", disk.busy_percent.round() as u8));
            }

            if let Some(avg_response_time) = this.avg_response_time.get() {
                avg_response_time.set_text(&format!("{:.2} ms", disk.response_time_ms));
            }

            this.disk_transfer_rate_graph
                .add_data_point(0, disk.rx_speed_bytes_ps as f32);
            let rsp = crate::to_human_readable(disk.rx_speed_bytes_ps as f32, 1024.);
            let i = if rsp.1.is_empty() { "" } else { "i" };
            if let Some(read_speed) = this.read_speed.get() {
                read_speed.set_text(&format!("{0:.2$} {1}{3}B/s", rsp.0, rsp.1, rsp.2, i,));
            }

            let trd = crate::to_human_readable(disk.rx_bytes_total as f32, 1024.);
            let i = if trd.1.is_empty() { "" } else { "i" };
            if let Some(total_read) = this.total_read.get() {
                total_read.set_text(&format!("{0:.2$} {1}{3}B", trd.0, trd.1, trd.2, i,));
            }

            this.disk_transfer_rate_graph
                .add_data_point(1, disk.tx_speed_bytes_ps as f32);
            let wsp = crate::to_human_readable(disk.tx_speed_bytes_ps as f32, 1024.);
            let i = if wsp.1.is_empty() { "" } else { "i" };
            if let Some(write_speed) = this.write_speed.get() {
                write_speed.set_text(&format!("{0:.2$} {1}{3}B/s", wsp.0, wsp.1, wsp.2, i,));
            }

            let twt = crate::to_human_readable(disk.tx_bytes_total as f32, 1024.);
            let i = if twt.1.is_empty() { "" } else { "i" };
            if let Some(total_write) = this.total_write.get() {
                total_write.set_text(&format!("{0:.2$} {1}{3}B", twt.0, twt.1, twt.2, i,));
            }

            true
        }

        pub fn update_animations(this: &super::PerformancePageDisk) -> bool {
            let this = this.imp();

            this.usage_graph.update_animation();
            this.disk_transfer_rate_graph.update_animation();

            true
        }

        fn data_summary(&self) -> String {
            let unknown = i18n("Unknown");
            let unknown = unknown.as_str();

            format!(
                r#"{}

    {}

    Capacity:    {}
    Formatted:   {}
    System disk: {}
    Type:        {}

    Read speed:            {}
    Total read:            {}
    Write speed:           {}
    Total written          {}
    Active time:           {}
    Average response time: {}"#,
                self.disk_id.label(),
                self.model.label(),
                self.capacity
                    .get()
                    .map(|l| l.label())
                    .unwrap_or(unknown.into()),
                self.formatted
                    .get()
                    .map(|l| l.label())
                    .unwrap_or(unknown.into()),
                self.system_disk
                    .get()
                    .map(|l| l.label())
                    .unwrap_or(unknown.into()),
                self.disk_type
                    .get()
                    .map(|l| l.label())
                    .unwrap_or(unknown.into()),
                self.read_speed
                    .get()
                    .map(|l| l.label())
                    .unwrap_or(unknown.into()),
                self.total_read
                    .get()
                    .map(|l| l.label())
                    .unwrap_or(unknown.into()),
                self.write_speed
                    .get()
                    .map(|l| l.label())
                    .unwrap_or(unknown.into()),
                self.total_write
                    .get()
                    .map(|l| l.label())
                    .unwrap_or(unknown.into()),
                self.active_time
                    .get()
                    .map(|l| l.label())
                    .unwrap_or(unknown.into()),
                self.avg_response_time
                    .get()
                    .map(|l| l.label())
                    .unwrap_or(unknown.into()),
            )
        }
    }

    #[glib::object_subclass]
    impl ObjectSubclass for PerformancePageDisk {
        const NAME: &'static str = "PerformancePageDisk";
        type Type = super::PerformancePageDisk;
        type ParentType = gtk::Box;

        fn class_init(klass: &mut Self::Class) {
            klass.bind_template();
        }

        fn instance_init(obj: &glib::subclass::InitializingObject<Self>) {
            obj.init_template();
        }
    }

    impl ObjectImpl for PerformancePageDisk {
        fn properties() -> &'static [ParamSpec] {
            Self::derived_properties()
        }

        fn set_property(&self, id: usize, value: &Value, pspec: &ParamSpec) {
            self.derived_set_property(id, value, pspec);
        }

        fn property(&self, id: usize, pspec: &ParamSpec) -> Value {
            self.derived_property(id, pspec)
        }

        fn constructed(&self) {
            self.parent_constructed();

            let obj = self.obj();
            let this = obj.upcast_ref::<super::PerformancePageDisk>().clone();

            Self::configure_actions(&this);
            Self::configure_context_menu(&this);

            let sidebar_content_builder = gtk::Builder::from_resource(
                "/io/missioncenter/MissionCenter/ui/performance_page/disk_details.ui",
            );

            let _ = self.infobar_content.set(
                sidebar_content_builder
                    .object::<gtk::Box>("root")
                    .expect("Could not find `root` object in details pane"),
            );

            let _ = self.active_time.set(
                sidebar_content_builder
                    .object::<gtk::Label>("active_time")
                    .expect("Could not find `active_time` object in details pane"),
            );
            let _ = self.avg_response_time.set(
                sidebar_content_builder
                    .object::<gtk::Label>("avg_response_time")
                    .expect("Could not find `avg_response_time` object in details pane"),
            );
            let _ = self.legend_read.set(
                sidebar_content_builder
                    .object::<gtk::Picture>("legend_read")
                    .expect("Could not find `legend_read` object in details pane"),
            );
            let _ = self.read_speed.set(
                sidebar_content_builder
                    .object::<gtk::Label>("read_speed")
                    .expect("Could not find `read_speed` object in details pane"),
            );
            let _ = self.total_read.set(
                sidebar_content_builder
                    .object::<gtk::Label>("total_read")
                    .expect("Could not find `total_read` object in details pane"),
            );
            let _ = self.legend_write.set(
                sidebar_content_builder
                    .object::<gtk::Picture>("legend_write")
                    .expect("Could not find `legend_write` object in details pane"),
            );
            let _ = self.write_speed.set(
                sidebar_content_builder
                    .object::<gtk::Label>("write_speed")
                    .expect("Could not find `write_speed` object in details pane"),
            );
            let _ = self.total_write.set(
                sidebar_content_builder
                    .object::<gtk::Label>("total_write")
                    .expect("Could not find `write_total` object in details pane"),
            );
            let _ = self.capacity.set(
                sidebar_content_builder
                    .object::<gtk::Label>("capacity")
                    .expect("Could not find `capacity` object in details pane"),
            );
            let _ = self.formatted.set(
                sidebar_content_builder
                    .object::<gtk::Label>("formatted")
                    .expect("Could not find `formatted` object in details pane"),
            );
            let _ = self.system_disk.set(
                sidebar_content_builder
                    .object::<gtk::Label>("system_disk")
                    .expect("Could not find `system_disk` object in details pane"),
            );
            let _ = self.disk_type.set(
                sidebar_content_builder
                    .object::<gtk::Label>("disk_type")
                    .expect("Could not find `disk_type` object in details pane"),
            );
            let eject = sidebar_content_builder
                .object::<gtk::Button>("eject")
                .expect("Could not find `eject` object in details pane");
            let _ = self.eject.set(eject.clone());
            let smart = sidebar_content_builder
                .object::<gtk::Button>("smart")
                .expect("Could not find `smart` object in details pane");
            let _ = self.smart.set(smart.clone());

            eject.connect_clicked({
                let this = self.obj().downgrade();
                move |_| {
                    let Some(this) = this.upgrade() else {
                        return;
                    };
                    let this = this.imp();

                    let Some(disk_id) = this.raw_disk_id.get() else {
                        g_warning!("MissionCenter::Disk", "Failed to get disk_id for eject");
                        return;
                    };

                    let app = app!();
                    let Ok(magpie) = app.sys_info() else {
                        g_warning!("MissionCenter::Disk", "Failed to get magpie client");
                        return;
                    };

                    match magpie.eject_disk(disk_id) {
                        Ok(_) => {}
                        Err(e) => {
                            let dialog = EjectFailureDialog::new(disk_id.clone(), e);
                            dialog.present(Some(this.obj().upcast_ref::<gtk::Widget>()));
                        }
                    }
                }
            });

            smart.connect_clicked({
                let this = self.obj().downgrade();
                move |_| {
                    let Some(this) = this.upgrade() else {
                        return;
                    };
                    let this = this.imp();

                    let Some(disk_id) = this.raw_disk_id.get() else {
                        g_warning!("MissionCenter::Disk", "`disk_id` was not set");
                        return;
                    };

                    let app = app!();
                    let Ok(magpie) = app.sys_info() else {
                        g_warning!("MissionCenter::Disk", "Failed to get magpie client");
                        return;
                    };

                    let Some(smart_data) = magpie.smart_data(disk_id.clone()) else {
                        return;
                    };

                    let dialog = SmartDataDialog::new(smart_data);
                    dialog.present(Some(this.obj().upcast_ref::<gtk::Widget>()));
                }
            });
        }
    }

    impl WidgetImpl for PerformancePageDisk {}

    impl BoxImpl for PerformancePageDisk {}
}

glib::wrapper! {
    pub struct PerformancePageDisk(ObjectSubclass<imp::PerformancePageDisk>)
        @extends gtk::Box, gtk::Widget,
        @implements gio::ActionGroup, gio::ActionMap;
}

impl PageExt for PerformancePageDisk {
    fn infobar_collapsed(&self) {
        self.imp()
            .infobar_content
            .get()
            .and_then(|ic| Some(ic.set_margin_top(10)));
    }

    fn infobar_uncollapsed(&self) {
        self.imp()
            .infobar_content
            .get()
            .and_then(|ic| Some(ic.set_margin_top(65)));
    }
}

impl PerformancePageDisk {
    pub fn new(name: &str, settings: &gio::Settings) -> Self {
        let this: Self = glib::Object::builder().property("name", name).build();

        fn update_refresh_rate_sensitive_labels(
            this: &PerformancePageDisk,
            settings: &gio::Settings,
        ) {
            let data_points = settings.int("performance-page-data-points") as u32;
            let smooth = settings.boolean("performance-smooth-graphs");
            let sliding = settings.boolean("performance-sliding-graphs");
            let delay = settings.uint64("app-update-interval-u64");
            let graph_max_duration =
                (((delay as f64) * INTERVAL_STEP) * (data_points as f64)).round() as u32;

            let this = this.imp();

            let mins = graph_max_duration / 60;
            let seconds_to_string = format!(
                "{} second{}",
                graph_max_duration % 60,
                if (graph_max_duration % 60) != 1 {
                    "s"
                } else {
                    ""
                }
            );
            let mins_to_string = format!("{:} minute{} ", mins, if mins > 1 { "s" } else { "" });
            this.graph_max_duration.set_text(&*format!(
                "{}{}",
                if mins > 0 {
                    mins_to_string
                } else {
                    "".to_string()
                },
                if graph_max_duration % 60 > 0 {
                    seconds_to_string
                } else {
                    "".to_string()
                }
            ));
            this.usage_graph.set_data_points(data_points);
            this.usage_graph.set_smooth_graphs(smooth);
            this.usage_graph.set_do_animation(sliding);
            this.usage_graph.set_expected_animation_ticks(delay as u32);
            this.disk_transfer_rate_graph.set_data_points(data_points);
            this.disk_transfer_rate_graph.set_smooth_graphs(smooth);
            this.disk_transfer_rate_graph.set_do_animation(sliding);
            this.disk_transfer_rate_graph
                .set_expected_animation_ticks(delay as u32);
        }
        update_refresh_rate_sensitive_labels(&this, settings);

        settings.connect_changed(Some("performance-page-data-points"), {
            let this = this.downgrade();
            move |settings, _| {
                if let Some(this) = this.upgrade() {
                    update_refresh_rate_sensitive_labels(&this, settings);
                }
            }
        });

        settings.connect_changed(Some("app-update-interval-u64"), {
            let this = this.downgrade();
            move |settings, _| {
                if let Some(this) = this.upgrade() {
                    update_refresh_rate_sensitive_labels(&this, settings);
                }
            }
        });

        settings.connect_changed(Some("performance-smooth-graphs"), {
            let this = this.downgrade();
            move |settings, _| {
                if let Some(this) = this.upgrade() {
                    update_refresh_rate_sensitive_labels(&this, settings);
                }
            }
        });

        settings.connect_changed(Some("performance-sliding-graphs"), {
            let this = this.downgrade();
            move |settings, _| {
                if let Some(this) = this.upgrade() {
                    update_refresh_rate_sensitive_labels(&this, settings);
                }
            }
        });

        this
    }

    pub fn set_static_information(&self, index: Option<i32>, disk: &Disk) -> bool {
        imp::PerformancePageDisk::set_static_information(self, index, disk)
    }

    pub fn update_readings(&self, index: Option<usize>, disk: &Disk) -> bool {
        imp::PerformancePageDisk::update_readings(self, index, disk)
    }

    pub fn update_animations(&self) -> bool {
        imp::PerformancePageDisk::update_animations(self)
    }
}<|MERGE_RESOLUTION|>--- conflicted
+++ resolved
@@ -295,10 +295,7 @@
                         DiskKind::IScsi => i18n("iSCSI"),
                         DiskKind::Optical => i18n("Optical"),
                         DiskKind::Floppy => i18n("Floppy"),
-<<<<<<< HEAD
-=======
                         DiskKind::ThumbDrive => i18n("Thumb Drive"),
->>>>>>> d270914e
                     };
                     disk_type.set_text(&disk_type_str);
                 } else {
