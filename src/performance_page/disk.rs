/* performance_page/disk.rs
 *
 * Copyright 2024 Romeo Calota
 *
 * This program is free software: you can redistribute it and/or modify
 * it under the terms of the GNU General Public License as published by
 * the Free Software Foundation, either version 3 of the License, or
 * (at your option) any later version.
 *
 * This program is distributed in the hope that it will be useful,
 * but WITHOUT ANY WARRANTY; without even the implied warranty of
 * MERCHANTABILITY or FITNESS FOR A PARTICULAR PURPOSE.  See the
 * GNU General Public License for more details.
 *
 * You should have received a copy of the GNU General Public License
 * along with this program.  If not, see <http://www.gnu.org/licenses/>.
 *
 * SPDX-License-Identifier: GPL-3.0-or-later
 */

use std::cell::{Cell, OnceCell};

use adw::{self, prelude::AdwDialogExt, subclass::prelude::*};
use glib::{ParamSpec, Properties, Value};
use gtk::{gio, glib, prelude::*};

<<<<<<< HEAD
use magpie_types::disks::{Disk, DiskKind};

use super::{widgets::GraphWidget, PageExt};
=======
use super::{
    widgets::{EjectFailureDialog, GraphWidget, SmartDataDialog},
    PageExt,
};
>>>>>>> 3e571192
use crate::application::INTERVAL_STEP;
use crate::i18n::*;

use crate::app;
use crate::sys_info_v2::{DiskSmartInterface, EjectResult, NVMeSmartResult, SataSmartResult};
use adw::glib::g_warning;

mod imp {
    use super::*;

    #[derive(Properties)]
    #[properties(wrapper_type = super::PerformancePageDisk)]
    #[derive(gtk::CompositeTemplate)]
    #[template(resource = "/io/missioncenter/MissionCenter/ui/performance_page/disk.ui")]
    pub struct PerformancePageDisk {
        #[template_child]
        pub disk_id: TemplateChild<gtk::Label>,
        #[template_child]
        pub model: TemplateChild<gtk::Label>,
        #[template_child]
        pub usage_graph: TemplateChild<GraphWidget>,
        #[template_child]
        pub max_y: TemplateChild<gtk::Label>,
        #[template_child]
        pub graph_max_duration: TemplateChild<gtk::Label>,
        #[template_child]
        pub disk_transfer_rate_graph: TemplateChild<GraphWidget>,
        #[template_child]
        pub context_menu: TemplateChild<gtk::Popover>,

        #[property(get = Self::name, set = Self::set_name, type = String)]
        name: Cell<String>,
        #[property(get, set)]
        base_color: Cell<gtk::gdk::RGBA>,
        #[property(get, set)]
        summary_mode: Cell<bool>,

        #[property(get = Self::infobar_content, type = Option < gtk::Widget >)]
        pub infobar_content: OnceCell<gtk::Box>,

        pub active_time: OnceCell<gtk::Label>,
        pub avg_response_time: OnceCell<gtk::Label>,
        pub legend_read: OnceCell<gtk::Picture>,
        pub read_speed: OnceCell<gtk::Label>,
        pub total_read: OnceCell<gtk::Label>,
        pub legend_write: OnceCell<gtk::Picture>,
        pub write_speed: OnceCell<gtk::Label>,
        pub total_write: OnceCell<gtk::Label>,
        pub capacity: OnceCell<gtk::Label>,
        pub formatted: OnceCell<gtk::Label>,
        pub system_disk: OnceCell<gtk::Label>,
        pub disk_type: OnceCell<gtk::Label>,
        pub eject: OnceCell<gtk::Button>,
        pub smart: OnceCell<gtk::Button>,

        pub raw_disk_id: OnceCell<String>,
        pub raw_smart_interface: OnceCell<DiskSmartInterface>,

        #[property(name = "eject-failure-dialog", get = Self::eject_failure_dialog, set = Self::set_eject_failure_dialog, type = Option<EjectFailureDialog>
        )]
        eject_failure_dialog: Cell<Option<EjectFailureDialog>>,
        pub eject_failure_dialog_visible: Cell<bool>,

        #[property(name = "smart-dialog", get = Self::smart_dialog, set = Self::set_smart_dialog, type = Option<SmartDataDialog>
        )]
        smart_dialog: Cell<Option<SmartDataDialog>>,
        pub smart_dialog_visible: Cell<bool>,
    }

    impl Default for PerformancePageDisk {
        fn default() -> Self {
            Self {
                disk_id: Default::default(),
                model: Default::default(),
                usage_graph: Default::default(),
                max_y: Default::default(),
                graph_max_duration: Default::default(),
                disk_transfer_rate_graph: Default::default(),
                context_menu: Default::default(),

                name: Cell::new(String::new()),
                base_color: Cell::new(gtk::gdk::RGBA::new(0.0, 0.0, 0.0, 1.0)),
                summary_mode: Cell::new(false),

                infobar_content: Default::default(),

                active_time: Default::default(),
                avg_response_time: Default::default(),
                legend_read: Default::default(),
                read_speed: Default::default(),
                total_read: Default::default(),
                legend_write: Default::default(),
                write_speed: Default::default(),
                total_write: Default::default(),
                capacity: Default::default(),
                formatted: Default::default(),
                system_disk: Default::default(),
                disk_type: Default::default(),
                eject: Default::default(),
                smart: Default::default(),

                raw_disk_id: Default::default(),
                raw_smart_interface: Default::default(),

                eject_failure_dialog: Cell::new(None),
                eject_failure_dialog_visible: Cell::new(false),
                smart_dialog: Cell::new(None),
                smart_dialog_visible: Cell::new(false),
            }
        }
    }

    impl PerformancePageDisk {
        fn name(&self) -> String {
            unsafe { &*self.name.as_ptr() }.clone()
        }

        fn set_name(&self, name: String) {
            {
                let if_name = unsafe { &*self.name.as_ptr() };
                if if_name == &name {
                    return;
                }
            }

            self.name.replace(name);
        }

        fn infobar_content(&self) -> Option<gtk::Widget> {
            self.infobar_content.get().map(|ic| ic.clone().into())
        }

        fn eject_failure_dialog(&self) -> Option<EjectFailureDialog> {
            unsafe { &*self.eject_failure_dialog.as_ptr() }.clone()
        }

        fn set_eject_failure_dialog(&self, widget: Option<&EjectFailureDialog>) {
            self.eject_failure_dialog.set(widget.cloned());
        }

        fn smart_dialog(&self) -> Option<SmartDataDialog> {
            unsafe { &*self.smart_dialog.as_ptr() }.clone()
        }

        fn set_smart_dialog(&self, widget: Option<&SmartDataDialog>) {
            self.smart_dialog.set(widget.cloned());
        }

        pub fn show_eject_result(&self, this: &super::PerformancePageDisk, result: EjectResult) {
            let details_dialog = unsafe { &*this.imp().eject_failure_dialog.as_ptr() }.clone();

            details_dialog.map(move |d| {
                if result.success {
                    d.force_close();
                    return;
                } else {
                    self.eject_failure_dialog_visible.set(true);
                    d.imp().apply_eject_result(result, this);

                    d.present(Some(this));
                }
            });
        }

        pub fn show_nvme_smart_info(
            &self,
            this: &super::PerformancePageDisk,
            result: NVMeSmartResult,
        ) {
            let nvme_smart_dialog = unsafe { &*this.imp().smart_dialog.as_ptr() }.clone();
            nvme_smart_dialog.map(move |d| {
                self.smart_dialog_visible.set(true);
                d.imp().apply_nvme_smart_result(result, this);

                d.present(Some(this));
            });
        }

        pub fn show_sata_smart_info(
            &self,
            this: &super::PerformancePageDisk,
            result: SataSmartResult,
        ) {
            let sata_smart_dialog = unsafe { &*this.imp().smart_dialog.as_ptr() }.clone();
            sata_smart_dialog.map(move |d| {
                self.smart_dialog_visible.set(true);
                d.imp().apply_sata_smart_result(result, this);

                d.present(Some(this));
            });
        }
    }

    impl PerformancePageDisk {
        fn configure_actions(this: &super::PerformancePageDisk) {
            let actions = gio::SimpleActionGroup::new();
            this.insert_action_group("graph", Some(&actions));

            let action = gio::SimpleAction::new("copy", None);
            action.connect_activate({
                let this = this.downgrade();
                move |_, _| {
                    if let Some(this) = this.upgrade() {
                        let clipboard = this.clipboard();
                        clipboard.set_text(this.imp().data_summary().as_str());
                    }
                }
            });
            actions.add_action(&action);
        }

        fn configure_context_menu(this: &super::PerformancePageDisk) {
            let right_click_controller = gtk::GestureClick::new();
            right_click_controller.set_button(3); // Secondary click (AKA right click)
            right_click_controller.connect_released({
                let this = this.downgrade();
                move |_click, _n_press, x, y| {
                    if let Some(this) = this.upgrade() {
                        this.imp()
                            .context_menu
                            .set_pointing_to(Some(&gtk::gdk::Rectangle::new(
                                x.round() as i32,
                                y.round() as i32,
                                1,
                                1,
                            )));
                        this.imp().context_menu.popup();
                    }
                }
            });
            this.add_controller(right_click_controller);
        }
    }

    impl PerformancePageDisk {
        pub fn set_static_information(
            this: &super::PerformancePageDisk,
            index: Option<i32>,
            disk: &Disk,
        ) -> bool {
            let t = this.clone();
            this.imp()
                .usage_graph
                .connect_local("resize", true, move |_| {
                    let this = t.imp();

                    let width = this.usage_graph.width() as f32;
                    let height = this.usage_graph.height() as f32;

                    let mut a = width;
                    let mut b = height;
                    if width > height {
                        a = height;
                        b = width;
                    }

                    this.usage_graph
                        .set_vertical_line_count((width * (a / b) / 30.).round().max(5.) as u32);

                    this.disk_transfer_rate_graph
                        .set_vertical_line_count((width * (a / b) / 30.).round().max(5.) as u32);

                    None
                });

            let this = this.imp();

            let _ = this.raw_disk_id.set(disk.id.to_string());
            let _ = this.raw_smart_interface.set(disk.smart_interface.clone());

            if index.is_some() {
                this.disk_id.set_text(&i18n_f(
                    "Disk {} ({})",
                    &[&format!("{}", index.unwrap()), &disk.id],
                ));
            } else {
                this.disk_id.set_text(&i18n_f("Drive ({})", &[&disk.id]));
            }

            if let Some(disk_model) = disk.model.as_ref() {
                this.model.set_text(disk_model);
            } else {
                this.model.set_text(&i18n("Unknown"));
            }

            this.disk_transfer_rate_graph.set_dashed(1, true);
            this.disk_transfer_rate_graph.set_filled(1, false);

            if let Some(legend_read) = this.legend_read.get() {
                legend_read
                    .set_resource(Some("/io/missioncenter/MissionCenter/line-solid-disk.svg"));
            }
            if let Some(legend_write) = this.legend_write.get() {
                legend_write
                    .set_resource(Some("/io/missioncenter/MissionCenter/line-dashed-disk.svg"));
            }

            if let Some(capacity) = this.capacity.get() {
                if let Some(cap) = disk
                    .capacity_bytes
                    .map(|c| crate::to_human_readable(c as f32, 1024.))
                {
                    capacity.set_text(&format!(
                        "{:.2} {}{}B",
                        cap.0,
                        cap.1,
                        if cap.1.is_empty() { "" } else { "i" }
                    ));
                } else {
                    capacity.set_text(&i18n("Unknown"));
                }
            }

            if let Some(formatted) = this.formatted.get() {
                if let Some(fmt) = disk
                    .capacity_bytes
                    .map(|c| crate::to_human_readable(c as f32, 1024.))
                {
                    formatted.set_text(&format!(
                        "{:.2} {}{}B",
                        fmt.0,
                        fmt.1,
                        if fmt.1.is_empty() { "" } else { "i" }
                    ));
                } else {
                    formatted.set_text(&i18n("Unknown"));
                }
            }

            let is_system_disk = if disk.is_system {
                i18n("Yes")
            } else {
                i18n("No")
            };
            if let Some(system_disk) = this.system_disk.get() {
                system_disk.set_text(&is_system_disk);
            }

            if let Some(disk_type) = this.disk_type.get() {
<<<<<<< HEAD
                if let Some(disk_kind) = disk.kind.and_then(|k| k.try_into().ok()) {
                    let disk_type_str = match disk_kind {
                        DiskKind::Hdd => i18n("HDD"),
                        DiskKind::Ssd => i18n("SSD"),
                        DiskKind::NvMe => i18n("NVMe"),
                        DiskKind::EMmc => i18n("eMMC"),
                        DiskKind::Sd => i18n("SD"),
                        DiskKind::IScsi => i18n("iSCSI"),
                        DiskKind::Optical => i18n("Optical"),
                        DiskKind::Floppy => i18n("Floppy"),
                    };
                    disk_type.set_text(&disk_type_str);
                } else {
                    disk_type.set_text(&i18n("Unknown"));
                };
=======
                disk_type.set_text(match disk.r#type {
                    DiskType::HDD => "HDD",
                    DiskType::SSD => "SSD",
                    DiskType::NVMe => "NVMe",
                    DiskType::eMMC => "eMMC",
                    DiskType::SD => "SD",
                    DiskType::Floppy => "Floppy",
                    DiskType::Optical => "Optical",
                    DiskType::Unknown => "Unknown",
                });
>>>>>>> 3e571192
            }

            if let Some(eject_button) = this.eject.get() {
                eject_button.set_sensitive(disk.ejectable)
            }

            if let Some(smart_button) = this.smart.get() {
                smart_button.set_sensitive(disk.smart_interface != DiskSmartInterface::Dumb);
            }

            true
        }

        pub fn update_readings(
            this: &super::PerformancePageDisk,
            index: Option<usize>,
            disk: &Disk,
        ) -> bool {
            let this = this.imp();

            if index.is_some() {
                this.disk_id.set_text(&i18n_f(
                    "Drive {} ({})",
                    &[&format!("{}", index.unwrap()), &disk.id],
                ));
            } else {
                this.disk_id.set_text(&i18n_f("Drive ({})", &[&disk.id]));
            }

            let max_y =
                crate::to_human_readable(this.disk_transfer_rate_graph.value_range_max(), 1024.);
            let i = if max_y.1.is_empty() { "" } else { "i" };
            this.max_y.set_text(&i18n_f(
                "{} {}{}B/s",
                &[
                    &format!("{}", max_y.0.round()),
                    &format!("{}", max_y.1),
                    &format!("{}", i),
                ],
            ));

            this.usage_graph.add_data_point(0, disk.busy_percent);

            if let Some(active_time) = this.active_time.get() {
                active_time.set_text(&format!("{}%", disk.busy_percent.round() as u8));
            }

            if let Some(avg_response_time) = this.avg_response_time.get() {
                avg_response_time.set_text(&format!("{:.2} ms", disk.response_time_ms));
            }

            this.disk_transfer_rate_graph
                .add_data_point(0, disk.rx_speed_bytes_ps as f32);
            let rsp = crate::to_human_readable(disk.rx_speed_bytes_ps as f32, 1024.);
            let i = if rsp.1.is_empty() { "" } else { "i" };
            if let Some(read_speed) = this.read_speed.get() {
                read_speed.set_text(&format!("{0:.2$} {1}{3}B/s", rsp.0, rsp.1, rsp.2, i,));
            }

            let trd = crate::to_human_readable(disk.rx_bytes_total as f32, 1024.);
            let i = if trd.1.is_empty() { "" } else { "i" };
            if let Some(total_read) = this.total_read.get() {
                total_read.set_text(&format!("{0:.2$} {1}{3}B", trd.0, trd.1, trd.2, i,));
            }

            this.disk_transfer_rate_graph
                .add_data_point(1, disk.tx_speed_bytes_ps as f32);
            let wsp = crate::to_human_readable(disk.tx_speed_bytes_ps as f32, 1024.);
            let i = if wsp.1.is_empty() { "" } else { "i" };
            if let Some(write_speed) = this.write_speed.get() {
                write_speed.set_text(&format!("{0:.2$} {1}{3}B/s", wsp.0, wsp.1, wsp.2, i,));
            }

            let twt = crate::to_human_readable(disk.tx_bytes_total as f32, 1024.);
            let i = if twt.1.is_empty() { "" } else { "i" };
            if let Some(total_write) = this.total_write.get() {
                total_write.set_text(&format!("{0:.2$} {1}{3}B", twt.0, twt.1, twt.2, i,));
            }

            true
        }

        fn data_summary(&self) -> String {
            let unknown = i18n("Unknown");
            let unknown = unknown.as_str();

            format!(
                r#"{}

    {}

    Capacity:    {}
    Formatted:   {}
    System disk: {}
    Type:        {}

    Read speed:            {}
    Total read:            {}
    Write speed:           {}
    Total written          {}
    Active time:           {}
    Average response time: {}"#,
                self.disk_id.label(),
                self.model.label(),
                self.capacity
                    .get()
                    .map(|l| l.label())
                    .unwrap_or(unknown.into()),
                self.formatted
                    .get()
                    .map(|l| l.label())
                    .unwrap_or(unknown.into()),
                self.system_disk
                    .get()
                    .map(|l| l.label())
                    .unwrap_or(unknown.into()),
                self.disk_type
                    .get()
                    .map(|l| l.label())
                    .unwrap_or(unknown.into()),
                self.read_speed
                    .get()
                    .map(|l| l.label())
                    .unwrap_or(unknown.into()),
                self.total_read
                    .get()
                    .map(|l| l.label())
                    .unwrap_or(unknown.into()),
                self.write_speed
                    .get()
                    .map(|l| l.label())
                    .unwrap_or(unknown.into()),
                self.total_write
                    .get()
                    .map(|l| l.label())
                    .unwrap_or(unknown.into()),
                self.active_time
                    .get()
                    .map(|l| l.label())
                    .unwrap_or(unknown.into()),
                self.avg_response_time
                    .get()
                    .map(|l| l.label())
                    .unwrap_or(unknown.into()),
            )
        }
    }

    #[glib::object_subclass]
    impl ObjectSubclass for PerformancePageDisk {
        const NAME: &'static str = "PerformancePageDisk";
        type Type = super::PerformancePageDisk;
        type ParentType = gtk::Box;

        fn class_init(klass: &mut Self::Class) {
            EjectFailureDialog::ensure_type();

            klass.bind_template();
        }

        fn instance_init(obj: &glib::subclass::InitializingObject<Self>) {
            obj.init_template();
        }
    }

    impl ObjectImpl for PerformancePageDisk {
        fn properties() -> &'static [ParamSpec] {
            Self::derived_properties()
        }

        fn set_property(&self, id: usize, value: &Value, pspec: &ParamSpec) {
            self.derived_set_property(id, value, pspec);
        }

        fn property(&self, id: usize, pspec: &ParamSpec) -> Value {
            self.derived_property(id, pspec)
        }

        fn constructed(&self) {
            self.parent_constructed();

            let obj = self.obj();
            let this = obj.upcast_ref::<super::PerformancePageDisk>().clone();

            Self::configure_actions(&this);
            Self::configure_context_menu(&this);

            let sidebar_content_builder = gtk::Builder::from_resource(
                "/io/missioncenter/MissionCenter/ui/performance_page/disk_details.ui",
            );

            let _ = self.infobar_content.set(
                sidebar_content_builder
                    .object::<gtk::Box>("root")
                    .expect("Could not find `root` object in details pane"),
            );

            let _ = self.active_time.set(
                sidebar_content_builder
                    .object::<gtk::Label>("active_time")
                    .expect("Could not find `active_time` object in details pane"),
            );
            let _ = self.avg_response_time.set(
                sidebar_content_builder
                    .object::<gtk::Label>("avg_response_time")
                    .expect("Could not find `avg_response_time` object in details pane"),
            );
            let _ = self.legend_read.set(
                sidebar_content_builder
                    .object::<gtk::Picture>("legend_read")
                    .expect("Could not find `legend_read` object in details pane"),
            );
            let _ = self.read_speed.set(
                sidebar_content_builder
                    .object::<gtk::Label>("read_speed")
                    .expect("Could not find `read_speed` object in details pane"),
            );
            let _ = self.total_read.set(
                sidebar_content_builder
                    .object::<gtk::Label>("total_read")
                    .expect("Could not find `total_read` object in details pane"),
            );
            let _ = self.legend_write.set(
                sidebar_content_builder
                    .object::<gtk::Picture>("legend_write")
                    .expect("Could not find `legend_write` object in details pane"),
            );
            let _ = self.write_speed.set(
                sidebar_content_builder
                    .object::<gtk::Label>("write_speed")
                    .expect("Could not find `write_speed` object in details pane"),
            );
            let _ = self.total_write.set(
                sidebar_content_builder
                    .object::<gtk::Label>("total_write")
                    .expect("Could not find `write_total` object in details pane"),
            );
            let _ = self.capacity.set(
                sidebar_content_builder
                    .object::<gtk::Label>("capacity")
                    .expect("Could not find `capacity` object in details pane"),
            );
            let _ = self.formatted.set(
                sidebar_content_builder
                    .object::<gtk::Label>("formatted")
                    .expect("Could not find `formatted` object in details pane"),
            );
            let _ = self.system_disk.set(
                sidebar_content_builder
                    .object::<gtk::Label>("system_disk")
                    .expect("Could not find `system_disk` object in details pane"),
            );
            let _ = self.disk_type.set(
                sidebar_content_builder
                    .object::<gtk::Label>("disk_type")
                    .expect("Could not find `disk_type` object in details pane"),
            );
            let _ = self.eject.set(
                sidebar_content_builder
                    .object::<gtk::Button>("eject")
                    .expect("Could not find `eject` object in details pane"),
            );
            let _ = self.smart.set(
                sidebar_content_builder
                    .object::<gtk::Button>("smart")
                    .expect("Could not find `smart` object in details pane"),
            );

            self.eject
                .get()
                .expect("Eject button missing")
                .connect_clicked({
                    let this = self.obj().downgrade();
                    move |_| {
                        if let Some(that) = this.upgrade() {
                            let this = that.imp();
                            let that = &that;

                            match app!().sys_info().and_then(move |sys_info| {
                                let eject_result =
                                    sys_info.eject_disk(this.raw_disk_id.get().unwrap(), false, 0);

                                this.show_eject_result(that, eject_result);

                                Ok(())
                            }) {
                                Err(e) => {
                                    g_warning!(
                                        "MissionCenter::DetailsDialog",
                                        "Failed to get `sys_info`: {}",
                                        e
                                    );
                                }
                                _ => {}
                            }
                        }
                    }
                });

            self.smart
                .get()
                .expect("Smart Button Missing")
                .connect_clicked({
                    let this = self.obj().downgrade();
                    move |_| {
                        if let Some(that) = this.upgrade() {
                            let this = that.imp();
                            let that = &that;

                            match app!().sys_info().and_then(move |sys_info| {
                                let disk_id = this.raw_disk_id.get().unwrap();

                                match this.raw_smart_interface.get() {
                                    Some(DiskSmartInterface::NVMe) => {
                                        let smart_info = sys_info.nvme_smart_info(disk_id);

                                        this.show_nvme_smart_info(that, smart_info);
                                    }
                                    Some(DiskSmartInterface::Ata) => {
                                        let smart_info = sys_info.sata_smart_info(disk_id);

                                        this.show_sata_smart_info(that, smart_info);
                                    }
                                    e => {
                                        g_warning!(
                                            "MissionCenter::DetailsDialog",
                                            "Unknown interface {:?}",
                                            e
                                        );
                                    }
                                }

                                Ok(())
                            }) {
                                Err(e) => {
                                    g_warning!(
                                        "MissionCenter::DetailsDialog",
                                        "Failed to get `sys_info`: {}",
                                        e
                                    );
                                }
                                _ => {}
                            }
                        }
                    }
                });
        }
    }

    impl WidgetImpl for PerformancePageDisk {}

    impl BoxImpl for PerformancePageDisk {}
}

glib::wrapper! {
    pub struct PerformancePageDisk(ObjectSubclass<imp::PerformancePageDisk>)
        @extends gtk::Box, gtk::Widget,
        @implements gio::ActionGroup, gio::ActionMap;
}

impl PageExt for PerformancePageDisk {
    fn infobar_collapsed(&self) {
        self.imp()
            .infobar_content
            .get()
            .and_then(|ic| Some(ic.set_margin_top(10)));
    }

    fn infobar_uncollapsed(&self) {
        self.imp()
            .infobar_content
            .get()
            .and_then(|ic| Some(ic.set_margin_top(65)));
    }
}

impl PerformancePageDisk {
    pub fn new(name: &str, settings: &gio::Settings) -> Self {
        let this: Self = glib::Object::builder().property("name", name).build();

        fn update_refresh_rate_sensitive_labels(
            this: &PerformancePageDisk,
            settings: &gio::Settings,
        ) {
            let data_points = settings.int("performance-page-data-points") as u32;
            let smooth = settings.boolean("performance-smooth-graphs");
            let graph_max_duration = (((settings.uint64("app-update-interval-u64") as f64)
                * INTERVAL_STEP)
                * (data_points as f64))
                .round() as u32;

            let this = this.imp();

            let mins = graph_max_duration / 60;
            let seconds_to_string = format!(
                "{} second{}",
                graph_max_duration % 60,
                if (graph_max_duration % 60) != 1 {
                    "s"
                } else {
                    ""
                }
            );
            let mins_to_string = format!("{:} minute{} ", mins, if mins > 1 { "s" } else { "" });
            this.graph_max_duration.set_text(&*format!(
                "{}{}",
                if mins > 0 {
                    mins_to_string
                } else {
                    "".to_string()
                },
                if graph_max_duration % 60 > 0 {
                    seconds_to_string
                } else {
                    "".to_string()
                }
            ));
            this.usage_graph.set_data_points(data_points);
            this.usage_graph.set_smooth_graphs(smooth);
            this.disk_transfer_rate_graph.set_data_points(data_points);
            this.disk_transfer_rate_graph.set_smooth_graphs(smooth);
        }
        update_refresh_rate_sensitive_labels(&this, settings);

        settings.connect_changed(Some("performance-page-data-points"), {
            let this = this.downgrade();
            move |settings, _| {
                if let Some(this) = this.upgrade() {
                    update_refresh_rate_sensitive_labels(&this, settings);
                }
            }
        });

        settings.connect_changed(Some("app-update-interval-u64"), {
            let this = this.downgrade();
            move |settings, _| {
                if let Some(this) = this.upgrade() {
                    update_refresh_rate_sensitive_labels(&this, settings);
                }
            }
        });

        settings.connect_changed(Some("performance-smooth-graphs"), {
            let this = this.downgrade();
            move |settings, _| {
                if let Some(this) = this.upgrade() {
                    update_refresh_rate_sensitive_labels(&this, settings);
                }
            }
        });

        this
    }

    pub fn set_static_information(&self, index: Option<i32>, disk: &Disk) -> bool {
        imp::PerformancePageDisk::set_static_information(self, index, disk)
    }

    pub fn update_readings(&self, index: Option<usize>, disk: &Disk) -> bool {
        imp::PerformancePageDisk::update_readings(self, index, disk)
    }
}<|MERGE_RESOLUTION|>--- conflicted
+++ resolved
@@ -22,24 +22,17 @@
 
 use adw::{self, prelude::AdwDialogExt, subclass::prelude::*};
 use glib::{ParamSpec, Properties, Value};
+use gtk::glib::g_warning;
 use gtk::{gio, glib, prelude::*};
 
-<<<<<<< HEAD
 use magpie_types::disks::{Disk, DiskKind};
 
-use super::{widgets::GraphWidget, PageExt};
-=======
-use super::{
-    widgets::{EjectFailureDialog, GraphWidget, SmartDataDialog},
-    PageExt,
-};
->>>>>>> 3e571192
+use crate::app;
 use crate::application::INTERVAL_STEP;
 use crate::i18n::*;
 
-use crate::app;
-use crate::sys_info_v2::{DiskSmartInterface, EjectResult, NVMeSmartResult, SataSmartResult};
-use adw::glib::g_warning;
+use super::widgets::{EjectFailureDialog, GraphWidget, SmartDataDialog};
+use super::PageExt;
 
 mod imp {
     use super::*;
@@ -373,7 +366,6 @@
             }
 
             if let Some(disk_type) = this.disk_type.get() {
-<<<<<<< HEAD
                 if let Some(disk_kind) = disk.kind.and_then(|k| k.try_into().ok()) {
                     let disk_type_str = match disk_kind {
                         DiskKind::Hdd => i18n("HDD"),
@@ -389,18 +381,6 @@
                 } else {
                     disk_type.set_text(&i18n("Unknown"));
                 };
-=======
-                disk_type.set_text(match disk.r#type {
-                    DiskType::HDD => "HDD",
-                    DiskType::SSD => "SSD",
-                    DiskType::NVMe => "NVMe",
-                    DiskType::eMMC => "eMMC",
-                    DiskType::SD => "SD",
-                    DiskType::Floppy => "Floppy",
-                    DiskType::Optical => "Optical",
-                    DiskType::Unknown => "Unknown",
-                });
->>>>>>> 3e571192
             }
 
             if let Some(eject_button) = this.eject.get() {
