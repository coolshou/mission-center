--- conflicted
+++ resolved
@@ -952,21 +952,14 @@
 
     pub fn set_static_information(&self, connection: &Connection) -> bool {
         imp::PerformancePageNetwork::set_static_information(self, connection)
-<<<<<<< HEAD
     }
 
     pub fn update_readings(&self, connection: &Connection) -> bool {
         imp::PerformancePageNetwork::update_readings(self, connection)
-=======
-    }
-
-    pub fn update_readings(&self, connection: &Connection) -> bool {
-        imp::PerformancePageNetwork::update_readings(self, connection)
     }
 
     pub fn update_animations(&self) -> bool {
         imp::PerformancePageNetwork::update_animations(self)
->>>>>>> d270914e
     }
 
     pub fn infobar_collapsed(&self) {
