/* main.rs
 *
 * Copyright 2024 Romeo Calota
 *
 * This program is free software: you can redistribute it and/or modify
 * it under the terms of the GNU General Public License as published by
 * the Free Software Foundation, either version 3 of the License, or
 * (at your option) any later version.
 *
 * This program is distributed in the hope that it will be useful,
 * but WITHOUT ANY WARRANTY; without even the implied warranty of
 * MERCHANTABILITY or FITNESS FOR A PARTICULAR PURPOSE.  See the
 * GNU General Public License for more details.
 *
 * You should have received a copy of the GNU General Public License
 * along with this program.  If not, see <http://www.gnu.org/licenses/>.
 *
 * SPDX-License-Identifier: GPL-3.0-or-later
 */
use std::{
    env,
    path::{Path, PathBuf},
    sync::{Arc, OnceLock},
};

use gettextrs::{bind_textdomain_codeset, bindtextdomain, textdomain};
use gtk::glib::ExitCode;
use gtk::{gio, prelude::*};

use crate::i18n::{i18n, i18n_f};
use application::MissionCenterApplication;
use config::{GETTEXT_PACKAGE, LOCALEDIR, PKGDATADIR};
use window::MissionCenterWindow;

mod application;
mod apps_page;
mod i18n;
mod magpie_client;
mod performance_page;
mod preferences;
mod services_page;
mod theme_selector;
mod window;

#[macro_export]
macro_rules! glib_clone {
    ($var:expr) => {{
        unsafe { &*$var.as_ptr() }.clone()
    }};
}

mod config {
    include!(concat!(env!("BUILD_ROOT"), "/src/config.rs"));
}

fn user_home() -> &'static Path {
    static HOME: OnceLock<PathBuf> = OnceLock::new();

    HOME.get_or_init(|| {
        env::var_os("HOME")
            .or(env::var_os("USERPROFILE"))
            .map(|v| PathBuf::from(v))
            .unwrap_or(if cfg!(windows) {
                "C:\\Windows\\Temp".into()
            } else {
                "/tmp".into()
            })
    })
    .as_path()
}

<<<<<<< HEAD
fn flatpak_data_dir() -> &'static Path {
    static DATA_DIR: OnceLock<PathBuf> = OnceLock::new();

    DATA_DIR
        .get_or_init(|| {
            let path = user_home().join(".var/app/io.missioncenter.MissionCenter/data");
            std::fs::create_dir_all(&path).expect("Failed to create flatpak data directory");
            path
        })
        .as_path()
}

pub fn is_flatpak() -> bool {
    static IS_FLATPAK: OnceLock<bool> = OnceLock::new();
    *IS_FLATPAK.get_or_init(|| Path::new("/.flatpak-info").exists())
=======
pub fn years_to_string(time: u64) -> String {
    let timestr = time.to_string();
    if time == 1 {
        i18n_f("{} year", &[&timestr])
    } else {
        i18n_f("{} years", &[&timestr])
    }
}

pub fn months_to_string(time: u64) -> String {
    let timestr = time.to_string();
    if time == 1 {
        i18n_f("{} month", &[&timestr])
    } else {
        i18n_f("{} months", &[&timestr])
    }
}

pub fn days_to_string(time: u64) -> String {
    let timestr = time.to_string();
    if time == 1 {
        i18n_f("{} day", &[&timestr])
    } else {
        i18n_f("{} days", &[&timestr])
    }
}

pub fn hours_to_string(time: u64) -> String {
    let timestr = time.to_string();
    if time == 1 {
        i18n_f("{} hour", &[&timestr])
    } else {
        i18n_f("{} hours", &[&timestr])
    }
}

pub fn minutes_to_string(time: u64) -> String {
    let timestr = time.to_string();
    if time == 1 {
        i18n_f("{} minute", &[&timestr])
    } else {
        i18n_f("{} minutes", &[&timestr])
    }
}

pub fn seconds_to_string(time: u64) -> String {
    let timestr = time.to_string();
    if time == 1 {
        i18n_f("{} second", &[&timestr])
    } else {
        i18n_f("{} seconds", &[&timestr])
    }
}

// tysm gdu
pub fn to_human_readable_time(seconds: u64) -> String {
    const USEC_PER_YEAR: u64 = 60 * 60 * 6 * 1461; // ((60 * 60 * 24) as f32 * 365.25);
    const USEC_PER_MONTH: u64 = 60 * 30 * 1461; // ((60 * 60 * 24) as f32 * 365.25 / 12.0);
    const USEC_PER_DAY: u64 = 60 * 60 * 24;
    const USEC_PER_HOUR: u64 = 60 * 60;
    const USEC_PER_MINUTE: u64 = 60;

    let mut t = seconds;
    let years = t / USEC_PER_YEAR;
    t -= years * USEC_PER_YEAR;

    let months = t / USEC_PER_MONTH;
    t -= months * USEC_PER_MONTH;

    let days = t / USEC_PER_DAY;
    t -= days * USEC_PER_DAY;

    let hours = t / USEC_PER_HOUR;
    t -= hours * USEC_PER_HOUR;

    let minutes = t / USEC_PER_MINUTE;
    t -= minutes * USEC_PER_MINUTE;

    let seconds = t;

    let string3 = years_to_string(years);
    let years_str = string3.as_str();
    let string2 = months_to_string(months);
    let months_str = string2.as_str();
    let string1 = days_to_string(days);
    let days_str = string1.as_str();
    let string = hours_to_string(hours);
    let hours_str = string.as_str();
    let string4 = minutes_to_string(minutes);
    let minutes_str = string4.as_str();
    let string5 = seconds_to_string(seconds);
    let seconds_str = string5.as_str();

    if years > 0 {
        /* Translators: Used for duration greater than one year. First %s is number of years, second %s is months, third %s is days */
        i18n_f("{}, {} and {}", &[years_str, months_str, days_str])
    } else if months > 0 {
        /* Translators: Used for durations less than one year but greater than one month. First %s is number of months, second %s is days */
        i18n_f("{} and {}", &[months_str, days_str])
    } else if days > 0 {
        /* Translators: Used for durations less than one month but greater than one day. First %s is number of days, second %s is hours */
        i18n_f("{} and {}", &[days_str, hours_str])
    } else if hours > 0 {
        /* Translators: Used for durations less than one day but greater than one hour. First %s is number of hours, second %s is minutes */
        i18n_f("{} and {}", &[hours_str, minutes_str])
    } else if minutes > 0 {
        String::from(minutes_str)
    } else if seconds == 0 {
        seconds_str.to_string()
    } else {
        i18n("Less than a minute")
    }
>>>>>>> 3e571192
}

pub fn to_human_readable_adv(
    value: f32,
    divisor: f32,
    min_type: usize,
) -> (f32, &'static str, usize) {
    const UNITS: [&'static str; 9] = ["", "K", "M", "G", "T", "P", "E", "Z", "Y"];

    let mut index = 0;
    let mut value = value;

    // Only display bit/byte values in the given range or higher, not individual bits/bytes
    // This sacrifices some precision for the sake of readability
    if divisor == 1024. {
        while index < min_type {
            value /= divisor;
            index += 1;
        }
    }

    while value >= divisor && index < UNITS.len() - 1 {
        value /= divisor;
        index += 1;
    }

    // Calculate number of decimals to display
    // Only display fractional values for bit/byte numbers in the defined range and bigger
    // This sacrifices some precision for the sake of readability
    let mut dec_to_display = 0;
    if index > min_type || (divisor == 1000.) {
        if value < 100.0 {
            dec_to_display = 1
        }
        if value < 10.0 {
            dec_to_display = 2
        }
    }

    (value, UNITS[index], dec_to_display)
}

pub fn to_human_readable(value: f32, divisor: f32) -> (f32, &'static str, usize) {
    to_human_readable_adv(value, divisor, 1)
}

pub fn show_error_dialog_and_exit(message: &str) -> ! {
    use crate::i18n::*;
    use adw::prelude::*;

    let message = Arc::<str>::from(message);
    gtk::glib::idle_add_once(move || {
        let app_window = app!().window();

        let error_dialog =
            adw::AlertDialog::new(Some("A fatal error has occurred"), Some(message.as_ref()));
        error_dialog.add_responses(&[("close", &i18n("_Quit"))]);
        error_dialog.set_response_appearance("close", adw::ResponseAppearance::Destructive);
        error_dialog.connect_response(None, |dialog, _| {
            dialog.close();
            std::process::exit(-1);
        });
        error_dialog.present(app_window.as_ref());
    });

    loop {}
}

fn main() -> ExitCode {
    let home = user_home().to_string_lossy().to_string();
    let mut xdg_data_dirs = env::var_os("XDG_DATA_DIRS")
        .map(|str| str.to_string_lossy().to_string())
        .unwrap_or("/usr/share:/usr/local/share".into());
    xdg_data_dirs.push_str(&format!(":{home}/.local/share"));
    env::set_var("XDG_DATA_DIRS", xdg_data_dirs.replace('~', &home));

    bindtextdomain(GETTEXT_PACKAGE, LOCALEDIR).expect("Unable to bind the text domain");
    bind_textdomain_codeset(GETTEXT_PACKAGE, "UTF-8")
        .expect("Unable to set the text domain encoding");
    textdomain(GETTEXT_PACKAGE).expect("Unable to switch to the text domain");

    let gresource_dir = if let Ok(gresource_dir) = std::env::var("MC_RESOURCE_DIR") {
        gresource_dir
    } else {
        PKGDATADIR.to_owned()
    };

    let resources = gio::Resource::load(&format!("{gresource_dir}/missioncenter.gresource"))
        .expect("Could not load resources");
    gio::resources_register(&resources);

    let app = MissionCenterApplication::new(
        "io.missioncenter.MissionCenter",
        &gio::ApplicationFlags::empty(),
    );
    gtk::Application::set_default(app.upcast_ref::<gtk::Application>());

    app.run()
}<|MERGE_RESOLUTION|>--- conflicted
+++ resolved
@@ -66,10 +66,9 @@
                 "/tmp".into()
             })
     })
-    .as_path()
-}
-
-<<<<<<< HEAD
+        .as_path()
+}
+
 fn flatpak_data_dir() -> &'static Path {
     static DATA_DIR: OnceLock<PathBuf> = OnceLock::new();
 
@@ -85,59 +84,6 @@
 pub fn is_flatpak() -> bool {
     static IS_FLATPAK: OnceLock<bool> = OnceLock::new();
     *IS_FLATPAK.get_or_init(|| Path::new("/.flatpak-info").exists())
-=======
-pub fn years_to_string(time: u64) -> String {
-    let timestr = time.to_string();
-    if time == 1 {
-        i18n_f("{} year", &[&timestr])
-    } else {
-        i18n_f("{} years", &[&timestr])
-    }
-}
-
-pub fn months_to_string(time: u64) -> String {
-    let timestr = time.to_string();
-    if time == 1 {
-        i18n_f("{} month", &[&timestr])
-    } else {
-        i18n_f("{} months", &[&timestr])
-    }
-}
-
-pub fn days_to_string(time: u64) -> String {
-    let timestr = time.to_string();
-    if time == 1 {
-        i18n_f("{} day", &[&timestr])
-    } else {
-        i18n_f("{} days", &[&timestr])
-    }
-}
-
-pub fn hours_to_string(time: u64) -> String {
-    let timestr = time.to_string();
-    if time == 1 {
-        i18n_f("{} hour", &[&timestr])
-    } else {
-        i18n_f("{} hours", &[&timestr])
-    }
-}
-
-pub fn minutes_to_string(time: u64) -> String {
-    let timestr = time.to_string();
-    if time == 1 {
-        i18n_f("{} minute", &[&timestr])
-    } else {
-        i18n_f("{} minutes", &[&timestr])
-    }
-}
-
-pub fn seconds_to_string(time: u64) -> String {
-    let timestr = time.to_string();
-    if time == 1 {
-        i18n_f("{} second", &[&timestr])
-    } else {
-        i18n_f("{} seconds", &[&timestr])
-    }
 }
 
 // tysm gdu
@@ -147,6 +93,60 @@
     const USEC_PER_DAY: u64 = 60 * 60 * 24;
     const USEC_PER_HOUR: u64 = 60 * 60;
     const USEC_PER_MINUTE: u64 = 60;
+
+    pub fn years_to_string(time: u64) -> String {
+        let timestr = time.to_string();
+        if time == 1 {
+            i18n_f("{} year", &[&timestr])
+        } else {
+            i18n_f("{} years", &[&timestr])
+        }
+    }
+
+    pub fn months_to_string(time: u64) -> String {
+        let timestr = time.to_string();
+        if time == 1 {
+            i18n_f("{} month", &[&timestr])
+        } else {
+            i18n_f("{} months", &[&timestr])
+        }
+    }
+
+    pub fn days_to_string(time: u64) -> String {
+        let timestr = time.to_string();
+        if time == 1 {
+            i18n_f("{} day", &[&timestr])
+        } else {
+            i18n_f("{} days", &[&timestr])
+        }
+    }
+
+    pub fn hours_to_string(time: u64) -> String {
+        let timestr = time.to_string();
+        if time == 1 {
+            i18n_f("{} hour", &[&timestr])
+        } else {
+            i18n_f("{} hours", &[&timestr])
+        }
+    }
+
+    pub fn minutes_to_string(time: u64) -> String {
+        let timestr = time.to_string();
+        if time == 1 {
+            i18n_f("{} minute", &[&timestr])
+        } else {
+            i18n_f("{} minutes", &[&timestr])
+        }
+    }
+
+    pub fn seconds_to_string(time: u64) -> String {
+        let timestr = time.to_string();
+        if time == 1 {
+            i18n_f("{} second", &[&timestr])
+        } else {
+            i18n_f("{} seconds", &[&timestr])
+        }
+    }
 
     let mut t = seconds;
     let years = t / USEC_PER_YEAR;
@@ -198,7 +198,6 @@
     } else {
         i18n("Less than a minute")
     }
->>>>>>> 3e571192
 }
 
 pub fn to_human_readable_adv(
