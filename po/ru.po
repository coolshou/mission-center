--- conflicted
+++ resolved
@@ -7,13 +7,8 @@
 msgstr ""
 "Project-Id-Version: missioncenter\n"
 "Report-Msgid-Bugs-To: \n"
-<<<<<<< HEAD
-"POT-Creation-Date: 2024-09-14 17:39+0300\n"
+"POT-Creation-Date: 2024-09-14 20:54+0300\n"
 "PO-Revision-Date: 2024-06-11 13:07+0000\n"
-=======
-"POT-Creation-Date: 2024-09-08 09:45+0300\n"
-"PO-Revision-Date: 2024-09-14 14:30+0000\n"
->>>>>>> decab929
 "Last-Translator: Aleksandr Melman <alexmelman88@gmail.com>\n"
 "Language-Team: Russian <https://hosted.weblate.org/projects/mission-center/"
 "mission-center/ru/>\n"
@@ -23,7 +18,7 @@
 "Content-Transfer-Encoding: 8bit\n"
 "Plural-Forms: nplurals=3; plural=(n%10==1 && n%100!=11 ? 0 : n%10>=2 && "
 "n%10<=4 && (n%100<10 || n%100>=20) ? 1 : 2);\n"
-"X-Generator: Weblate 5.8-dev\n"
+"X-Generator: Weblate 5.6-dev\n"
 
 #: data/io.missioncenter.MissionCenter.desktop.in:3
 #: data/io.missioncenter.MissionCenter.metainfo.xml.in:4
@@ -116,12 +111,13 @@
 "Поддержка минимизированного представления сводки для простого мониторинга"
 
 #: data/io.missioncenter.MissionCenter.metainfo.xml.in:36
+#, fuzzy
 msgid ""
 "Use hardware accelerated rendering for all the graphs in an effort to reduce "
 "CPU and overall resource usage"
 msgstr ""
-"Использование аппаратного ускорения рендеринга для всех графиков в попытке "
-"снизить нагрузку на процессор и общие ресурсы"
+"Использование ускоренного рендеринга HW для всех графиков в попытке снизить "
+"нагрузку на процессор и общие ресурсы"
 
 #: data/io.missioncenter.MissionCenter.metainfo.xml.in:37
 msgid "Uses GTK4 and Libadwaita"
@@ -148,9 +144,6 @@
 "Intel GPU monitoring is only supported for Broadwell and later GPUs; and "
 "does not support VRAM, power, or temperature monitoring"
 msgstr ""
-"Мониторинг Intel GPU поддерживается только для графических процессоров "
-"Broadwell и более поздних версий; он не поддерживает мониторинг VRAM, "
-"питания или температуры"
 
 #: data/io.missioncenter.MissionCenter.metainfo.xml.in:45
 msgid ""
@@ -158,9 +151,6 @@
 "\"Applications\" section (Upstream issue: https://github.com/linuxmint/"
 "cinnamon/issues/12015)"
 msgstr ""
-"При использовании Linux Mint/Cinnamon запущенные приложения могут не "
-"отображаться в разделе «Приложения» (Upstream issue: https://github.com/"
-"linuxmint/cinnamon/issues/12015)"
 
 #: data/io.missioncenter.MissionCenter.metainfo.xml.in:47
 msgid "Comments, suggestions, bug reports and contributions welcome"
@@ -246,55 +236,46 @@
 #: data/io.missioncenter.MissionCenter.gschema.xml:113
 #: resources/ui/preferences/page.blp:65
 msgid "Show CPU information by default"
-msgstr "Показывать информацию о процессоре по умолчанию"
-
-<<<<<<< HEAD
+msgstr ""
+
 #: data/io.missioncenter.MissionCenter.gschema.xml:118
 #: resources/ui/preferences/page.blp:70
 #, fuzzy
-=======
-#: data/io.missioncenter.MissionCenter.gschema.xml:109
-#: resources/ui/preferences/page.blp:60
->>>>>>> decab929
 msgid "Show memory information by default"
-msgstr "Показывать информацию о памяти по умолчанию"
+msgstr "Не удалось получить дополнительную информацию о памяти"
 
 #: data/io.missioncenter.MissionCenter.gschema.xml:123
 #: resources/ui/preferences/page.blp:75
 msgid "Show disk information by default"
-msgstr "Показывать информацию о диске по умолчанию"
+msgstr ""
 
 #: data/io.missioncenter.MissionCenter.gschema.xml:128
 #: resources/ui/preferences/page.blp:80
 msgid "Show network information by default"
-msgstr "Показывать информацию о сети по умолчанию"
+msgstr ""
 
 #: data/io.missioncenter.MissionCenter.gschema.xml:133
 #: resources/ui/preferences/page.blp:85
 msgid "Show GPU information by default"
-msgstr "Показывать информацию о ГП по умолчанию"
+msgstr ""
 
 #: data/io.missioncenter.MissionCenter.gschema.xml:138
 #: resources/ui/preferences/page.blp:90
 msgid "Show fan information by default"
-msgstr "Показывать информацию о вентиляторе по умолчанию"
-
-<<<<<<< HEAD
+msgstr ""
+
 #: data/io.missioncenter.MissionCenter.gschema.xml:143
 #, fuzzy
-=======
-#: data/io.missioncenter.MissionCenter.gschema.xml:135
->>>>>>> decab929
 msgid "Show the mem composition widget"
-msgstr "Показывать виджет структуры памяти"
+msgstr "Улучшение графика структуры памяти"
 
 #: data/io.missioncenter.MissionCenter.gschema.xml:148
 msgid "Show the swap graph"
-msgstr "Показывать график подкачки"
+msgstr ""
 
 #: data/io.missioncenter.MissionCenter.gschema.xml:153
 msgid "Show the gpu encode-decode graph graph"
-msgstr "Показывать график кодирования-декодирования ГП"
+msgstr ""
 
 #: data/io.missioncenter.MissionCenter.gschema.xml:158
 msgid "The ordering of entries in the application sidebar"
@@ -311,8 +292,9 @@
 
 #: resources/ui/performance_page/cpu.blp:62
 #: resources/ui/performance_page/gpu.blp:71
+#, fuzzy
 msgid "Utilization over "
-msgstr "Использование "
+msgstr "Использование за {}{}"
 
 #: resources/ui/performance_page/cpu.blp:77
 #: resources/ui/performance_page/gpu.blp:85
@@ -486,13 +468,15 @@
 msgstr "Параметр питания:"
 
 #: resources/ui/performance_page/disk.blp:63
+#, fuzzy
 msgid "Active time over "
-msgstr "Время активного использования "
+msgstr "Активное время"
 
 #: resources/ui/performance_page/disk.blp:104
 #: resources/ui/performance_page/network.blp:60
+#, fuzzy
 msgid "Throughput over "
-msgstr "Пропускная способность "
+msgstr "Пропускная способность"
 
 #: resources/ui/performance_page/disk_details.blp:46
 msgid "Active time"
@@ -552,17 +536,19 @@
 msgstr "Температура"
 
 #: resources/ui/performance_page/gpu.blp:114
+#, fuzzy
 msgid "Video encode/decode utilization over "
-msgstr "Использование кодирования/декодирования видео "
+msgstr "Использование кодирования видео"
 
 #: resources/ui/performance_page/gpu.blp:156
 #: resources/ui/performance_page/memory.blp:71
+#, fuzzy
 msgid "Memory usage over "
-msgstr "Использование памяти "
+msgstr "Использование памяти"
 
 #: resources/ui/performance_page/gpu.blp:199
 msgid "Show Encode/Decode Usage"
-msgstr "Показывать использование кодирования/декодирования"
+msgstr ""
 
 #: resources/ui/performance_page/gpu_details.blp:65
 msgid "Clock Speed"
@@ -577,20 +563,23 @@
 msgstr "Использование памяти"
 
 #: resources/ui/performance_page/gpu_details.blp:208
+#, fuzzy
 msgid "GTT usage"
-msgstr "Использование GTT"
+msgstr "Использование ГП"
 
 #: resources/ui/performance_page/gpu_details.blp:254
 msgid "Memory speed"
 msgstr "Скорость памяти"
 
 #: resources/ui/performance_page/gpu_details.blp:310
+#, fuzzy
 msgid "Video encode"
-msgstr "Кодирование видео"
+msgstr "Кодирование/декодирование видео"
 
 #: resources/ui/performance_page/gpu_details.blp:343
+#, fuzzy
 msgid "Video decode"
-msgstr "Декодирование видео"
+msgstr "Кодирование/декодирование видео"
 
 #: resources/ui/performance_page/gpu_details.blp:368
 msgid "Temperature"
@@ -618,20 +607,22 @@
 msgstr "Память"
 
 #: resources/ui/performance_page/memory.blp:115
+#, fuzzy
 msgid "Swap usage over "
-msgstr "Использование подкачки "
+msgstr "Использование памяти"
 
 #: resources/ui/performance_page/memory.blp:158
 msgid "Memory composition"
 msgstr "Структура памяти"
 
 #: resources/ui/performance_page/memory.blp:185
+#, fuzzy
 msgid "Show Memory Composition"
-msgstr "Показывать структуру памяти"
+msgstr "Структура памяти"
 
 #: resources/ui/performance_page/memory.blp:189
 msgid "Show Swap Usage"
-msgstr "Показывать использование подкачки"
+msgstr ""
 
 #: resources/ui/performance_page/memory_details.blp:57
 msgid "In use"
@@ -679,7 +670,7 @@
 
 #: resources/ui/performance_page/network_details.blp:78
 msgid "Total Recieved"
-msgstr "Всего получено"
+msgstr ""
 
 #: resources/ui/performance_page/network_details.blp:114
 msgid "Send"
@@ -687,7 +678,7 @@
 
 #: resources/ui/performance_page/network_details.blp:137
 msgid "Total Sent"
-msgstr "Всего отправлено"
+msgstr ""
 
 #: resources/ui/performance_page/network_details.blp:162
 msgid "Interface name:"
@@ -726,8 +717,9 @@
 msgstr "IPv6 адрес:"
 
 #: resources/ui/preferences/page.blp:6
+#, fuzzy
 msgid "General"
-msgstr "Общие"
+msgstr "Общие настройки"
 
 #: resources/ui/preferences/page.blp:9
 msgid "Update Interval"
@@ -738,8 +730,9 @@
 msgstr "Точки данных на графике"
 
 #: resources/ui/preferences/page.blp:46
+#, fuzzy
 msgid "Performance Page"
-msgstr "Страница \"Производительность\""
+msgstr "Производительность"
 
 #: resources/ui/preferences/page.blp:49
 msgid "Smooth Graphs"
@@ -750,7 +743,6 @@
 msgstr "Рисовать графики в виде плавных линий вместо прерывистых"
 
 #: resources/ui/preferences/page.blp:54
-<<<<<<< HEAD
 msgid "Show Network Speed In Bytes"
 msgstr ""
 
@@ -770,44 +762,30 @@
 
 #: resources/ui/preferences/page.blp:69
 #, fuzzy
-=======
-msgid "Show CPU Information"
-msgstr "Показывать информацию о процессоре"
-
-#: resources/ui/preferences/page.blp:59
->>>>>>> decab929
 msgid "Show Memory Information"
-msgstr "Показывать информацию о памяти"
+msgstr "Структура памяти"
 
 #: resources/ui/preferences/page.blp:74
 msgid "Show Disk Information"
-msgstr "Показывать информацию о диске"
+msgstr ""
 
 #: resources/ui/preferences/page.blp:79
 msgid "Show Network Information"
-msgstr "Показывать информацию о сети"
+msgstr ""
 
 #: resources/ui/preferences/page.blp:84
 msgid "Show GPU Information"
-msgstr "Показывать информацию о ГП"
-
-<<<<<<< HEAD
+msgstr ""
+
 #: resources/ui/preferences/page.blp:89
 #, fuzzy
-=======
-#: resources/ui/preferences/page.blp:79
->>>>>>> decab929
 msgid "Show Fan Information"
-msgstr "Показывать информацию о вентиляторе"
-
-<<<<<<< HEAD
+msgstr "Информация о процессе и пользователе"
+
 #: resources/ui/preferences/page.blp:95
 #, fuzzy
-=======
-#: resources/ui/preferences/page.blp:85
->>>>>>> decab929
 msgid "App Page"
-msgstr "Страница \"Приложения\""
+msgstr "Настройки страницы \"Приложения\""
 
 #: resources/ui/preferences/page.blp:98
 msgid "Merge Process Stats"
@@ -1165,18 +1143,14 @@
 msgid "B/s"
 msgstr ""
 
-<<<<<<< HEAD
 #: src/performance_page/network.rs:405 src/performance_page/network.rs:984
 msgid "bps"
 msgstr ""
 
 #: src/performance_page/network.rs:498 src/performance_page/network.rs:509
 #, fuzzy
-=======
-#: src/performance_page/network.rs:487 src/performance_page/network.rs:498
->>>>>>> decab929
 msgid "{} {}{}B"
-msgstr "{} {}{}Б"
+msgstr "{} {}{}Б/c"
 
 #: src/services_page/mod.rs:638
 msgid "{} Running Services"
