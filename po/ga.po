# SOME DESCRIPTIVE TITLE.
# Copyright (C) YEAR THE PACKAGE'S COPYRIGHT HOLDER
# This file is distributed under the same license as the missioncenter package.
# FIRST AUTHOR <EMAIL@ADDRESS>, YEAR.
#
msgid ""
msgstr ""
"Project-Id-Version: missioncenter\n"
"Report-Msgid-Bugs-To: \n"
<<<<<<< HEAD
"POT-Creation-Date: 2025-05-21 06:23+0000\n"
"PO-Revision-Date: 2024-10-01 11:44+0000\n"
=======
"POT-Creation-Date: 2025-05-17 06:53+0300\n"
"PO-Revision-Date: 2025-05-19 09:03+0000\n"
>>>>>>> a081810e
"Last-Translator: Aindriú Mac Giolla Eoin <aindriu80@gmail.com>\n"
"Language-Team: Irish <https://hosted.weblate.org/projects/mission-center/"
"mission-center/ga/>\n"
"Language: ga\n"
"MIME-Version: 1.0\n"
"Content-Type: text/plain; charset=UTF-8\n"
"Content-Transfer-Encoding: 8bit\n"
"Plural-Forms: nplurals=5; plural=n==1 ? 0 : n==2 ? 1 : (n>2 && n<7) ? 2 :("
"n>6 && n<11) ? 3 : 4;\n"
"X-Generator: Weblate 5.12-dev\n"

#: data/io.missioncenter.MissionCenter.desktop.in:2
#: data/io.missioncenter.MissionCenter.metainfo.xml.in:4
msgid "Mission Center"
msgstr "Ionad Misean"

#: data/io.missioncenter.MissionCenter.desktop.in:9
msgid ""
"Task manager;Resource monitor;System monitor;Processor;Processes;Performance "
"monitor;CPU;GPU;Disc;Disk;Memory;Network;Utilisation;Utilization"
msgstr ""
"Bainisteoir tascanna; Monatóir acmhainní; Monatóir córais; Próiseálaí; "
"Próisis; Monatóir feidhmíochta; LAP; GPU; Diosca; Cuimhne; Líonra; Úsáid; "
"Úsáid"

#: data/io.missioncenter.MissionCenter.metainfo.xml.in:6
msgid "Mission Center Developers"
msgstr "Forbróirí Ionad Misean"

#: data/io.missioncenter.MissionCenter.metainfo.xml.in:16
msgid "Monitor system resource usage"
msgstr "Monatóireacht a dhéanamh ar úsáid acmhainní córais"

#: data/io.missioncenter.MissionCenter.metainfo.xml.in:18
msgid ""
"Monitor your CPU, Memory, Disk, Network and GPU usage, accompanied by a per "
"app and process breakdown of these statistics"
msgstr ""
"Monatóireacht a dhéanamh ar do úsáid LAP, Cuimhne, Diosca, Líonra agus GPU"

#: data/io.missioncenter.MissionCenter.metainfo.xml.in:19
msgid "Features:"
msgstr "Gnéithe:"

#: data/io.missioncenter.MissionCenter.metainfo.xml.in:21
msgid "Monitor overall or per-thread CPU usage"
msgstr "Monatóireacht a dhéanamh ar úsáid LAP iomlán nó in aghaidh"

#: data/io.missioncenter.MissionCenter.metainfo.xml.in:22
msgid ""
"See system process, thread, and handle count, uptime, clock speed (base and "
"current), cache sizes"
msgstr ""
"Féach próiseas an chórais, comhaireamh snáithe agus láimhseála, uptime, luas "
"clog (bonn agus reatha), méideanna taisce"

#: data/io.missioncenter.MissionCenter.metainfo.xml.in:23
msgid "Monitor RAM and Swap usage"
msgstr "Monatóireacht a dhéanamh ar úsáid RAM agus Babhtáil"

#: data/io.missioncenter.MissionCenter.metainfo.xml.in:24
msgid "See a breakdown how the memory is being used by the system"
msgstr "Féach miondealú conas a úsáideann an córas an chuimhne"

#: data/io.missioncenter.MissionCenter.metainfo.xml.in:25
msgid "Monitor Disk utilization and transfer rates"
msgstr "Monatóireacht a dhéanamh ar rátaí úsáid agus aistrithe"

#: data/io.missioncenter.MissionCenter.metainfo.xml.in:26
msgid "Monitor network utilization and transfer speeds"
msgstr "Monatóireacht a dhéanamh ar úsáid líonra agus luasanna aistrithe"

#: data/io.missioncenter.MissionCenter.metainfo.xml.in:27
msgid ""
"See network interface information such as network card name, connection type "
"(Wi-Fi or Ethernet), wireless speeds and frequency, hardware address, IP "
"address"
msgstr ""
"Féach faisnéis chomhéadan líonra mar ainm cárta líonra, cineál nasc (Wi-Fi "
"nó Ethernet), luasanna agus minicíocht gan sreang, seoladh crua-earraí, "
"seoladh IP"

#: data/io.missioncenter.MissionCenter.metainfo.xml.in:30
msgid ""
"Monitor overall GPU usage, video encoder and decoder usage, memory usage and "
"power consumption, powered by the popular NVTOP project"
msgstr ""
"Monatóireacht a dhéanamh ar úsáid iomlán GPU, úsáid ionchódóra físeáin agus "
"díchódóra, úsáid cuimhne agus tomhaltas cumhachta, faoi thiomáint ag an "
"tionscadal tóir NVTOP"

#: data/io.missioncenter.MissionCenter.metainfo.xml.in:33
msgid "Monitor system fans"
msgstr "lucht leanúna an chórais monatóireachta"

#: data/io.missioncenter.MissionCenter.metainfo.xml.in:34
msgid "See a breakdown of resource usage by app and process"
msgstr "Féach miondealú ar úsáid acmhainní de réir aip agus próisis"

#: data/io.missioncenter.MissionCenter.metainfo.xml.in:35
msgid "Supports a minified summary view for simple monitoring"
msgstr "Tacaíonn sé le dearcadh achoimre mionraithe le haghaidh monatóire"

#: data/io.missioncenter.MissionCenter.metainfo.xml.in:36
msgid ""
"Use hardware accelerated rendering for all the graphs in an effort to reduce "
"CPU and overall resource usage"
msgstr ""
"Úsáid rindreáil luathaithe crua-earraí do na graif go léir chun an LAP agus "
"úsáid foriomlán acmhainní a laghdú"

#: data/io.missioncenter.MissionCenter.metainfo.xml.in:39
msgid "Uses GTK4 and Libadwaita"
msgstr "Úsáideann GTK4 agus Libadwaita"

#: data/io.missioncenter.MissionCenter.metainfo.xml.in:40
msgid "Written in Rust"
msgstr "Scríofa i Rust"

#: data/io.missioncenter.MissionCenter.metainfo.xml.in:42
msgid "Limitations (there is ongoing work to overcome all of these):"
msgstr "Teorainneacha (tá obair leanúnach ann chun iad seo go léir a shárú):"

#: data/io.missioncenter.MissionCenter.metainfo.xml.in:44
msgid ""
"Intel GPU monitoring is only supported for Broadwell and later GPUs; and "
"does not support VRAM, power, or temperature monitoring"
msgstr ""
"Ní thacaítear le monatóireacht Intel GPU ach le haghaidh GPUanna Broadwell "
"agus níos déanaí; agus ní thacaíonn sé le monatóireacht VRAM, cumhacht nó "
"teochta"

#: data/io.missioncenter.MissionCenter.metainfo.xml.in:47
msgid ""
"When using Linux Mint/Cinnamon, launched applications may not show up in the "
"\"Applications\" section (Upstream issue: https://github.com/linuxmint/"
"cinnamon/issues/12015)"
msgstr ""
"Agus Linux Mint/Cinnamon á úsáid agat, b'fhéidir nach dtaispeánfar "
"feidhmchláir seolta sa chuid “Feidhmchláir” (Eagrán suas an sruth: https://"
"github.com/linuxmint/cinnamon/issues/12015)"

#: data/io.missioncenter.MissionCenter.metainfo.xml.in:51
msgid "Comments, suggestions, bug reports and contributions welcome"
msgstr ""
"Fáiltítear roimh thuairimí, mholtaí, tuairiscí ar fhabhtanna agus tuairimí"

#: data/io.missioncenter.MissionCenter.gschema.xml:46
msgid "Which page is shown on application startup"
msgstr "Cén leathanach a thaispeántar ar thosú feidhmchlár"

#: data/io.missioncenter.MissionCenter.gschema.xml:51
msgid "Interface Style"
msgstr "Stíl Chomhéadain"

#: data/io.missioncenter.MissionCenter.gschema.xml:52
msgid "If light or dark interface style should be used"
msgstr "Más chóir stíl comhéadain éadrom nó dorcha a úsáid"

#: data/io.missioncenter.MissionCenter.gschema.xml:58
#: data/io.missioncenter.MissionCenter.gschema.xml:135
msgid "DEPRECATED! NO LONGER IN USE!"
msgstr "DÍSCRÍOFA! NACH BHFUIL IN ÚSÁID A THUILLEADH!"

#: data/io.missioncenter.MissionCenter.gschema.xml:64
msgid ""
"How fast should the data be refreshed and the UI updated (in increments of "
"50ms)"
msgstr ""
"Cé chomh tapa agus ba chóir na sonraí a athnuachan agus an Chomhéadan a "
"nuashonrú (i gcreimeanna 50ms)"

#: data/io.missioncenter.MissionCenter.gschema.xml:70
msgid "How many points should be displayed on each chart?"
msgstr "Cé mhéad pointe ba chóir a thaispeáint ar gach cairt?"

#: data/io.missioncenter.MissionCenter.gschema.xml:75
msgid "Whether or not to use bits or bytes (default) for memory"
msgstr "Cibé acu giotán nó beart a úsáid (réamhshocrú) don chuimhne"

#: data/io.missioncenter.MissionCenter.gschema.xml:80
msgid "Whether or not to use base-10 or base-2 (default) for memory"
msgstr "Cibé acu bonn-10 nó bonn-2 (réamhshocraithe) a úsáid don chuimhne"

#: data/io.missioncenter.MissionCenter.gschema.xml:85
msgid "Whether or not to use bits or bytes (default) for drive speed + size"
msgstr ""
"Cibé acu giotán nó beart (réamhshocraithe) le haghaidh luas + méid an "
"tiomántáin"

#: data/io.missioncenter.MissionCenter.gschema.xml:90
msgid ""
"Whether or not to use base-10 or base-2 (default) for drive speed + size"
msgstr ""
"Cibé acu bonn-10 nó bonn-2 (réamhshocraithe) a úsáid le haghaidh luas + méid "
"an tiomántáin"

#: data/io.missioncenter.MissionCenter.gschema.xml:95
msgid "Whether or not to use bits (default) or Bytes for network speed"
msgstr ""
"Cibé acu giotán (réamhshocraithe) nó beartáin a úsáid le haghaidh luas líonra"

#: data/io.missioncenter.MissionCenter.gschema.xml:100
msgid "Whether or not to use base-10 (default) or base-2 for network speed"
msgstr ""
"Cibé acu bonn-10 (réamhshocraithe) nó bonn-2 a úsáid le haghaidh luas líonra"

#: data/io.missioncenter.MissionCenter.gschema.xml:105
msgid ""
"Whether to set graph max to interface max (false) or the max observed (true)"
msgstr ""
"Cibé an gcuirfear graf max a shocrú go max comhéadan (bréagach) nó an t-"
"uasmhéid a breathnaíodh (fíor)"

#: data/io.missioncenter.MissionCenter.gschema.xml:110
#: resources/ui/preferences/page.blp:105
msgid "Parent and child process stats are shown individually or merged upwards"
msgstr ""
"Taispeántar staitisticí próisis tuismitheora agus leanaí ina n-aonar nó "
"déantar iad a chumasc aníos"

#: data/io.missioncenter.MissionCenter.gschema.xml:115
msgid "Column sorting is persisted across app restarts"
msgstr "Leanann sórtáil colún ar aghaidh trasna atosaithe aipeanna"

#: data/io.missioncenter.MissionCenter.gschema.xml:120
msgid "Column order is persisted across app restarts"
msgstr "Coinnítear ord na gcolún ar feadh atosaithe an aip"

#: data/io.missioncenter.MissionCenter.gschema.xml:125
#: resources/ui/preferences/page.blp:120
msgid ""
"Show CPU usage for Apps and Processes scaled to the number of available cores"
msgstr ""
"Taispeáin úsáid LAP le haghaidh Aipeanna agus Próisis scálaithe de réir líon "
"na gcroí atá ar fáil"

#: data/io.missioncenter.MissionCenter.gschema.xml:130
msgid "Show a separator between each column in the Apps view"
msgstr "Taispeáin deighilteoir idir gach colún san amharc Aipeanna"

#: data/io.missioncenter.MissionCenter.gschema.xml:140
msgid "The column name by which the Apps page view is sorted"
msgstr "An id colún trína ndéantar amharc leathanaigh na hAipeanna a shórtáil"

#: data/io.missioncenter.MissionCenter.gschema.xml:145
msgid "The sorting direction of the Apps page view"
msgstr "Treo sórtála radhairc leathanaigh na nAipeanna"

#: data/io.missioncenter.MissionCenter.gschema.xml:150
msgid "The order of columns in the Apps page view"
msgstr "Ord na gcolún san amharc leathanaigh Aipeanna"

#: data/io.missioncenter.MissionCenter.gschema.xml:157
msgid "Which graph is shown on the CPU performance page"
msgstr "Cén graf a thaispeántar ar leathanach feidhmíochta an LAP"

#: data/io.missioncenter.MissionCenter.gschema.xml:162
msgid "Show kernel times in the CPU graphs"
msgstr "Taispeáin amanna eithne sna graif LAP"

#: data/io.missioncenter.MissionCenter.gschema.xml:167
msgid "Which page is shown on application startup, in the performance tab"
msgstr ""
"Cén leathanach a thaispeántar ar thosú feidhmchlár, sa chluaisín feidhmíochta"

#: data/io.missioncenter.MissionCenter.gschema.xml:173
msgid "Should performance graphs be smooth or jagged"
msgstr "Ar cheart go mbeadh graif feidhmíochta réidh nó garbh"

#: data/io.missioncenter.MissionCenter.gschema.xml:178
msgid "Should graphs be animated"
msgstr "Ar cheart graif a bheochan"

#: data/io.missioncenter.MissionCenter.gschema.xml:183
#: resources/ui/preferences/page.blp:65
msgid "Show CPU information by default"
msgstr "Taispeáin faisnéis LAP de réir réamhshocrú"

#: data/io.missioncenter.MissionCenter.gschema.xml:188
#: resources/ui/preferences/page.blp:71
msgid "Show memory information by default"
msgstr "Taispeáin faisnéis chuimhne trí réamhshoc"

#: data/io.missioncenter.MissionCenter.gschema.xml:193
#: resources/ui/preferences/page.blp:77
msgid "Show disk information by default"
msgstr "Taispeáin faisnéis diosca trí réamhshocrú"

#: data/io.missioncenter.MissionCenter.gschema.xml:198
#: resources/ui/preferences/page.blp:83
msgid "Show network information by default"
msgstr "Taispeáin faisnéis líonra trí réamhshocrú"

#: data/io.missioncenter.MissionCenter.gschema.xml:203
#: resources/ui/preferences/page.blp:89
msgid "Show GPU information by default"
msgstr "Taispeáin faisnéis GPU de réir réamhshocraithe"

#: data/io.missioncenter.MissionCenter.gschema.xml:208
#: resources/ui/preferences/page.blp:95
msgid "Show fan information by default"
msgstr "Taispeáin faisnéis Gaothráin de réir réamhshocraithe"

#: data/io.missioncenter.MissionCenter.gschema.xml:213
msgid "Show the mem composition widget"
msgstr "Taispeáin an ghiuirléid comhdhéanamh meam"

#: data/io.missioncenter.MissionCenter.gschema.xml:218
msgid "Show the swap graph"
msgstr "Taispeáin an graf babhtála"

#: data/io.missioncenter.MissionCenter.gschema.xml:223
msgid "Show the gpu encode-decode graph"
msgstr "Taispeáin an graf ionchódai-díchódaithe gpu"

#: data/io.missioncenter.MissionCenter.gschema.xml:228
msgid "The ordering of entries in the application sidebar"
msgstr "Ordú iontrálacha i barra taobh na bhfeidhmchláir"

#: data/io.missioncenter.MissionCenter.gschema.xml:233
msgid "Graphs that should be hidden in the application sidebar"
msgstr "Graif ba chóir a bheith i bhfolach i mbarra taobh na feidhmchláir"

#: resources/ui/apps_page/details_dialog.blp:76
#: resources/ui/apps_page/page.blp:180 resources/ui/services_page/page.blp:209
msgid "PID"
msgstr "PID"

#: resources/ui/apps_page/details_dialog.blp:87
#: resources/ui/apps_page/details_dialog.blp:115
#: resources/ui/services_page/details_dialog.blp:250
#: resources/ui/services_page/details_dialog.blp:282
#: resources/ui/services_page/details_dialog.blp:314
#: src/services_page/details_dialog.rs:250
#: src/services_page/details_dialog.rs:258
#: src/services_page/details_dialog.rs:266
#: src/performance_page/widgets/smart_sata_dialog_row.rs:100
#: src/performance_page/widgets/smart_data_dialog.rs:202
#: src/performance_page/widgets/smart_data_dialog.rs:210
#: src/performance_page/widgets/smart_data_dialog.rs:218
#: src/performance_page/widgets/smart_data_dialog.rs:230
#: src/performance_page/widgets/smart_data_dialog.rs:242
#: src/performance_page/widgets/smart_data_dialog.rs:250
#: src/performance_page/widgets/smart_data_dialog.rs:258
#: src/performance_page/widgets/smart_data_dialog.rs:266
#: src/performance_page/widgets/smart_data_dialog.rs:274
#: src/performance_page/widgets/smart_data_dialog.rs:282
#: src/performance_page/widgets/smart_data_dialog.rs:291
#: src/performance_page/widgets/smart_data_dialog.rs:299
#: src/performance_page/widgets/smart_data_dialog.rs:307
#: src/performance_page/widgets/smart_data_dialog.rs:315
#: src/performance_page/widgets/smart_data_dialog.rs:323
#: src/performance_page/cpu.rs:368 src/performance_page/cpu.rs:377
#: src/performance_page/cpu.rs:386 src/performance_page/cpu.rs:395
#: src/performance_page/network.rs:470 src/performance_page/network.rs:478
msgid "N/A"
msgstr "N/A"

#: resources/ui/apps_page/details_dialog.blp:104
#: resources/ui/performance_page/disk_smart_data_dialog.blp:205
msgid "Type"
msgstr "Cineál"

#: resources/ui/apps_page/details_dialog.blp:132
msgid "Command Line"
msgstr "Líne Orduithe"

#: resources/ui/apps_page/details_dialog.blp:154
msgid "Resource Usage"
msgstr "Úsáid Acmhainní"

#: resources/ui/apps_page/details_dialog.blp:168
#: resources/ui/apps_page/page.blp:186 resources/ui/performance_page/cpu.blp:45
#: src/apps_page/columns/mod.rs:244 src/performance_page/mod.rs:979
msgid "CPU"
msgstr "LAP"

#: resources/ui/apps_page/details_dialog.blp:193
#: resources/ui/apps_page/page.blp:192
#: resources/ui/performance_page/memory.blp:41 src/apps_page/columns/mod.rs:265
#: src/performance_page/mod.rs:1043
msgid "Memory"
msgstr "Cuimhne"

#: resources/ui/apps_page/details_dialog.blp:218
msgid "Shared Memory"
msgstr "Cuimhne Chomhroinnte"

#: resources/ui/apps_page/details_dialog.blp:243
msgid "Drives"
msgstr "Tiomántáin"

#: resources/ui/apps_page/details_dialog.blp:268
#: resources/ui/apps_page/page.blp:210 src/apps_page/columns/mod.rs:284
#: src/apps_page/columns/mod.rs:294
msgid "Network"
msgstr "Líonra"

#: resources/ui/apps_page/details_dialog.blp:293
#: resources/ui/apps_page/page.blp:216 src/apps_page/columns/mod.rs:300
#: src/apps_page/columns/mod.rs:317 src/performance_page/mod.rs:1396
#: src/performance_page/mod.rs:2166 src/performance_page/gpu.rs:355
msgid "GPU"
msgstr "GPU"

#: resources/ui/apps_page/details_dialog.blp:318
#: resources/ui/apps_page/page.blp:222 src/apps_page/columns/mod.rs:304
#: src/apps_page/columns/mod.rs:323
msgid "GPU Memory"
msgstr "Cuimhne GPU"

#: resources/ui/apps_page/page.blp:75
msgid "Collapse all apps and processes"
msgstr "Thit gach aip agus próiseas"

#: resources/ui/apps_page/page.blp:87 resources/ui/keyboard_shortcuts.blp:87
msgid "Collapse All"
msgstr "Cill Gach"

#: resources/ui/apps_page/page.blp:99
msgid "Stop the selected app"
msgstr "Stop an aip roghnaithe"

#: resources/ui/apps_page/page.blp:111 resources/ui/apps_page/page.blp:239
#: resources/ui/services_page/page.blp:109
#: resources/ui/services_page/page.blp:269
msgid "Stop"
msgstr "Stad"

#: resources/ui/apps_page/page.blp:118
msgid "Force stop the selected app"
msgstr "Stop fórsa an aip roghnaithe"

#: resources/ui/apps_page/page.blp:130 resources/ui/apps_page/page.blp:244
msgid "Force Stop"
msgstr "Stop Fórsa"

#: resources/ui/apps_page/page.blp:138
msgid "Show details of the selected app"
msgstr "Taispeáin sonraí an aip roghnaithe"

#: resources/ui/apps_page/page.blp:150 resources/ui/apps_page/page.blp:251
#: resources/ui/services_page/page.blp:148
#: resources/ui/services_page/page.blp:281 src/services_page/mod.rs:592
msgid "Details"
msgstr "Sonraí"

#. The `Name` column should be default aligned
#. The column that contains the context menu button should be default aligned
#: resources/ui/apps_page/page.blp:173
#: resources/ui/services_page/details_dialog.blp:134
#: resources/ui/services_page/page.blp:170 src/apps_page/columns/mod.rs:212
msgid "Name"
msgstr "Ainm"

#: resources/ui/apps_page/page.blp:198
msgid ""
"Shared\n"
"Memory"
msgstr ""
"Cuimhne\n"
"Chomhroinnte"

#: resources/ui/apps_page/page.blp:204 src/apps_page/columns/mod.rs:270
#: src/apps_page/columns/mod.rs:278 src/performance_page/mod.rs:1130
msgid "Drive"
msgstr "Tiomáint"

#: resources/ui/services_page/details_dialog.blp:33
msgid "Service Details"
msgstr "Sonraí Seirbhíse"

#: resources/ui/services_page/details_dialog.blp:57
msgid "State"
msgstr "Stát"

#: resources/ui/services_page/details_dialog.blp:58
msgid "The current state of the service"
msgstr "Staid reatha na seirbhíse"

#: resources/ui/services_page/details_dialog.blp:75
msgid "Start service"
msgstr "Tosaigh an tseirbhís"

#: resources/ui/services_page/details_dialog.blp:90
msgid "Stop service"
msgstr "Stad tseirbhís"

#: resources/ui/services_page/details_dialog.blp:106
msgid "Restart service"
msgstr "Atosaigh an tseirbhís"

#: resources/ui/services_page/details_dialog.blp:164
#: resources/ui/services_page/page.blp:226
msgid "Description"
msgstr "Cur síos"

#: resources/ui/services_page/details_dialog.blp:194
msgid "Status"
msgstr "Stádas"

#: resources/ui/services_page/details_dialog.blp:213
msgid "Enabled"
msgstr "Cumasaithe"

#: resources/ui/services_page/details_dialog.blp:220
#: src/apps_page/row_model.rs:213
msgid "Process"
msgstr "Próiseas"

#: resources/ui/services_page/details_dialog.blp:221
msgid "Process and user information"
msgstr "Próiseas agus faisnéis úsáideora"

#: resources/ui/services_page/details_dialog.blp:237
msgid "Process ID"
msgstr "Aitheantas Próisis"

#: resources/ui/services_page/details_dialog.blp:269
msgid "User"
msgstr "Úsáideoir"

#: resources/ui/services_page/details_dialog.blp:301
msgid "Group"
msgstr "Grúpa"

#: resources/ui/services_page/details_dialog.blp:326
msgid "Logs"
msgstr "Logaí"

#: resources/ui/services_page/page.blp:78
msgid "Start the selected service"
msgstr "Tosaigh an tseirbhís roghnaithe"

#: resources/ui/services_page/page.blp:90
#: resources/ui/services_page/page.blp:264
msgid "Start"
msgstr "Tosaigh"

#: resources/ui/services_page/page.blp:97
msgid "Stop the selected service"
msgstr "Stop an tseirbhís roghnaithe"

#: resources/ui/services_page/page.blp:117
msgid "Restart the selected service"
msgstr "Athosaigh an tseirbhís roghnaithe"

#: resources/ui/services_page/page.blp:129
#: resources/ui/services_page/page.blp:274
msgid "Restart"
msgstr "Athosaigh"

#: resources/ui/services_page/page.blp:136
msgid "Show details of the selected service"
msgstr "Taispeáin sonraí na seirbhíse roghnaithe"

#: resources/ui/widgets/theme_selector.blp:18
#: resources/ui/widgets/theme_selector.blp:21
msgid "Follow system style"
msgstr "Lean stíl an chórais"

#: resources/ui/widgets/theme_selector.blp:35
#: resources/ui/widgets/theme_selector.blp:38
msgid "Light style"
msgstr "Stíl éadrom"

#: resources/ui/widgets/theme_selector.blp:53
#: resources/ui/widgets/theme_selector.blp:56
msgid "Dark style"
msgstr "Stíl dorcha"

#: resources/ui/performance_page/cpu_details.blp:46
#: resources/ui/performance_page/gpu_details.blp:51
msgid "Utilization"
msgstr "Úsáid"

#: resources/ui/performance_page/cpu_details.blp:68
msgid "Speed"
msgstr "Luas"

#: resources/ui/performance_page/cpu_details.blp:95
msgid "Processes"
msgstr "Próisis"

#: resources/ui/performance_page/cpu_details.blp:117
msgid "Threads"
msgstr "Snáitheanna"

#: resources/ui/performance_page/cpu_details.blp:139
msgid "Handles"
msgstr "Láimhseáil"

#: resources/ui/performance_page/cpu_details.blp:162
msgid "Up time"
msgstr "Am suas"

#: resources/ui/performance_page/cpu_details.blp:185
msgid "Base Speed:"
msgstr "Luas Bonn:"

#: resources/ui/performance_page/cpu_details.blp:199
msgid "Sockets:"
msgstr "Soicéid:"

#: resources/ui/performance_page/cpu_details.blp:213
msgid "Virtual processors:"
msgstr "Próiseálaithe fíorúla:"

#: resources/ui/performance_page/cpu_details.blp:227
msgid "Virtualization:"
msgstr "Fíorúiliú:"

#: resources/ui/performance_page/cpu_details.blp:241
msgid "Virtual machine:"
msgstr "Meaisín fíorúil:"

#: resources/ui/performance_page/cpu_details.blp:255
msgid "L1 cache:"
msgstr "Taisce L1:"

#: resources/ui/performance_page/cpu_details.blp:269
msgid "L2 cache:"
msgstr "Taisce L2:"

#: resources/ui/performance_page/cpu_details.blp:283
msgid "L3 cache:"
msgstr "Taisce L3:"

#: resources/ui/performance_page/cpu_details.blp:297
msgid "Cpufreq driver:"
msgstr "Tiománaí LAPminicíochta:"

#: resources/ui/performance_page/cpu_details.blp:311
msgid "Cpufreq governor:"
msgstr "Gobharnóir LAPminicíochta:"

#: resources/ui/performance_page/cpu_details.blp:325
msgid "Power preference:"
msgstr "Rogha cumhachta:"

#: resources/ui/performance_page/disk_eject_failure_dialog.blp:25
msgid "Failed To Eject"
msgstr "Theip ar Easghabháil"

#: resources/ui/performance_page/disk_eject_failure_row.blp:51
msgid "Kill"
msgstr "Maraigh"

#: resources/ui/performance_page/gpu_details.blp:80
msgid "Clock Speed"
msgstr "Luas Clog"

#: resources/ui/performance_page/gpu_details.blp:132
msgid "Power Draw"
msgstr "Tarraingt Cumhachta"

#: resources/ui/performance_page/gpu_details.blp:200
<<<<<<< HEAD
#: src/performance_page/gpu.rs:557
#, fuzzy
=======
#: src/performance_page/gpu.rs:555
>>>>>>> a081810e
msgid "Memory Usage"
msgstr "Úsáid Cuimhne"

#: resources/ui/performance_page/gpu_details.blp:274
<<<<<<< HEAD
#: src/performance_page/gpu.rs:634
#, fuzzy
=======
#: src/performance_page/gpu.rs:632
>>>>>>> a081810e
msgid "Shared Memory Usage"
msgstr "Úsáid Chomhroinnte Cuimhne"

#: resources/ui/performance_page/gpu_details.blp:332
msgid "Memory Speed"
msgstr "Luas cuimhne"

#: resources/ui/performance_page/gpu_details.blp:407
msgid "Video encode"
msgstr "Ionchódú físe"

#: resources/ui/performance_page/gpu_details.blp:453
msgid "Video decode"
msgstr "Díchódaithe físeán"

#: resources/ui/performance_page/gpu_details.blp:483
msgid "Temperature"
msgstr "Teocht"

#: resources/ui/performance_page/gpu_details.blp:514
msgid "OpenGL version:"
msgstr "Leagan OpenGL:"

#: resources/ui/performance_page/gpu_details.blp:530
msgid "Vulkan version:"
msgstr "Leagan Vulkan:"

#: resources/ui/performance_page/gpu_details.blp:548
msgid "PCI Express speed:"
msgstr "Luas PCI Express:"

#: resources/ui/performance_page/gpu_details.blp:566
msgid "Max PCI Express speed:"
msgstr "Uasluas PCI Express:"

#: resources/ui/performance_page/gpu_details.blp:582
msgid "PCI bus address:"
msgstr "Seoladh bus PCI:"

#: resources/ui/performance_page/memory.blp:76
#: resources/ui/performance_page/gpu.blp:162
msgid "Memory usage over "
msgstr "Úsáid cuimhne thar "

#: resources/ui/performance_page/memory.blp:121
msgid "Swap usage over "
msgstr "Úsáid a mhalartú "

#: resources/ui/performance_page/memory.blp:172
msgid "Memory composition"
msgstr "Comhdhéanamh cuimhne"

#: resources/ui/performance_page/memory.blp:196
msgid "Show Memory Composition"
msgstr "Taispeáin Comhdhéanamh Cuimh"

#: resources/ui/performance_page/memory.blp:200
msgid "Show Swap Usage"
msgstr "Taispeáin Úsáid Malartú"

#: resources/ui/performance_page/memory.blp:207
#: resources/ui/performance_page/gpu.blp:215
#: resources/ui/performance_page/cpu.blp:127
#: resources/ui/performance_page/fan.blp:158
#: resources/ui/performance_page/network.blp:105
#: resources/ui/performance_page/disk.blp:182
msgid "Graph _Summary View"
msgstr "Graf _Amharc Achoimre"

#: resources/ui/performance_page/memory.blp:212
#: resources/ui/performance_page/gpu.blp:220
#: resources/ui/performance_page/cpu.blp:132
#: resources/ui/performance_page/fan.blp:163
#: resources/ui/performance_page/network.blp:110
#: resources/ui/performance_page/disk.blp:187
msgid "_View"
msgstr "_Féach"

#: resources/ui/performance_page/memory.blp:215
#: resources/ui/performance_page/gpu.blp:223
#: resources/ui/performance_page/cpu.blp:135
#: resources/ui/performance_page/fan.blp:166
#: resources/ui/performance_page/network.blp:113
#: resources/ui/performance_page/disk.blp:190
msgid "CP_U"
msgstr "LA_P"

#: resources/ui/performance_page/memory.blp:220
#: resources/ui/performance_page/gpu.blp:228
#: resources/ui/performance_page/cpu.blp:140
#: resources/ui/performance_page/fan.blp:171
#: resources/ui/performance_page/network.blp:118
#: resources/ui/performance_page/disk.blp:195
msgid "_Memory"
msgstr "_Cuimhne"

#: resources/ui/performance_page/memory.blp:225
#: resources/ui/performance_page/gpu.blp:233
#: resources/ui/performance_page/cpu.blp:145
#: resources/ui/performance_page/fan.blp:176
#: resources/ui/performance_page/network.blp:123
#: resources/ui/performance_page/disk.blp:200
msgid "_Drive"
msgstr "_Tiomáint"

#: resources/ui/performance_page/memory.blp:230
#: resources/ui/performance_page/gpu.blp:238
#: resources/ui/performance_page/cpu.blp:150
#: resources/ui/performance_page/fan.blp:181
#: resources/ui/performance_page/network.blp:128
#: resources/ui/performance_page/disk.blp:205
msgid "_Network"
msgstr "_Líonra"

#: resources/ui/performance_page/memory.blp:235
#: resources/ui/performance_page/gpu.blp:243
#: resources/ui/performance_page/cpu.blp:155
#: resources/ui/performance_page/fan.blp:186
#: resources/ui/performance_page/network.blp:133
#: resources/ui/performance_page/disk.blp:210
msgid "_GPU"
msgstr "_GPU"

#: resources/ui/performance_page/memory.blp:240
#: resources/ui/performance_page/gpu.blp:248
#: resources/ui/performance_page/cpu.blp:160
#: resources/ui/performance_page/fan.blp:191
#: resources/ui/performance_page/network.blp:138
#: resources/ui/performance_page/disk.blp:215
msgid "_Fan"
msgstr "_Gaothráin"

#: resources/ui/performance_page/memory.blp:248
#: resources/ui/performance_page/gpu.blp:256
#: resources/ui/performance_page/cpu.blp:168
#: resources/ui/performance_page/fan.blp:199
#: resources/ui/performance_page/network.blp:151
#: resources/ui/performance_page/disk.blp:223
msgid "_Copy"
msgstr "_Cóipeáil"

#: resources/ui/performance_page/disk_details.blp:63
msgid "Read speed"
msgstr "Luas léigh"

#: resources/ui/performance_page/disk_details.blp:101
msgid "Write speed"
msgstr "Luas scríobh"

#: resources/ui/performance_page/disk_details.blp:130
msgid "Total Read"
msgstr "Léamh Iomlán"

#: resources/ui/performance_page/disk_details.blp:159
msgid "Total Written"
msgstr "Iomlán Scríofa"

#: resources/ui/performance_page/disk_details.blp:188
msgid "Active time"
msgstr "Am gníomhach"

#: resources/ui/performance_page/disk_details.blp:217
msgid "Avg. response time"
msgstr "Am freagartha ar an meán"

#: resources/ui/performance_page/disk_details.blp:242
msgid "Capacity:"
msgstr "Cumas:"

#: resources/ui/performance_page/disk_details.blp:256
msgid "Formatted:"
msgstr "Formáidithe:"

#: resources/ui/performance_page/disk_details.blp:270
msgid "System disk:"
msgstr "Diosca córas:"

#: resources/ui/performance_page/disk_details.blp:284
#: resources/ui/performance_page/memory_details.blp:288
msgid "Type:"
msgstr "Cineál:"

#: resources/ui/performance_page/gpu.blp:72
#: resources/ui/performance_page/cpu.blp:63
msgid "Utilization over "
msgstr "Úsáid thar "

#: resources/ui/performance_page/gpu.blp:86
#: resources/ui/performance_page/gpu.blp:135
#: resources/ui/performance_page/cpu.blp:78
msgid "100%"
msgstr "100%"

#: resources/ui/performance_page/gpu.blp:119
msgid "Video encode/decode utilization over "
msgstr "Ionchódú físeáin/úsáid díchódaithe thar "

#: resources/ui/performance_page/gpu.blp:208
msgid "Show Encode/Decode Usage"
msgstr "Taispeáin Ionchódú/Úsáid Díchódaithe"

#: resources/ui/performance_page/cpu.blp:106
msgid "Change G_raph To"
msgstr "Athraigh G_raf Chun"

#: resources/ui/performance_page/cpu.blp:109
msgid "Overall U_tilization"
msgstr "U_tilization foriomlán"

#: resources/ui/performance_page/cpu.blp:114
msgid "Logical _Processors"
msgstr "Próiseálaithe Loighciúla"

#: resources/ui/performance_page/cpu.blp:120
msgid "Show Kernel Times"
msgstr "Taispeáin Kernel Amanna"

#: resources/ui/performance_page/memory_info_tooltip.blp:31
msgid "In Use:"
msgstr "In Úsáid:"

#: resources/ui/performance_page/memory_info_tooltip.blp:36
msgid "Modified:"
msgstr "Athraithe:"

#: resources/ui/performance_page/memory_info_tooltip.blp:41
msgid "Standby:"
msgstr "Fuireachas:"

#: resources/ui/performance_page/memory_info_tooltip.blp:46
msgid "Free:"
msgstr "Saor in aisce:"

#: resources/ui/performance_page/fan_details.blp:59
msgid "Fan Speed"
msgstr "Luas Gaothráin"

#: resources/ui/performance_page/fan_details.blp:98
msgid "PWM Percentage"
msgstr "Céatadán PWM"

#: resources/ui/performance_page/fan_details.blp:125
msgid "Current Temperature"
msgstr "Teocht Reatha"

#: resources/ui/performance_page/fan.blp:61
msgid "Fan speed over "
msgstr "Luas gaothráin thar "

#: resources/ui/performance_page/fan.blp:112
msgid "Temperature over "
msgstr "Teocht os cionn "

#: resources/ui/performance_page/disk_smart_data_dialog.blp:33
msgid "Smart Data"
msgstr "Sonraí Cliste"

#: resources/ui/performance_page/disk_smart_data_dialog.blp:48
msgid "Last Updated"
msgstr "Nuashonrú Deiridh"

#: resources/ui/performance_page/disk_smart_data_dialog.blp:72
msgid "Powered On"
msgstr "Cumhachtaithe Ar"

#: resources/ui/performance_page/disk_smart_data_dialog.blp:96
msgid "Drive Health"
msgstr "Sláinte Tiomána"

#: resources/ui/performance_page/disk_smart_data_dialog.blp:120
msgid "SMART Test Status"
msgstr "Stádas Tástála SMART"

#: resources/ui/performance_page/disk_smart_data_dialog.blp:149
#: resources/ui/performance_page/disk_smart_data_dialog.blp:174
msgid "Attribute"
msgstr "tréith"

#: resources/ui/performance_page/disk_smart_data_dialog.blp:156
#: resources/ui/performance_page/disk_smart_data_dialog.blp:181
msgid "Value"
msgstr "Luach"

#: resources/ui/performance_page/disk_smart_data_dialog.blp:168
msgid "ID"
msgstr "ID"

#: resources/ui/performance_page/disk_smart_data_dialog.blp:187
msgid "Normalized"
msgstr "Gnáthaithe"

#: resources/ui/performance_page/disk_smart_data_dialog.blp:193
msgid "Threshold"
msgstr "Tairseach"

#: resources/ui/performance_page/disk_smart_data_dialog.blp:199
msgid "Worst"
msgstr "Is measa"

#: resources/ui/performance_page/disk_smart_data_dialog.blp:211
msgid "Updates"
msgstr "Nuashonruithe"

#: resources/ui/performance_page/disk_smart_data_dialog.blp:217
msgid "Assessment"
msgstr "Measúnú"

#: resources/ui/performance_page/network.blp:61
#: resources/ui/performance_page/disk.blp:140
msgid "Throughput over "
msgstr "Tríchur thar "

#: resources/ui/performance_page/network.blp:144
msgid "Network Se_ttings"
msgstr "Socrui_the Líonra"

#: resources/ui/performance_page/disk.blp:66
msgid "Show SMART Data"
msgstr "Taispeáin Sonraí SMART"

#: resources/ui/performance_page/disk.blp:77
msgid "Eject Disk"
msgstr "Easchur Diosca"

#: resources/ui/performance_page/disk.blp:99
msgid "Active time over "
msgstr "Am gníomhach thar éis "

#: resources/ui/performance_page/network_details.blp:63
msgid "Receive"
msgstr "Faigh"

#: resources/ui/performance_page/network_details.blp:101
msgid "Send"
msgstr "Seol"

#: resources/ui/performance_page/network_details.blp:130
msgid "Total Received"
msgstr "Iomlán Faighte"

#: resources/ui/performance_page/network_details.blp:159
msgid "Total Sent"
msgstr "Iomlán Seolta"

#: resources/ui/performance_page/network_details.blp:184
msgid "Interface name:"
msgstr "Ainm an chomhéadain:"

#: resources/ui/performance_page/network_details.blp:198
msgid "Connection type:"
msgstr "Cineál ceangail:"

#: resources/ui/performance_page/network_details.blp:213
msgid "SSID:"
msgstr "SSID:"

#: resources/ui/performance_page/network_details.blp:228
msgid "Signal strength:"
msgstr "Neart comhartha:"

#: resources/ui/performance_page/network_details.blp:243
msgid "Maximum Bitrate:"
msgstr "Uasmhéid Giotáin:"

#: resources/ui/performance_page/network_details.blp:258
msgid "Frequency:"
msgstr "Minicíocht:"

#: resources/ui/performance_page/network_details.blp:272
msgid "Hardware address:"
msgstr "Seoladh crua-earraí:"

#: resources/ui/performance_page/network_details.blp:401
msgid "IPv4 address:"
msgstr "IPv4 Seoladh:"

#: resources/ui/performance_page/network_details.blp:427
msgid "IPv6 address:"
msgstr "Seoladh IPv6:"

#: resources/ui/performance_page/memory_details.blp:58
msgid "In use"
msgstr "In úsáid"

#: resources/ui/performance_page/memory_details.blp:87
msgid "Available"
msgstr "Ar fáil"

#: resources/ui/performance_page/memory_details.blp:129
msgid "Committed"
msgstr "Tiomanta"

#: resources/ui/performance_page/memory_details.blp:159
msgid "Cached"
msgstr "Cocháilte"

#: resources/ui/performance_page/memory_details.blp:190
msgid "Swap used"
msgstr "Malartú a úsáidtear"

#: resources/ui/performance_page/memory_details.blp:221
msgid "Swap available"
msgstr "Babhtáil ar fáil"

#: resources/ui/performance_page/memory_details.blp:246
msgid "Speed:"
msgstr "Luas:"

#: resources/ui/performance_page/memory_details.blp:260
msgid "Slots used:"
msgstr "Sliotáin a úsáidtear:"

#: resources/ui/performance_page/memory_details.blp:274
msgid "Form factor:"
msgstr "Fachtóir foirm:"

#: resources/ui/preferences/page.blp:6
msgid "General"
msgstr "Ginearálta"

#: resources/ui/preferences/page.blp:9
msgid "Update Interval"
msgstr "Eatraimh Nuashonrai"

#: resources/ui/preferences/page.blp:27
msgid "Chart Data Points"
msgstr "Pointí Sonraí Cairt"

#: resources/ui/preferences/page.blp:46 resources/ui/keyboard_shortcuts.blp:43
msgid "Performance Page"
msgstr "Leathanach Feidhmíochta"

#: resources/ui/preferences/page.blp:49
msgid "Smooth Graphs"
msgstr "Graif réidh"

#: resources/ui/preferences/page.blp:50
msgid "Draw graphs as smooth line instead of jagged line"
msgstr "Tarraing graif mar líne réidh in ionad líne ghearrtha"

#: resources/ui/preferences/page.blp:54
msgid "Sliding Graphs"
msgstr "Graif sleamhnáin"

#: resources/ui/preferences/page.blp:55
msgid "Animate graphs (may negatively impact performance)"
msgstr "Graif a bheochan (d'fhéadfadh tionchar diúltach ar fheidhmíoch"

#: resources/ui/preferences/page.blp:59
msgid "Scale Network Graphs Dynamically"
msgstr "Scála Graif Líonra go dinimiciúil"

#: resources/ui/preferences/page.blp:60
msgid ""
"Set network graph to scale dynamically with actual usage or with channel max "
"speed"
msgstr ""
"Socraigh graf líonra le scála go dinimiciúil le húsáid iarbhír nó le luas "
"uasta an chainéil"

#: resources/ui/preferences/page.blp:64
msgid "Show CPU Information"
msgstr "Taispeáin Faisnéis LAP"

#: resources/ui/preferences/page.blp:70
msgid "Show Memory Information"
msgstr "Taispeáin Eolas Cuimhne"

#: resources/ui/preferences/page.blp:76
msgid "Show Disk Information"
msgstr "Taispeáin Faisnéis Diosca"

#: resources/ui/preferences/page.blp:82
msgid "Show Network Information"
msgstr "Taispeáin Faisnéis Líonra"

#: resources/ui/preferences/page.blp:88
msgid "Show GPU Information"
msgstr "Taispeáin Faisnéis GPU"

#: resources/ui/preferences/page.blp:94
msgid "Show Fan Information"
msgstr "Taispeáin Faisnéis Gaothráin"

#: resources/ui/preferences/page.blp:101
msgid "App Page"
msgstr "Leathanach na hAipe"

#: resources/ui/preferences/page.blp:104
msgid "Merge Process Stats"
msgstr "Cumaisc Stats Próisis"

#: resources/ui/preferences/page.blp:109
msgid "Remember Sorting"
msgstr "Cuimhnigh Sórtá"

#: resources/ui/preferences/page.blp:110
msgid "Persist app and process sorting by column, across app restarts"
msgstr ""
"Sórtáil aipeanna agus próiseas de réir colúin a choinneáil ar siúl, trasna "
"atosaithe aipeanna"

#: resources/ui/preferences/page.blp:114
msgid "Remember Column Order"
msgstr "Cuimhnigh ar Ordú Colún"

#: resources/ui/preferences/page.blp:115
msgid "Persist the order of the columns, across app restarts"
msgstr "Coinnigh ord na gcolún, trasna atosaithe aipeanna"

#: resources/ui/preferences/page.blp:119
msgid "Scale CPU Usage to Core Count"
msgstr "Scála Úsáid LAP go dtí Chomhaire"

#: resources/ui/preferences/page.blp:124
msgid "Show Column Separators"
msgstr "Taispeáin Deighilteoirí Colún"

#: resources/ui/preferences/page.blp:125
msgid "Show a separator between each column"
msgstr "Taispeáin deighilteoir idir gach colún"

#: resources/ui/preferences/page.blp:130
msgid "Global Units"
msgstr "Aonaid Domhanda"

#: resources/ui/preferences/page.blp:133
msgid "Memory Usage Unit"
msgstr "Aonad Úsáide Cuimhne"

#: resources/ui/preferences/page.blp:140
msgid "Use Bytes as a Unit of Measurement for Memory"
msgstr "Úsáid Bytes mar Aonad Tomhais don Chuimhne"

#: resources/ui/preferences/page.blp:141 resources/ui/preferences/page.blp:179
#: resources/ui/preferences/page.blp:217
msgid "Bytes"
msgstr "Bytes"

#: resources/ui/preferences/page.blp:145
msgid "Use Bits as a Unit of Measurement for Memory"
msgstr "Úsáid Giotáin mar Aonad Tomhais don Chuimhne"

#: resources/ui/preferences/page.blp:146 resources/ui/preferences/page.blp:184
#: resources/ui/preferences/page.blp:222
msgid "Bits"
msgstr "Giotáin"

#: resources/ui/preferences/page.blp:152
msgid "Memory Usage Base"
msgstr "Bonn Úsáide Cuimhne"

#: resources/ui/preferences/page.blp:159
msgid "Use Base 10 for Memory"
msgstr "Úsáid Bonn 10 le haghaidh Cuimhne"

#: resources/ui/preferences/page.blp:160 resources/ui/preferences/page.blp:198
#: resources/ui/preferences/page.blp:236
msgid "Base 10"
msgstr "Bonn 10"

#: resources/ui/preferences/page.blp:164
msgid "Use Base 2 for Memory"
msgstr "Úsáid Bonn 2 le haghaidh Cuimhne"

#: resources/ui/preferences/page.blp:165 resources/ui/preferences/page.blp:203
#: resources/ui/preferences/page.blp:241
msgid "Base 2"
msgstr "Bonn 2"

#: resources/ui/preferences/page.blp:171
msgid "Drive Usage Unit"
msgstr "Aonad Úsáide Tiomána"

#: resources/ui/preferences/page.blp:178
msgid "Use Bytes as a Unit of Measurement for Disk Drives"
msgstr "Úsáid Bytes mar Aonad Tomhais do Tiomántáin Diosca"

#: resources/ui/preferences/page.blp:183
msgid "Use Bits as a Unit of Measurement for Disk Drives"
msgstr "Úsáid Giotáin mar Aonad Tomhais do Tiomántáin Diosca"

#: resources/ui/preferences/page.blp:190
msgid "Drive Usage Base"
msgstr "Bonn Úsáide Tiomána"

#: resources/ui/preferences/page.blp:197
msgid "Use Base 10 for Disk Drives"
msgstr "Úsáid Base 10 le haghaidh Tiomántáin Diosca"

#: resources/ui/preferences/page.blp:202
msgid "Use Base 2 for Disk Drives"
msgstr "Úsáid Bonn 2 do Tiomántáin Diosca"

#: resources/ui/preferences/page.blp:209
msgid "Network Usage Unit"
msgstr "Aonad Úsáide Líonra"

#: resources/ui/preferences/page.blp:216
msgid "Use Bytes as a Unit of Measurement for Network Interfaces"
msgstr "Úsáid Bytes mar Aonad Tomhais le haghaidh Comhéadain Líonra"

#: resources/ui/preferences/page.blp:221
msgid "Use Bits as a Unit of Measurement for Network Interfaces"
msgstr "Úsáid Giotáin mar Aonad Tomhais le haghaidh Comhéadain Líonra"

#: resources/ui/preferences/page.blp:228
msgid "Network Usage Base"
msgstr "Bonn Úsáide Líonra"

#: resources/ui/preferences/page.blp:235
msgid "Use Base 10 for Network Interfaces"
msgstr "Úsáid Bonn 10 le haghaidh Comhéadain Líonra"

#: resources/ui/preferences/page.blp:240
msgid "Use Base 2 for Network Interfaces"
msgstr "Úsáid Bonn 2 le haghaidh Comhéadain Líonra"

#: resources/ui/keyboard_shortcuts.blp:5
msgid "Keyboard Shortcuts"
msgstr "Aicearraí Méarchlár"

#: resources/ui/keyboard_shortcuts.blp:10
msgid "Global"
msgstr "Domhanda"

#: resources/ui/keyboard_shortcuts.blp:21
msgid "Show Performance Page"
msgstr "Taispeáin Leathanach Feidhmíochta"

#: resources/ui/keyboard_shortcuts.blp:26
msgid "Show Apps Page"
msgstr "Taispeáin Leathanach na nAipeanna"

#: resources/ui/keyboard_shortcuts.blp:31
msgid "Show Services Page"
msgstr "Taispeáin Leathanach na Seirbhísí"

#: resources/ui/keyboard_shortcuts.blp:36 resources/ui/window.blp:95
msgid "Toggle Sidebar"
msgstr "Barra Taobh a Athraigh"

#: resources/ui/keyboard_shortcuts.blp:54
msgid "Copy Device Information"
msgstr "Cóipeáil Faisnéis Gléas"

#: resources/ui/keyboard_shortcuts.blp:59
msgid "Toggle Summary Mode"
msgstr "Mód Achoimre a Athrú"

#: resources/ui/keyboard_shortcuts.blp:64
msgid "Select a Device"
msgstr "Roghnaigh Gléas"

#: resources/ui/keyboard_shortcuts.blp:71
msgid "Apps Page"
msgstr "Leathanach na nAipeanna"

#: resources/ui/keyboard_shortcuts.blp:82
#: resources/ui/keyboard_shortcuts.blp:120 resources/ui/window.blp:143
msgid "Search"
msgstr "Cuardaigh"

#: resources/ui/keyboard_shortcuts.blp:92
msgid "Stop App or Process"
msgstr "Próiseas Stad"

#: resources/ui/keyboard_shortcuts.blp:97
msgid "Force Stop App or Process"
msgstr "Stop Éigeantach Aip nó Próiseas"

#: resources/ui/keyboard_shortcuts.blp:102
#: resources/ui/keyboard_shortcuts.blp:140
msgid "Show Details Dialog"
msgstr "Taispeáin Dialóg Sonraí"

#: resources/ui/keyboard_shortcuts.blp:109
msgid "Services Page"
msgstr "Leathanach Seirbhísí"

#: resources/ui/keyboard_shortcuts.blp:125
msgid "Start Service"
msgstr "Tosaigh Seirbhís"

#: resources/ui/keyboard_shortcuts.blp:130
msgid "Stop Service"
msgstr "Stop Seirbhís"

#: resources/ui/keyboard_shortcuts.blp:135
msgid "Restart Service"
msgstr "Atosaigh an tSeirbhís"

#: resources/ui/window.blp:49
msgid "Enable All"
msgstr "Cumasaigh Gach"

#: resources/ui/window.blp:54
msgid "Disable All"
msgstr "Díchumasaigh Gach"

#: resources/ui/window.blp:59
msgid "Reset to Default"
msgstr "Athshocraigh go Réamhshocrú"

#: resources/ui/window.blp:64
msgid "Devices"
msgstr "Gléasanna"

#: resources/ui/window.blp:70
msgid "Edit Sidebar"
msgstr "Athraigh Sidebar"

#: resources/ui/window.blp:118
msgid "Type a name or PID to search"
msgstr "Clóscríobh ainm nó PID chun cuardach a dhéanamh"

#: resources/ui/window.blp:133
msgid "Toggle Device Information"
msgstr "Faisnéis Gléas a Athrú"

#: resources/ui/window.blp:148
msgid "Main Menu"
msgstr "Príomh-roghchlár"

#: resources/ui/window.blp:178
msgid "Loading..."
msgstr "Á lódáil..."

#: resources/ui/window.blp:192
msgid "Performance"
msgstr "Feidhmíocht"

#: resources/ui/window.blp:204
msgid "Apps"
msgstr "Aipeanna"

#: resources/ui/window.blp:212
msgid "Services"
msgstr "Seirbhísí"

#: resources/ui/window.blp:237
msgid "_Preferences"
msgstr "_Roghanna"

#: resources/ui/window.blp:242
msgid "_Keyboard Shortcuts"
msgstr "_Aicearraí Méarchláir"

#: resources/ui/window.blp:247
msgid "_About Mission Center"
msgstr "_Maidir le MissionCenter"

#: src/apps_page/row_model.rs:211
msgid "Section Header"
msgstr "Ceannteideal Rannóg"

#: src/apps_page/row_model.rs:212
msgid "App"
msgstr "Aip"

#: src/apps_page/mod.rs:303 src/apps_page/mod.rs:372
<<<<<<< HEAD
#, fuzzy
=======
#, rust-format
>>>>>>> a081810e
msgid "{} Running App"
msgid_plural "{} Running Apps"
msgstr[0] "{} Aip Rith"
msgstr[1] "{} Aipeanna atá ag rith"
msgstr[2] "{} Aipeanna atá ag rith"
msgstr[3] "{} Aipeanna atá ag rith"
msgstr[4] "{} Aipeanna atá ag rith"

#: src/apps_page/mod.rs:313 src/apps_page/mod.rs:382
<<<<<<< HEAD
#, fuzzy
=======
#, rust-format
>>>>>>> a081810e
msgid "{} Running Process"
msgid_plural "{} Running Processes"
msgstr[0] "{} Próiseas Rith"
msgstr[1] "{} Próisis Reatha"
msgstr[2] "{} Próisis Reatha"
msgstr[3] "{} Próisis Reatha"
msgstr[4] "{} Próisis Reatha"

#: src/services_page/details_dialog.rs:199
msgid "Copy logs to clipboard"
msgstr "Cóipeáil logaí chuig gear"

#: src/services_page/details_dialog.rs:235
#: src/services_page/details_dialog.rs:304
msgid "Running"
msgstr "Ag rith"

#: src/services_page/details_dialog.rs:237
#: src/services_page/details_dialog.rs:306
msgid "Failed"
msgstr "Teip"

#: src/services_page/details_dialog.rs:239
#: src/services_page/details_dialog.rs:308
msgid "Stopped"
msgstr "Stopa"

#: src/services_page/mod.rs:530
msgid "{} Running Services"
msgstr "{} Seirbhísí Reatha"

#: src/services_page/mod.rs:535
msgid "{} failed services out of a total of {}"
msgstr "{} theip ar sheirbhísí as iomlán de {}"

#: src/performance_page/widgets/smart_sata_dialog_row.rs:102
<<<<<<< HEAD
#, fuzzy
=======
#, rust-format
>>>>>>> a081810e
msgid "{} sectors"
msgstr "{} earnáil"

#: src/performance_page/widgets/smart_sata_dialog_row.rs:104
#: src/performance_page/widgets/smart_data_dialog.rs:272
#: src/performance_page/widgets/smart_data_dialog.rs:280
#: src/performance_page/fan.rs:296
msgid "{} °C"
msgstr "{}° C"

#: src/performance_page/widgets/eject_failure_dialog.rs:164
msgid "Close"
msgstr ""

#: src/performance_page/widgets/eject_failure_dialog.rs:165
msgid "Retry"
msgstr ""

#: src/performance_page/widgets/eject_failure_dialog.rs:166
#, fuzzy
msgid "Kill All"
msgstr "Díchumasaigh Gach"

#: src/performance_page/widgets/mem_composition_widget.rs:253
msgid ""
"In use ({}B)\n"
"\n"
"Memory used by the operating system and running applications"
msgstr ""
"In úsáid ({} B)\n"
"\n"
"Cuimhne a úsáideann an córas oibriúcháin agus feidhmchláir"

#: src/performance_page/widgets/mem_composition_widget.rs:284
msgid ""
"Modified ({}B)\n"
"\n"
"Memory whose contents must be written to disk before it can be used by "
"another process"
msgstr ""
"Modhnaithe ({} B)\n"
"\n"
"Cuimhne caithfear a n-ábhar a scríobh chuig diosca sula bhféadfar é a úsáid "
"le próiseas eile"

#: src/performance_page/widgets/mem_composition_widget.rs:309
msgid ""
"Standby ({}B)\n"
"\n"
"Memory that contains cached data and code that is not actively in use"
msgstr ""
"Fuireachas ({} B)\n"
"\n"
"Cuimhne ina bhfuil sonraí taisceáilte agus cód nach bhfuil in úsáid go "
"gníomhach"

#: src/performance_page/widgets/mem_composition_widget.rs:322
msgid ""
"Free ({}B)\n"
"\n"
"Memory that is not currently in use, and that will be repurposed first when "
"the operating system, drivers, or applications need more memory"
msgstr ""
"Saor in aisce ({} B)\n"
"\n"
"Cuimhne nach bhfuil in úsáid faoi láthair, agus déanfar é a athchur ar dtús "
"nuair a theastaíonn níos mó cuimhne ón gcóras oibriúcháin, na tiománaithe nó "
"na feidhmchláir"

#: src/performance_page/widgets/smart_data_dialog.rs:95
msgid "{} ago"
msgstr "{} ó shin"

#: src/performance_page/widgets/smart_data_dialog.rs:98
#: src/performance_page/disk.rs:237 src/performance_page/disk.rs:258
#: src/performance_page/disk.rs:268 src/performance_page/disk.rs:296
#: src/performance_page/disk.rs:454 src/performance_page/cpu.rs:316
#: src/performance_page/cpu.rs:327 src/performance_page/cpu.rs:351
#: src/performance_page/cpu.rs:359 src/performance_page/memory.rs:561
#: src/performance_page/memory.rs:792 src/performance_page/mod.rs:1391
#: src/performance_page/mod.rs:1401 src/performance_page/gpu.rs:247
#: src/performance_page/gpu.rs:303 src/performance_page/network.rs:262
#: src/performance_page/network.rs:367 src/performance_page/network.rs:395
#: src/performance_page/network.rs:495 src/performance_page/network.rs:531
msgid "Unknown"
msgstr "Anaithnid"

#: src/performance_page/widgets/smart_data_dialog.rs:130
msgid "Pre-Fail"
msgstr "Réamh-Teip"

#: src/performance_page/widgets/smart_data_dialog.rs:131
msgid "Old-Age"
msgstr "Seanaois"

#: src/performance_page/widgets/smart_data_dialog.rs:134
msgid "Online"
msgstr "Ar Líne"

#: src/performance_page/widgets/smart_data_dialog.rs:135
msgid "Offline"
msgstr "As líne"

#: src/performance_page/widgets/smart_data_dialog.rs:142
msgid "FAILING"
msgstr "AG TEIP"

#: src/performance_page/widgets/smart_data_dialog.rs:147
msgid "Failed in the past"
msgstr "Theip ar an am atá caite"

#: src/performance_page/widgets/smart_data_dialog.rs:149
msgid "Ok"
msgstr "Ceart go leor"

#: src/performance_page/widgets/smart_data_dialog.rs:198
msgid "Percent Used"
msgstr "Céatadán Úsá"

#: src/performance_page/widgets/smart_data_dialog.rs:206
msgid "Available Spare"
msgstr "Spártha atá ar Fáil"

#: src/performance_page/widgets/smart_data_dialog.rs:214
msgid "Spare Threshold"
msgstr "Tairseach breise"

#: src/performance_page/widgets/smart_data_dialog.rs:222
msgid "Total Data Read"
msgstr "Iomlán na Sonraí Léite"

#: src/performance_page/widgets/smart_data_dialog.rs:234
msgid "Total Data Written"
msgstr "Sonraí Iomlán Scríofa"

#: src/performance_page/widgets/smart_data_dialog.rs:246
msgid "Warning Temp Time"
msgstr "Am Teochta Rabhadh"

#: src/performance_page/widgets/smart_data_dialog.rs:254
msgid "Critical Temp Time"
msgstr "Am Teochta Criticiúil"

#: src/performance_page/widgets/smart_data_dialog.rs:262
#: src/performance_page/widgets/smart_data_dialog.rs:319
msgid "Control Busy Time"
msgstr "Rialú Am Gnóthach"

#: src/performance_page/widgets/smart_data_dialog.rs:270
msgid "Warning Temperature"
msgstr "Teocht Rabhaidh"

#: src/performance_page/widgets/smart_data_dialog.rs:278
msgid "Critical Temperature"
msgstr "Teocht Chriticiúil"

#: src/performance_page/widgets/smart_data_dialog.rs:285
msgid "Temps"
msgstr "Time's"

#: src/performance_page/widgets/smart_data_dialog.rs:287
msgid "Unsafe Shutdowns"
msgstr "Dúnadh neamhshábhá"

#: src/performance_page/widgets/smart_data_dialog.rs:295
msgid "Media Errors"
msgstr "Earráidí Meán"

#: src/performance_page/widgets/smart_data_dialog.rs:303
msgid "Number Error Log Entries"
msgstr "Iontrálacha Logála Earráide Líon"

#: src/performance_page/widgets/smart_data_dialog.rs:311
msgid "Power Cycles"
msgstr "Timthriallta Cumhachta"

#: src/performance_page/disk.rs:227
msgid "Disk {} ({})"
msgstr "Diosca {} ({})"

#: src/performance_page/disk.rs:231 src/performance_page/disk.rs:386
msgid "Drive ({})"
msgstr "Tiomántán ({})"

#: src/performance_page/disk.rs:273 src/performance_page/cpu.rs:346
msgid "Yes"
msgstr "Is ea"

#: src/performance_page/disk.rs:275 src/performance_page/cpu.rs:348
msgid "No"
msgstr "Níl"

#: src/performance_page/disk.rs:284 src/performance_page/mod.rs:1121
msgid "HDD"
msgstr "HDD"

#: src/performance_page/disk.rs:285 src/performance_page/mod.rs:1122
msgid "SSD"
msgstr "SSD"

#: src/performance_page/disk.rs:286 src/performance_page/mod.rs:1123
msgid "NVMe"
msgstr "NVMe"

#: src/performance_page/disk.rs:287 src/performance_page/mod.rs:1124
msgid "eMMC"
msgstr "eMMC"

#: src/performance_page/disk.rs:288 src/performance_page/mod.rs:1125
msgid "SD"
msgstr "SD"

#: src/performance_page/disk.rs:289 src/performance_page/mod.rs:1126
msgid "iSCSI"
msgstr "iSCSI"

#: src/performance_page/disk.rs:290 src/performance_page/mod.rs:1127
msgid "Optical"
msgstr "Optúil"

#: src/performance_page/disk.rs:291 src/performance_page/mod.rs:1128
msgid "Floppy"
msgstr "Diosca bog"

#: src/performance_page/disk.rs:292 src/performance_page/mod.rs:1129
msgid "Thumb Drive"
msgstr "Tiomántán Ordóg"

#: src/performance_page/disk.rs:382
msgid "Drive {} ({})"
msgstr "Tiomáint {} ({})"

#: src/performance_page/fan.rs:274 src/performance_page/mod.rs:1504
#: src/performance_page/mod.rs:2243
msgid "Fan {}"
msgstr "Gaothráin {}"

#: src/performance_page/fan.rs:276 src/performance_page/mod.rs:1506
#: src/performance_page/mod.rs:2245
msgid "Fan"
msgstr "Gaothráin"

#: src/performance_page/fan.rs:280 src/performance_page/fan.rs:315
msgid "{} RPM"
msgstr "{} RPM"

#: src/performance_page/fan.rs:285
msgid "{}%"
msgstr "{}%"

#: src/performance_page/fan.rs:337 src/performance_page/cpu.rs:339
#: src/performance_page/gpu.rs:318
msgid "Unsupported"
msgstr "Gan tacaíocht"

<<<<<<< HEAD
#: src/performance_page/memory.rs:378
msgid "{} of {}"
msgstr ""
=======
#: src/performance_page/cpu.rs:973 src/performance_page/memory.rs:861
#: src/performance_page/gpu.rs:870
#, rust-format
msgid "{} second{}"
msgstr "{} soicind {}"

#: src/performance_page/cpu.rs:984 src/performance_page/memory.rs:872
#: src/performance_page/gpu.rs:881
#, rust-format
msgid "{} minute{} "
msgstr "{} nóiméad {} "
>>>>>>> a081810e

#: src/performance_page/memory.rs:400
msgid "Getting additional memory information failed"
msgstr "Theip ar eolas cuimhne breise a fháil"

#: src/performance_page/mod.rs:1135
<<<<<<< HEAD
#, fuzzy
=======
#, rust-format
>>>>>>> a081810e
msgid "{} {} ({})"
msgstr "{} {} {} B"

#: src/performance_page/mod.rs:1394 src/performance_page/mod.rs:2164
#: src/performance_page/gpu.rs:353
msgid "GPU {}"
msgstr "GPU {}"

#: src/performance_page/mod.rs:2104 src/performance_page/mod.rs:2105
<<<<<<< HEAD
#, fuzzy
=======
#, rust-format
>>>>>>> a081810e
msgid "{}: {}"
msgstr "{}: {}"

<<<<<<< HEAD
#: src/performance_page/gpu.rs:285
#, fuzzy
=======
#: src/performance_page/gpu.rs:283
>>>>>>> a081810e
msgid "Video encode/decode"
msgstr "Ionchódú/díchódú físe"

<<<<<<< HEAD
#: src/performance_page/gpu.rs:576
#, fuzzy
=======
#: src/performance_page/gpu.rs:574
>>>>>>> a081810e
msgid "Total Memory"
msgstr "Cuimhne Iomlán"

#: src/performance_page/gpu.rs:606
msgid "Dedicated and shared memory usage over "
msgstr "Úsáid cuimhne tiomnaithe agus roinnte "

#: src/performance_page/gpu.rs:651
msgid "Total Shared Memory"
msgstr "Cuimhne roinnte iomlán"

#: src/main.rs:100
msgid "{} year"
msgstr "{} bliain"

#: src/main.rs:102
msgid "{} years"
msgstr "{} blianta"

<<<<<<< HEAD
#: src/main.rs:109
#, fuzzy
=======
#: src/main.rs:108
#, rust-format
>>>>>>> a081810e
msgid "{} month"
msgstr "{} mí"

#: src/main.rs:111
msgid "{} months"
msgstr "{} míonna"

#: src/main.rs:118
msgid "{} day"
msgstr "{} lá"

#: src/main.rs:120
msgid "{} days"
msgstr "{} laethanta"

#: src/main.rs:127
msgid "{} hour"
msgstr "{} uair an chloig"

#: src/main.rs:129
msgid "{} hours"
msgstr "{} uaireanta"

<<<<<<< HEAD
#: src/main.rs:136 src/main.rs:209
#, fuzzy
msgid "{} minute"
msgid_plural "{} minutes"
msgstr[0] "{} nóiméad {} "
msgstr[1] "{} nóiméad {} "
msgstr[2] "{} nóiméad {} "
msgstr[3] "{} nóiméad {} "
msgstr[4] "{} nóiméad {} "

#: src/main.rs:138
#, fuzzy
=======
#: src/main.rs:135
#, rust-format
msgid "{} minute"
msgstr "{} nóiméad"

#: src/main.rs:137
#, rust-format
>>>>>>> a081810e
msgid "{} minutes"
msgstr "{} nóiméid"

<<<<<<< HEAD
#: src/main.rs:145 src/main.rs:207
#, fuzzy
msgid "{} second"
msgid_plural "{} seconds"
msgstr[0] "{} an dara {}"
msgstr[1] "{} an dara {}"
msgstr[2] "{} an dara {}"
msgstr[3] "{} an dara {}"
msgstr[4] "{} an dara {}"

#: src/main.rs:147
#, fuzzy
=======
#: src/main.rs:144
#, rust-format
msgid "{} second"
msgstr "{} soicind"

#: src/main.rs:146
#, rust-format
>>>>>>> a081810e
msgid "{} seconds"
msgstr "{} soicindí"

#. Translators: Used for duration greater than one year. First %s is number of years, second %s is months, third %s is days
<<<<<<< HEAD
#: src/main.rs:184
#, fuzzy
=======
#: src/main.rs:183
#, rust-format
>>>>>>> a081810e
msgid "{}, {} and {}"
msgstr "{}, {} agus {}"

#. Translators: Used for durations less than one year but greater than one month. First %s is number of months, second %s is days
#. Translators: Used for durations less than one month but greater than one day. First %s is number of days, second %s is hours
#. Translators: Used for durations less than one day but greater than one hour. First %s is number of hours, second %s is minutes
#: src/main.rs:187 src/main.rs:190 src/main.rs:193
msgid "{} and {}"
msgstr "{} agus {}"

#: src/main.rs:199
msgid "Less than a minute"
msgstr "Níos lú ná nóiméad"

#: src/main.rs:345
msgid "_Quit"
msgstr "_Scoir"

#: src/application.rs:398
msgid "translator-credits"
msgstr "creidmheasanna aistritheora"

#~ msgid "{} second{}"
#~ msgstr "{} an dara {}"

#~ msgid "{} minute{} "
#~ msgstr "{} nóiméad {} "

#, fuzzy
#~ msgid "Whether or not to use base-10 (default) or base-2 for memory"
#~ msgstr ""
#~ "Cibé acu an n-úsáidfear nó nach n-úsáidfear giotán (réamhshocraithe) nó "
#~ "Bearta do luas líonra"

#~ msgid "No per-process network usage"
#~ msgstr "Gan aon úsáid líonra in aghaidh an phróisis"

#~ msgid "GPU support is experimental"
#~ msgstr "Tá tacaíocht GPU turgnamhach"

#~ msgid "PWM %"
#~ msgstr "PWM%"

#~ msgid "GTT usage"
#~ msgstr "Úsáid GTT"

#~ msgid "Show Network Speed In Bytes"
#~ msgstr "Taispeáin Luas Líonra I mBéite"

#~ msgid "GPU Usage"
#~ msgstr "Úsáid GPU"

#~ msgid "Stop Application"
#~ msgstr "Stad Iarratas"

#~ msgid "Force Stop Application"
#~ msgstr "Iarratas Stad Fórsa"

#~ msgid "{} {}{}B/s"
#~ msgstr "{} {} {} B/s"

#~ msgid "{}"
#~ msgstr "{}"

#~ msgid "B/s"
#~ msgstr "B/s"

#~ msgid "bps"
#~ msgstr "bps"<|MERGE_RESOLUTION|>--- conflicted
+++ resolved
@@ -7,13 +7,8 @@
 msgstr ""
 "Project-Id-Version: missioncenter\n"
 "Report-Msgid-Bugs-To: \n"
-<<<<<<< HEAD
-"POT-Creation-Date: 2025-05-21 06:23+0000\n"
-"PO-Revision-Date: 2024-10-01 11:44+0000\n"
-=======
 "POT-Creation-Date: 2025-05-17 06:53+0300\n"
 "PO-Revision-Date: 2025-05-19 09:03+0000\n"
->>>>>>> a081810e
 "Last-Translator: Aindriú Mac Giolla Eoin <aindriu80@gmail.com>\n"
 "Language-Team: Irish <https://hosted.weblate.org/projects/mission-center/"
 "mission-center/ga/>\n"
@@ -416,7 +411,7 @@
 #: resources/ui/apps_page/details_dialog.blp:293
 #: resources/ui/apps_page/page.blp:216 src/apps_page/columns/mod.rs:300
 #: src/apps_page/columns/mod.rs:317 src/performance_page/mod.rs:1396
-#: src/performance_page/mod.rs:2166 src/performance_page/gpu.rs:355
+#: src/performance_page/mod.rs:2166 src/performance_page/gpu.rs:353
 msgid "GPU"
 msgstr "GPU"
 
@@ -672,22 +667,12 @@
 msgstr "Tarraingt Cumhachta"
 
 #: resources/ui/performance_page/gpu_details.blp:200
-<<<<<<< HEAD
-#: src/performance_page/gpu.rs:557
-#, fuzzy
-=======
 #: src/performance_page/gpu.rs:555
->>>>>>> a081810e
 msgid "Memory Usage"
 msgstr "Úsáid Cuimhne"
 
 #: resources/ui/performance_page/gpu_details.blp:274
-<<<<<<< HEAD
-#: src/performance_page/gpu.rs:634
-#, fuzzy
-=======
 #: src/performance_page/gpu.rs:632
->>>>>>> a081810e
 msgid "Shared Memory Usage"
 msgstr "Úsáid Chomhroinnte Cuimhne"
 
@@ -1449,11 +1434,7 @@
 msgstr "Aip"
 
 #: src/apps_page/mod.rs:303 src/apps_page/mod.rs:372
-<<<<<<< HEAD
-#, fuzzy
-=======
-#, rust-format
->>>>>>> a081810e
+#, rust-format
 msgid "{} Running App"
 msgid_plural "{} Running Apps"
 msgstr[0] "{} Aip Rith"
@@ -1463,11 +1444,7 @@
 msgstr[4] "{} Aipeanna atá ag rith"
 
 #: src/apps_page/mod.rs:313 src/apps_page/mod.rs:382
-<<<<<<< HEAD
-#, fuzzy
-=======
-#, rust-format
->>>>>>> a081810e
+#, rust-format
 msgid "{} Running Process"
 msgid_plural "{} Running Processes"
 msgstr[0] "{} Próiseas Rith"
@@ -1496,19 +1473,17 @@
 msgstr "Stopa"
 
 #: src/services_page/mod.rs:530
+#, rust-format
 msgid "{} Running Services"
 msgstr "{} Seirbhísí Reatha"
 
 #: src/services_page/mod.rs:535
+#, rust-format
 msgid "{} failed services out of a total of {}"
 msgstr "{} theip ar sheirbhísí as iomlán de {}"
 
 #: src/performance_page/widgets/smart_sata_dialog_row.rs:102
-<<<<<<< HEAD
-#, fuzzy
-=======
-#, rust-format
->>>>>>> a081810e
+#, rust-format
 msgid "{} sectors"
 msgstr "{} earnáil"
 
@@ -1516,23 +1491,12 @@
 #: src/performance_page/widgets/smart_data_dialog.rs:272
 #: src/performance_page/widgets/smart_data_dialog.rs:280
 #: src/performance_page/fan.rs:296
+#, rust-format
 msgid "{} °C"
 msgstr "{}° C"
 
-#: src/performance_page/widgets/eject_failure_dialog.rs:164
-msgid "Close"
-msgstr ""
-
-#: src/performance_page/widgets/eject_failure_dialog.rs:165
-msgid "Retry"
-msgstr ""
-
-#: src/performance_page/widgets/eject_failure_dialog.rs:166
-#, fuzzy
-msgid "Kill All"
-msgstr "Díchumasaigh Gach"
-
 #: src/performance_page/widgets/mem_composition_widget.rs:253
+#, rust-format
 msgid ""
 "In use ({}B)\n"
 "\n"
@@ -1543,6 +1507,7 @@
 "Cuimhne a úsáideann an córas oibriúcháin agus feidhmchláir"
 
 #: src/performance_page/widgets/mem_composition_widget.rs:284
+#, rust-format
 msgid ""
 "Modified ({}B)\n"
 "\n"
@@ -1555,6 +1520,7 @@
 "le próiseas eile"
 
 #: src/performance_page/widgets/mem_composition_widget.rs:309
+#, rust-format
 msgid ""
 "Standby ({}B)\n"
 "\n"
@@ -1566,6 +1532,7 @@
 "gníomhach"
 
 #: src/performance_page/widgets/mem_composition_widget.rs:322
+#, rust-format
 msgid ""
 "Free ({}B)\n"
 "\n"
@@ -1579,6 +1546,7 @@
 "na feidhmchláir"
 
 #: src/performance_page/widgets/smart_data_dialog.rs:95
+#, rust-format
 msgid "{} ago"
 msgstr "{} ó shin"
 
@@ -1587,10 +1555,10 @@
 #: src/performance_page/disk.rs:268 src/performance_page/disk.rs:296
 #: src/performance_page/disk.rs:454 src/performance_page/cpu.rs:316
 #: src/performance_page/cpu.rs:327 src/performance_page/cpu.rs:351
-#: src/performance_page/cpu.rs:359 src/performance_page/memory.rs:561
-#: src/performance_page/memory.rs:792 src/performance_page/mod.rs:1391
-#: src/performance_page/mod.rs:1401 src/performance_page/gpu.rs:247
-#: src/performance_page/gpu.rs:303 src/performance_page/network.rs:262
+#: src/performance_page/cpu.rs:359 src/performance_page/memory.rs:551
+#: src/performance_page/memory.rs:782 src/performance_page/mod.rs:1391
+#: src/performance_page/mod.rs:1401 src/performance_page/gpu.rs:245
+#: src/performance_page/gpu.rs:301 src/performance_page/network.rs:262
 #: src/performance_page/network.rs:367 src/performance_page/network.rs:395
 #: src/performance_page/network.rs:495 src/performance_page/network.rs:531
 msgid "Unknown"
@@ -1686,10 +1654,12 @@
 msgstr "Timthriallta Cumhachta"
 
 #: src/performance_page/disk.rs:227
+#, rust-format
 msgid "Disk {} ({})"
 msgstr "Diosca {} ({})"
 
 #: src/performance_page/disk.rs:231 src/performance_page/disk.rs:386
+#, rust-format
 msgid "Drive ({})"
 msgstr "Tiomántán ({})"
 
@@ -1738,11 +1708,13 @@
 msgstr "Tiomántán Ordóg"
 
 #: src/performance_page/disk.rs:382
+#, rust-format
 msgid "Drive {} ({})"
 msgstr "Tiomáint {} ({})"
 
 #: src/performance_page/fan.rs:274 src/performance_page/mod.rs:1504
 #: src/performance_page/mod.rs:2243
+#, rust-format
 msgid "Fan {}"
 msgstr "Gaothráin {}"
 
@@ -1752,23 +1724,20 @@
 msgstr "Gaothráin"
 
 #: src/performance_page/fan.rs:280 src/performance_page/fan.rs:315
+#, rust-format
 msgid "{} RPM"
 msgstr "{} RPM"
 
 #: src/performance_page/fan.rs:285
+#, rust-format
 msgid "{}%"
 msgstr "{}%"
 
 #: src/performance_page/fan.rs:337 src/performance_page/cpu.rs:339
-#: src/performance_page/gpu.rs:318
+#: src/performance_page/gpu.rs:316
 msgid "Unsupported"
 msgstr "Gan tacaíocht"
 
-<<<<<<< HEAD
-#: src/performance_page/memory.rs:378
-msgid "{} of {}"
-msgstr ""
-=======
 #: src/performance_page/cpu.rs:973 src/performance_page/memory.rs:861
 #: src/performance_page/gpu.rs:870
 #, rust-format
@@ -1780,113 +1749,83 @@
 #, rust-format
 msgid "{} minute{} "
 msgstr "{} nóiméad {} "
->>>>>>> a081810e
-
-#: src/performance_page/memory.rs:400
+
+#: src/performance_page/memory.rs:397
 msgid "Getting additional memory information failed"
 msgstr "Theip ar eolas cuimhne breise a fháil"
 
 #: src/performance_page/mod.rs:1135
-<<<<<<< HEAD
-#, fuzzy
-=======
-#, rust-format
->>>>>>> a081810e
+#, rust-format
 msgid "{} {} ({})"
 msgstr "{} {} {} B"
 
 #: src/performance_page/mod.rs:1394 src/performance_page/mod.rs:2164
-#: src/performance_page/gpu.rs:353
+#: src/performance_page/gpu.rs:351
+#, rust-format
 msgid "GPU {}"
 msgstr "GPU {}"
 
 #: src/performance_page/mod.rs:2104 src/performance_page/mod.rs:2105
-<<<<<<< HEAD
-#, fuzzy
-=======
-#, rust-format
->>>>>>> a081810e
+#, rust-format
 msgid "{}: {}"
 msgstr "{}: {}"
 
-<<<<<<< HEAD
-#: src/performance_page/gpu.rs:285
-#, fuzzy
-=======
 #: src/performance_page/gpu.rs:283
->>>>>>> a081810e
 msgid "Video encode/decode"
 msgstr "Ionchódú/díchódú físe"
 
-<<<<<<< HEAD
-#: src/performance_page/gpu.rs:576
-#, fuzzy
-=======
 #: src/performance_page/gpu.rs:574
->>>>>>> a081810e
 msgid "Total Memory"
 msgstr "Cuimhne Iomlán"
 
-#: src/performance_page/gpu.rs:606
+#: src/performance_page/gpu.rs:604
 msgid "Dedicated and shared memory usage over "
 msgstr "Úsáid cuimhne tiomnaithe agus roinnte "
 
-#: src/performance_page/gpu.rs:651
+#: src/performance_page/gpu.rs:649
 msgid "Total Shared Memory"
 msgstr "Cuimhne roinnte iomlán"
 
-#: src/main.rs:100
+#: src/main.rs:99
+#, rust-format
 msgid "{} year"
 msgstr "{} bliain"
 
-#: src/main.rs:102
+#: src/main.rs:101
+#, rust-format
 msgid "{} years"
 msgstr "{} blianta"
 
-<<<<<<< HEAD
-#: src/main.rs:109
-#, fuzzy
-=======
 #: src/main.rs:108
 #, rust-format
->>>>>>> a081810e
 msgid "{} month"
 msgstr "{} mí"
 
-#: src/main.rs:111
+#: src/main.rs:110
+#, rust-format
 msgid "{} months"
 msgstr "{} míonna"
 
-#: src/main.rs:118
+#: src/main.rs:117
+#, rust-format
 msgid "{} day"
 msgstr "{} lá"
 
-#: src/main.rs:120
+#: src/main.rs:119
+#, rust-format
 msgid "{} days"
 msgstr "{} laethanta"
 
-#: src/main.rs:127
+#: src/main.rs:126
+#, rust-format
 msgid "{} hour"
 msgstr "{} uair an chloig"
 
-#: src/main.rs:129
+#: src/main.rs:128
+#, rust-format
 msgid "{} hours"
 msgstr "{} uaireanta"
 
-<<<<<<< HEAD
-#: src/main.rs:136 src/main.rs:209
-#, fuzzy
-msgid "{} minute"
-msgid_plural "{} minutes"
-msgstr[0] "{} nóiméad {} "
-msgstr[1] "{} nóiméad {} "
-msgstr[2] "{} nóiméad {} "
-msgstr[3] "{} nóiméad {} "
-msgstr[4] "{} nóiméad {} "
-
-#: src/main.rs:138
-#, fuzzy
-=======
 #: src/main.rs:135
 #, rust-format
 msgid "{} minute"
@@ -1894,24 +1833,9 @@
 
 #: src/main.rs:137
 #, rust-format
->>>>>>> a081810e
 msgid "{} minutes"
 msgstr "{} nóiméid"
 
-<<<<<<< HEAD
-#: src/main.rs:145 src/main.rs:207
-#, fuzzy
-msgid "{} second"
-msgid_plural "{} seconds"
-msgstr[0] "{} an dara {}"
-msgstr[1] "{} an dara {}"
-msgstr[2] "{} an dara {}"
-msgstr[3] "{} an dara {}"
-msgstr[4] "{} an dara {}"
-
-#: src/main.rs:147
-#, fuzzy
-=======
 #: src/main.rs:144
 #, rust-format
 msgid "{} second"
@@ -1919,45 +1843,34 @@
 
 #: src/main.rs:146
 #, rust-format
->>>>>>> a081810e
 msgid "{} seconds"
 msgstr "{} soicindí"
 
 #. Translators: Used for duration greater than one year. First %s is number of years, second %s is months, third %s is days
-<<<<<<< HEAD
-#: src/main.rs:184
-#, fuzzy
-=======
 #: src/main.rs:183
 #, rust-format
->>>>>>> a081810e
 msgid "{}, {} and {}"
 msgstr "{}, {} agus {}"
 
 #. Translators: Used for durations less than one year but greater than one month. First %s is number of months, second %s is days
 #. Translators: Used for durations less than one month but greater than one day. First %s is number of days, second %s is hours
 #. Translators: Used for durations less than one day but greater than one hour. First %s is number of hours, second %s is minutes
-#: src/main.rs:187 src/main.rs:190 src/main.rs:193
+#: src/main.rs:186 src/main.rs:189 src/main.rs:192
+#, rust-format
 msgid "{} and {}"
 msgstr "{} agus {}"
 
-#: src/main.rs:199
+#: src/main.rs:198
 msgid "Less than a minute"
 msgstr "Níos lú ná nóiméad"
 
-#: src/main.rs:345
+#: src/main.rs:329
 msgid "_Quit"
 msgstr "_Scoir"
 
 #: src/application.rs:398
 msgid "translator-credits"
 msgstr "creidmheasanna aistritheora"
-
-#~ msgid "{} second{}"
-#~ msgstr "{} an dara {}"
-
-#~ msgid "{} minute{} "
-#~ msgstr "{} nóiméad {} "
 
 #, fuzzy
 #~ msgid "Whether or not to use base-10 (default) or base-2 for memory"
@@ -1965,6 +1878,10 @@
 #~ "Cibé acu an n-úsáidfear nó nach n-úsáidfear giotán (réamhshocraithe) nó "
 #~ "Bearta do luas líonra"
 
+#, fuzzy
+#~ msgid "Kill All"
+#~ msgstr "Díchumasaigh Gach"
+
 #~ msgid "No per-process network usage"
 #~ msgstr "Gan aon úsáid líonra in aghaidh an phróisis"
 
