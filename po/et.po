# SOME DESCRIPTIVE TITLE.
# Copyright (C) YEAR THE PACKAGE'S COPYRIGHT HOLDER
# This file is distributed under the same license as the missioncenter package.
# FIRST AUTHOR <EMAIL@ADDRESS>, YEAR.
#
msgid ""
msgstr ""
"Project-Id-Version: missioncenter\n"
"Report-Msgid-Bugs-To: \n"
<<<<<<< HEAD
"POT-Creation-Date: 2025-05-21 06:23+0000\n"
"PO-Revision-Date: 2025-03-19 03:59+0000\n"
=======
"POT-Creation-Date: 2025-05-17 06:53+0300\n"
"PO-Revision-Date: 2025-05-19 09:03+0000\n"
>>>>>>> a081810e
"Last-Translator: Indrek Haav <indrek.haav@hotmail.com>\n"
"Language-Team: Estonian <https://hosted.weblate.org/projects/mission-center/"
"mission-center/et/>\n"
"Language: et\n"
"MIME-Version: 1.0\n"
"Content-Type: text/plain; charset=UTF-8\n"
"Content-Transfer-Encoding: 8bit\n"
"Plural-Forms: nplurals=2; plural=n != 1;\n"
"X-Generator: Weblate 5.12-dev\n"

#: data/io.missioncenter.MissionCenter.desktop.in:2
#: data/io.missioncenter.MissionCenter.metainfo.xml.in:4
msgid "Mission Center"
msgstr "Juhtimiskeskus"

#: data/io.missioncenter.MissionCenter.desktop.in:9
msgid ""
"Task manager;Resource monitor;System monitor;Processor;Processes;Performance "
"monitor;CPU;GPU;Disc;Disk;Memory;Network;Utilisation;Utilization"
msgstr ""
"Task manager;Resource monitor;System monitor;Processor;Processes;Performance "
"monitor;CPU;GPU;Disc;Disk;Memory;Network;Utilisation;Utilization;tegumihaldur;mälu;mälukasutus;andmekandja;kõvaketas;protsessor;jõudlus;võrk;võrguühendus;kiirus"

#: data/io.missioncenter.MissionCenter.metainfo.xml.in:6
msgid "Mission Center Developers"
msgstr "Juhtimiskeskuse (Mission Center) arendajad"

#: data/io.missioncenter.MissionCenter.metainfo.xml.in:16
msgid "Monitor system resource usage"
msgstr "Jälgi oma arvuti või seadme ressursikasutust"

#: data/io.missioncenter.MissionCenter.metainfo.xml.in:18
msgid ""
"Monitor your CPU, Memory, Disk, Network and GPU usage, accompanied by a per "
"app and process breakdown of these statistics"
msgstr ""
"Jälgi protsessori, mälu, andmekandja, võrgu ja graafikaprotsessori kasutust "
"koos rakenduse- ja protsessipõhise ülevaatega"

#: data/io.missioncenter.MissionCenter.metainfo.xml.in:19
msgid "Features:"
msgstr "Funktsionaalsus:"

#: data/io.missioncenter.MissionCenter.metainfo.xml.in:21
msgid "Monitor overall or per-thread CPU usage"
msgstr "Jälgi üldist või lõimekohast protsessorikasutust"

#: data/io.missioncenter.MissionCenter.metainfo.xml.in:22
msgid ""
"See system process, thread, and handle count, uptime, clock speed (base and "
"current), cache sizes"
msgstr ""
"Vaata süsteemi protsesside, lõimede ja pidemete arvu, aktiivaega, "
"taktsagedust, puhvrite mahtu"

#: data/io.missioncenter.MissionCenter.metainfo.xml.in:23
msgid "Monitor RAM and Swap usage"
msgstr "Jälgi mälu ja saaleala kasutust"

#: data/io.missioncenter.MissionCenter.metainfo.xml.in:24
msgid "See a breakdown how the memory is being used by the system"
msgstr "Vaata ülevaadet, kuidas mälu süsteemi poolt kasutatakse"

#: data/io.missioncenter.MissionCenter.metainfo.xml.in:25
msgid "Monitor Disk utilization and transfer rates"
msgstr "Jälgi andmekandja kasutust ja andmeedastuskiirust"

#: data/io.missioncenter.MissionCenter.metainfo.xml.in:26
msgid "Monitor network utilization and transfer speeds"
msgstr "Jälgi võrgukasutust ja andmeedastuskiirust"

#: data/io.missioncenter.MissionCenter.metainfo.xml.in:27
msgid ""
"See network interface information such as network card name, connection type "
"(Wi-Fi or Ethernet), wireless speeds and frequency, hardware address, IP "
"address"
msgstr ""
"Vaata võrguliidese infot, sh. võrgukaardi nimi, ühenduse tüüp (Wi-Fi või "
"Ethernet), traadita ühenduse kiirus ja sagedus, riistvaraline aadress, IP-"
"aadress"

#: data/io.missioncenter.MissionCenter.metainfo.xml.in:30
msgid ""
"Monitor overall GPU usage, video encoder and decoder usage, memory usage and "
"power consumption, powered by the popular NVTOP project"
msgstr ""
"Jälgi üldist graafikaprotsessori kasutust, video kodeerimise ja "
"dekodeerimise kasutust, mälukasutust ja voolutarvet, populaarse NVTOP "
"projekti abil"

#: data/io.missioncenter.MissionCenter.metainfo.xml.in:33
msgid "Monitor system fans"
msgstr "Jälgi süsteemi ventilaatoreid"

#: data/io.missioncenter.MissionCenter.metainfo.xml.in:34
msgid "See a breakdown of resource usage by app and process"
msgstr "Vaata ülevaadet rakenduste ja protsesside ressursikasutusest"

#: data/io.missioncenter.MissionCenter.metainfo.xml.in:35
msgid "Supports a minified summary view for simple monitoring"
msgstr "Toetab lihtsaks jälgimiseks vähendatud koondvaadet"

#: data/io.missioncenter.MissionCenter.metainfo.xml.in:36
msgid ""
"Use hardware accelerated rendering for all the graphs in an effort to reduce "
"CPU and overall resource usage"
msgstr ""
"Kasutab kõikide graafikute renderdamiseks riistvaralist kiirendust, et "
"vähendada protsessori ja üldist ressursikasutust"

#: data/io.missioncenter.MissionCenter.metainfo.xml.in:39
msgid "Uses GTK4 and Libadwaita"
msgstr "Kasutab GTK4 ja Libadwaita raamistikke"

#: data/io.missioncenter.MissionCenter.metainfo.xml.in:40
msgid "Written in Rust"
msgstr "Kirjutatud Rust programmeerimiskeeles"

#: data/io.missioncenter.MissionCenter.metainfo.xml.in:42
msgid "Limitations (there is ongoing work to overcome all of these):"
msgstr "Piirangud (nende ületamiseks on töö käimas):"

#: data/io.missioncenter.MissionCenter.metainfo.xml.in:44
msgid ""
"Intel GPU monitoring is only supported for Broadwell and later GPUs; and "
"does not support VRAM, power, or temperature monitoring"
msgstr ""
"Inteli graafikaprotsessori jälgimine on toetatud ainult Broadwell ja "
"hilisemate põlvkondade puhul, ning ei toeta videomälu, voolutarbe ega "
"temperatuuri jälgimist"

#: data/io.missioncenter.MissionCenter.metainfo.xml.in:47
msgid ""
"When using Linux Mint/Cinnamon, launched applications may not show up in the "
"\"Applications\" section (Upstream issue: https://github.com/linuxmint/"
"cinnamon/issues/12015)"
msgstr ""
"Linux Mint/Cinnamoni kasutamisel ei pruugi käivitatud rakendused "
"\"Rakendused\" sektsioonis nähtavad olla (seotud probleem: https://"
"github.com/linuxmint/cinnamon/issues/12015)"

#: data/io.missioncenter.MissionCenter.metainfo.xml.in:51
msgid "Comments, suggestions, bug reports and contributions welcome"
msgstr "Kommentaarid, ettepanekud, vearaportid ja kaastöö on teretulnud"

#: data/io.missioncenter.MissionCenter.gschema.xml:46
msgid "Which page is shown on application startup"
msgstr "Millist lehte rakenduse käivitamisel kuvada"

#: data/io.missioncenter.MissionCenter.gschema.xml:51
msgid "Interface Style"
msgstr "Võrguliidese stiil"

#: data/io.missioncenter.MissionCenter.gschema.xml:52
msgid "If light or dark interface style should be used"
msgstr "Kas peaks kasutama heledat või tumedat kasutajaliidese stiili"

#: data/io.missioncenter.MissionCenter.gschema.xml:58
#: data/io.missioncenter.MissionCenter.gschema.xml:135
msgid "DEPRECATED! NO LONGER IN USE!"
msgstr "AEGUNUD! EI OLE ENAM KASUTUSEL!"

#: data/io.missioncenter.MissionCenter.gschema.xml:64
msgid ""
"How fast should the data be refreshed and the UI updated (in increments of "
"50ms)"
msgstr ""
"Kui tihti andmeid värskendada ja kasutajaliidest uuendada (50 ms sammude "
"kaupa)"

#: data/io.missioncenter.MissionCenter.gschema.xml:70
msgid "How many points should be displayed on each chart?"
msgstr "Mitut punkti igal graafikul kuvada?"

#: data/io.missioncenter.MissionCenter.gschema.xml:75
msgid "Whether or not to use bits or bytes (default) for memory"
msgstr "Kas kasutada mälu jaoks bitte või baite (vaikimisi)"

#: data/io.missioncenter.MissionCenter.gschema.xml:80
msgid "Whether or not to use base-10 or base-2 (default) for memory"
msgstr "Kas kasutada mälu jaoks kümnend- või kahendsüsteemi (vaikimisi)"

#: data/io.missioncenter.MissionCenter.gschema.xml:85
msgid "Whether or not to use bits or bytes (default) for drive speed + size"
msgstr ""
"Kas kasutada andmekandjate kiiruse ja mahu jaoks bitte või baite (vaikimisi)"

#: data/io.missioncenter.MissionCenter.gschema.xml:90
msgid ""
"Whether or not to use base-10 or base-2 (default) for drive speed + size"
msgstr ""
"Kas kasutada andmekandjate kiiruse ja mahu jaoks kümnend- või kahendsüsteemi "
"(vaikimisi)"

#: data/io.missioncenter.MissionCenter.gschema.xml:95
msgid "Whether or not to use bits (default) or Bytes for network speed"
msgstr "Kas kasutada võrguühenduse kiiruse jaoks bitte (vaikimisi) või baite"

#: data/io.missioncenter.MissionCenter.gschema.xml:100
msgid "Whether or not to use base-10 (default) or base-2 for network speed"
msgstr ""
"Kas kasutada võrguühenduse kiiruse jaoks kümnend- (vaikimisi) või "
"kahendsüsteemi"

#: data/io.missioncenter.MissionCenter.gschema.xml:105
msgid ""
"Whether to set graph max to interface max (false) or the max observed (true)"
msgstr ""
"Kas graafiku maksimaalne väärtus peaks tulema liidesest (väär) või jälgitud "
"väärtustest (tõene)"

#: data/io.missioncenter.MissionCenter.gschema.xml:110
#: resources/ui/preferences/page.blp:105
msgid "Parent and child process stats are shown individually or merged upwards"
msgstr ""
"Vanem- ja lapsprotsesside statistikat kuvatakse eraldi või mestitakse "
"ülespoole"

#: data/io.missioncenter.MissionCenter.gschema.xml:115
msgid "Column sorting is persisted across app restarts"
msgstr "Veergude järjestamine säilib pärast rakenduse taaskäivitamist"

#: data/io.missioncenter.MissionCenter.gschema.xml:120
msgid "Column order is persisted across app restarts"
msgstr "Veergude järjestus säilib pärast rakenduse taaskäivitamist"

#: data/io.missioncenter.MissionCenter.gschema.xml:125
#: resources/ui/preferences/page.blp:120
msgid ""
"Show CPU usage for Apps and Processes scaled to the number of available cores"
msgstr ""
"Näita rakenduste ja taustateenuste protsessorikasutust nii, et see arvestaks "
"saadavalolevate tuumade arvuga"

#: data/io.missioncenter.MissionCenter.gschema.xml:130
msgid "Show a separator between each column in the Apps view"
msgstr "Kuva rakenduste vaates iga veeru vahel eraldajat"

#: data/io.missioncenter.MissionCenter.gschema.xml:140
msgid "The column name by which the Apps page view is sorted"
msgstr "Veeru nimi, mille alusel rakenduste vaate leht on järjestatud"

#: data/io.missioncenter.MissionCenter.gschema.xml:145
msgid "The sorting direction of the Apps page view"
msgstr "Rakenduste vaate lehe järjestamise suund"

#: data/io.missioncenter.MissionCenter.gschema.xml:150
msgid "The order of columns in the Apps page view"
msgstr "Rakenduste vaate lehe veergude järjekord"

#: data/io.missioncenter.MissionCenter.gschema.xml:157
msgid "Which graph is shown on the CPU performance page"
msgstr "Millist graafikut protsessori jõudluse lehel kuvada"

#: data/io.missioncenter.MissionCenter.gschema.xml:162
msgid "Show kernel times in the CPU graphs"
msgstr "Kuva protsessori graafikutel tuuma tööaega"

#: data/io.missioncenter.MissionCenter.gschema.xml:167
msgid "Which page is shown on application startup, in the performance tab"
msgstr "Millist lehte kuvatakse rakenduse käivitamisel jõudluse vahelehel"

#: data/io.missioncenter.MissionCenter.gschema.xml:173
msgid "Should performance graphs be smooth or jagged"
msgstr "Kas jõudluse graafikud peaks olema sujuvad või sakilised"

#: data/io.missioncenter.MissionCenter.gschema.xml:178
msgid "Should graphs be animated"
msgstr "Kas graafikud peaks olema animeeritud"

#: data/io.missioncenter.MissionCenter.gschema.xml:183
#: resources/ui/preferences/page.blp:65
msgid "Show CPU information by default"
msgstr "Kuva vaikimisi protsessori infot"

#: data/io.missioncenter.MissionCenter.gschema.xml:188
#: resources/ui/preferences/page.blp:71
msgid "Show memory information by default"
msgstr "Kuva vaikimisi mälu infot"

#: data/io.missioncenter.MissionCenter.gschema.xml:193
#: resources/ui/preferences/page.blp:77
msgid "Show disk information by default"
msgstr "Kuva vaikimisi andmekandja infot"

#: data/io.missioncenter.MissionCenter.gschema.xml:198
#: resources/ui/preferences/page.blp:83
msgid "Show network information by default"
msgstr "Kuva vaikimisi võrgu infot"

#: data/io.missioncenter.MissionCenter.gschema.xml:203
#: resources/ui/preferences/page.blp:89
msgid "Show GPU information by default"
msgstr "Kuva vaikimisi graafikaprotsessori infot"

#: data/io.missioncenter.MissionCenter.gschema.xml:208
#: resources/ui/preferences/page.blp:95
msgid "Show fan information by default"
msgstr "Kuva vaikimisi ventilaatori infot"

#: data/io.missioncenter.MissionCenter.gschema.xml:213
msgid "Show the mem composition widget"
msgstr "Kuva mälu koostise vidinat"

#: data/io.missioncenter.MissionCenter.gschema.xml:218
msgid "Show the swap graph"
msgstr "Kuva saaleala graafikut"

#: data/io.missioncenter.MissionCenter.gschema.xml:223
msgid "Show the gpu encode-decode graph"
msgstr "Kuva graafikaprotsessori kodeerimise-dekodeerimise graafikut"

#: data/io.missioncenter.MissionCenter.gschema.xml:228
msgid "The ordering of entries in the application sidebar"
msgstr "Seadmete järjestus rakenduse külgribal"

#: data/io.missioncenter.MissionCenter.gschema.xml:233
msgid "Graphs that should be hidden in the application sidebar"
msgstr "Graafikud, mis tuleks rakenduse külgribalt peita"

#: resources/ui/apps_page/details_dialog.blp:76
#: resources/ui/apps_page/page.blp:180 resources/ui/services_page/page.blp:209
msgid "PID"
msgstr "PID"

#: resources/ui/apps_page/details_dialog.blp:87
#: resources/ui/apps_page/details_dialog.blp:115
#: resources/ui/services_page/details_dialog.blp:250
#: resources/ui/services_page/details_dialog.blp:282
#: resources/ui/services_page/details_dialog.blp:314
#: src/services_page/details_dialog.rs:250
#: src/services_page/details_dialog.rs:258
#: src/services_page/details_dialog.rs:266
#: src/performance_page/widgets/smart_sata_dialog_row.rs:100
#: src/performance_page/widgets/smart_data_dialog.rs:202
#: src/performance_page/widgets/smart_data_dialog.rs:210
#: src/performance_page/widgets/smart_data_dialog.rs:218
#: src/performance_page/widgets/smart_data_dialog.rs:230
#: src/performance_page/widgets/smart_data_dialog.rs:242
#: src/performance_page/widgets/smart_data_dialog.rs:250
#: src/performance_page/widgets/smart_data_dialog.rs:258
#: src/performance_page/widgets/smart_data_dialog.rs:266
#: src/performance_page/widgets/smart_data_dialog.rs:274
#: src/performance_page/widgets/smart_data_dialog.rs:282
#: src/performance_page/widgets/smart_data_dialog.rs:291
#: src/performance_page/widgets/smart_data_dialog.rs:299
#: src/performance_page/widgets/smart_data_dialog.rs:307
#: src/performance_page/widgets/smart_data_dialog.rs:315
#: src/performance_page/widgets/smart_data_dialog.rs:323
#: src/performance_page/cpu.rs:368 src/performance_page/cpu.rs:377
#: src/performance_page/cpu.rs:386 src/performance_page/cpu.rs:395
#: src/performance_page/network.rs:470 src/performance_page/network.rs:478
msgid "N/A"
msgstr "-"

#: resources/ui/apps_page/details_dialog.blp:104
#: resources/ui/performance_page/disk_smart_data_dialog.blp:205
msgid "Type"
msgstr "Tüüp"

#: resources/ui/apps_page/details_dialog.blp:132
msgid "Command Line"
msgstr "Käsurida"

#: resources/ui/apps_page/details_dialog.blp:154
msgid "Resource Usage"
msgstr "Ressursikasutus"

#: resources/ui/apps_page/details_dialog.blp:168
#: resources/ui/apps_page/page.blp:186 resources/ui/performance_page/cpu.blp:45
#: src/apps_page/columns/mod.rs:244 src/performance_page/mod.rs:979
msgid "CPU"
msgstr "Protsessor"

#: resources/ui/apps_page/details_dialog.blp:193
#: resources/ui/apps_page/page.blp:192
#: resources/ui/performance_page/memory.blp:41 src/apps_page/columns/mod.rs:265
#: src/performance_page/mod.rs:1043
msgid "Memory"
msgstr "Mälu"

#: resources/ui/apps_page/details_dialog.blp:218
msgid "Shared Memory"
msgstr "Jagatud mälu"

#: resources/ui/apps_page/details_dialog.blp:243
msgid "Drives"
msgstr "Andmekandjad"

#: resources/ui/apps_page/details_dialog.blp:268
#: resources/ui/apps_page/page.blp:210 src/apps_page/columns/mod.rs:284
#: src/apps_page/columns/mod.rs:294
msgid "Network"
msgstr "Võrk"

#: resources/ui/apps_page/details_dialog.blp:293
#: resources/ui/apps_page/page.blp:216 src/apps_page/columns/mod.rs:300
#: src/apps_page/columns/mod.rs:317 src/performance_page/mod.rs:1396
#: src/performance_page/mod.rs:2166 src/performance_page/gpu.rs:355
msgid "GPU"
msgstr "Graafikaprotsessor"

#: resources/ui/apps_page/details_dialog.blp:318
#: resources/ui/apps_page/page.blp:222 src/apps_page/columns/mod.rs:304
#: src/apps_page/columns/mod.rs:323
msgid "GPU Memory"
msgstr "GPU mälu"

#: resources/ui/apps_page/page.blp:75
msgid "Collapse all apps and processes"
msgstr ""

#: resources/ui/apps_page/page.blp:87 resources/ui/keyboard_shortcuts.blp:87
msgid "Collapse All"
msgstr ""

#: resources/ui/apps_page/page.blp:99
msgid "Stop the selected app"
msgstr "Peata valitud rakendus"

#: resources/ui/apps_page/page.blp:111 resources/ui/apps_page/page.blp:239
#: resources/ui/services_page/page.blp:109
#: resources/ui/services_page/page.blp:269
msgid "Stop"
msgstr "Peata"

#: resources/ui/apps_page/page.blp:118
msgid "Force stop the selected app"
msgstr "Tapa valitud rakendus"

#: resources/ui/apps_page/page.blp:130 resources/ui/apps_page/page.blp:244
msgid "Force Stop"
msgstr "Tapa protsess"

#: resources/ui/apps_page/page.blp:138
msgid "Show details of the selected app"
msgstr "Kuva valitud rakenduse detaile"

#: resources/ui/apps_page/page.blp:150 resources/ui/apps_page/page.blp:251
#: resources/ui/services_page/page.blp:148
#: resources/ui/services_page/page.blp:281 src/services_page/mod.rs:592
msgid "Details"
msgstr "Detailid"

#. The `Name` column should be default aligned
#. The column that contains the context menu button should be default aligned
#: resources/ui/apps_page/page.blp:173
#: resources/ui/services_page/details_dialog.blp:134
#: resources/ui/services_page/page.blp:170 src/apps_page/columns/mod.rs:212
msgid "Name"
msgstr "Nimi"

#: resources/ui/apps_page/page.blp:198
msgid ""
"Shared\n"
"Memory"
msgstr ""
"Jagatud\n"
"mälu"

#: resources/ui/apps_page/page.blp:204 src/apps_page/columns/mod.rs:270
#: src/apps_page/columns/mod.rs:278 src/performance_page/mod.rs:1130
msgid "Drive"
msgstr "Andmekandja"

#: resources/ui/services_page/details_dialog.blp:33
msgid "Service Details"
msgstr "Teenuse detailid"

#: resources/ui/services_page/details_dialog.blp:57
msgid "State"
msgstr "Seisund"

#: resources/ui/services_page/details_dialog.blp:58
msgid "The current state of the service"
msgstr "Teenuse hetkeseisund"

#: resources/ui/services_page/details_dialog.blp:75
msgid "Start service"
msgstr "Käivita teenus"

#: resources/ui/services_page/details_dialog.blp:90
msgid "Stop service"
msgstr "Peata teenus"

#: resources/ui/services_page/details_dialog.blp:106
msgid "Restart service"
msgstr "Taaskäivita teenus"

#: resources/ui/services_page/details_dialog.blp:164
#: resources/ui/services_page/page.blp:226
msgid "Description"
msgstr "Kirjeldus"

#: resources/ui/services_page/details_dialog.blp:194
msgid "Status"
msgstr "Seisund"

#: resources/ui/services_page/details_dialog.blp:213
msgid "Enabled"
msgstr "Lubatud"

#: resources/ui/services_page/details_dialog.blp:220
#: src/apps_page/row_model.rs:213
msgid "Process"
msgstr "Protsess"

#: resources/ui/services_page/details_dialog.blp:221
msgid "Process and user information"
msgstr "Protsessi ja kasutaja info"

#: resources/ui/services_page/details_dialog.blp:237
msgid "Process ID"
msgstr "Protsessi ID"

#: resources/ui/services_page/details_dialog.blp:269
msgid "User"
msgstr "Kasutaja"

#: resources/ui/services_page/details_dialog.blp:301
msgid "Group"
msgstr "Grupp"

#: resources/ui/services_page/details_dialog.blp:326
msgid "Logs"
msgstr "Logid"

#: resources/ui/services_page/page.blp:78
msgid "Start the selected service"
msgstr "Käivita valitud teenus"

#: resources/ui/services_page/page.blp:90
#: resources/ui/services_page/page.blp:264
msgid "Start"
msgstr "Käivita"

#: resources/ui/services_page/page.blp:97
msgid "Stop the selected service"
msgstr "Peata valitud teenus"

#: resources/ui/services_page/page.blp:117
msgid "Restart the selected service"
msgstr "Taaskäivita valitud teenus"

#: resources/ui/services_page/page.blp:129
#: resources/ui/services_page/page.blp:274
msgid "Restart"
msgstr "Taaskäivita"

#: resources/ui/services_page/page.blp:136
msgid "Show details of the selected service"
msgstr "Kuva valitud teenuse detaile"

#: resources/ui/widgets/theme_selector.blp:18
#: resources/ui/widgets/theme_selector.blp:21
msgid "Follow system style"
msgstr "Järgi süsteemi stiili"

#: resources/ui/widgets/theme_selector.blp:35
#: resources/ui/widgets/theme_selector.blp:38
msgid "Light style"
msgstr "Hele stiil"

#: resources/ui/widgets/theme_selector.blp:53
#: resources/ui/widgets/theme_selector.blp:56
msgid "Dark style"
msgstr "Tume stiil"

#: resources/ui/performance_page/cpu_details.blp:46
#: resources/ui/performance_page/gpu_details.blp:51
msgid "Utilization"
msgstr "Kasutus"

#: resources/ui/performance_page/cpu_details.blp:68
msgid "Speed"
msgstr "Kiirus"

#: resources/ui/performance_page/cpu_details.blp:95
msgid "Processes"
msgstr "Protsessid"

#: resources/ui/performance_page/cpu_details.blp:117
msgid "Threads"
msgstr "Lõimed"

#: resources/ui/performance_page/cpu_details.blp:139
msgid "Handles"
msgstr "Pidemed"

#: resources/ui/performance_page/cpu_details.blp:162
msgid "Up time"
msgstr "Aktiivaeg"

#: resources/ui/performance_page/cpu_details.blp:185
msgid "Base Speed:"
msgstr "Baaskiirus:"

#: resources/ui/performance_page/cpu_details.blp:199
msgid "Sockets:"
msgstr "Pesad:"

#: resources/ui/performance_page/cpu_details.blp:213
msgid "Virtual processors:"
msgstr "Virtuaalseid protsessoreid:"

#: resources/ui/performance_page/cpu_details.blp:227
msgid "Virtualization:"
msgstr "Virtualiseerimine:"

#: resources/ui/performance_page/cpu_details.blp:241
msgid "Virtual machine:"
msgstr "Virtuaalmasin:"

#: resources/ui/performance_page/cpu_details.blp:255
msgid "L1 cache:"
msgstr "L1-vahemälu:"

#: resources/ui/performance_page/cpu_details.blp:269
msgid "L2 cache:"
msgstr "L2-vahemälu:"

#: resources/ui/performance_page/cpu_details.blp:283
msgid "L3 cache:"
msgstr "L3-vahemälu:"

#: resources/ui/performance_page/cpu_details.blp:297
msgid "Cpufreq driver:"
msgstr "Cpufreq draiver:"

#: resources/ui/performance_page/cpu_details.blp:311
msgid "Cpufreq governor:"
msgstr "Cpufreq haldur:"

#: resources/ui/performance_page/cpu_details.blp:325
msgid "Power preference:"
msgstr "Jõudluse eelistus:"

#: resources/ui/performance_page/disk_eject_failure_dialog.blp:25
msgid "Failed To Eject"
msgstr "Väljutamine ebaõnnestus"

#: resources/ui/performance_page/disk_eject_failure_row.blp:51
msgid "Kill"
msgstr "Tapa"

#: resources/ui/performance_page/gpu_details.blp:80
msgid "Clock Speed"
msgstr "Taktsagedus"

#: resources/ui/performance_page/gpu_details.blp:132
msgid "Power Draw"
msgstr "Voolutarve"

#: resources/ui/performance_page/gpu_details.blp:200
<<<<<<< HEAD
#: src/performance_page/gpu.rs:557
#, fuzzy
=======
#: src/performance_page/gpu.rs:555
>>>>>>> a081810e
msgid "Memory Usage"
msgstr "Mälukasutus"

#: resources/ui/performance_page/gpu_details.blp:274
<<<<<<< HEAD
#: src/performance_page/gpu.rs:634
#, fuzzy
=======
#: src/performance_page/gpu.rs:632
>>>>>>> a081810e
msgid "Shared Memory Usage"
msgstr "Jagatud mälu kasutus"

#: resources/ui/performance_page/gpu_details.blp:332
msgid "Memory Speed"
msgstr "Mälu kiirus"

#: resources/ui/performance_page/gpu_details.blp:407
msgid "Video encode"
msgstr "Video kodeerimine"

#: resources/ui/performance_page/gpu_details.blp:453
msgid "Video decode"
msgstr "Video dekodeerimine"

#: resources/ui/performance_page/gpu_details.blp:483
msgid "Temperature"
msgstr "Temperatuur"

#: resources/ui/performance_page/gpu_details.blp:514
msgid "OpenGL version:"
msgstr "OpenGL versioon:"

#: resources/ui/performance_page/gpu_details.blp:530
msgid "Vulkan version:"
msgstr "Vulkan versioon:"

#: resources/ui/performance_page/gpu_details.blp:548
msgid "PCI Express speed:"
msgstr "PCI Express kiirus:"

#: resources/ui/performance_page/gpu_details.blp:566
msgid "Max PCI Express speed:"
msgstr "Maksimaalne PCI Express kiirus:"

#: resources/ui/performance_page/gpu_details.blp:582
msgid "PCI bus address:"
msgstr "PCI siini aadress:"

#: resources/ui/performance_page/memory.blp:76
#: resources/ui/performance_page/gpu.blp:162
msgid "Memory usage over "
msgstr "Mälukasutus perioodil "

#: resources/ui/performance_page/memory.blp:121
msgid "Swap usage over "
msgstr "Saaleala kasutus perioodil "

#: resources/ui/performance_page/memory.blp:172
msgid "Memory composition"
msgstr "Mälu koostis"

#: resources/ui/performance_page/memory.blp:196
msgid "Show Memory Composition"
msgstr "Kuva mälu koostist"

#: resources/ui/performance_page/memory.blp:200
msgid "Show Swap Usage"
msgstr "Kuva saaleala kasutust"

#: resources/ui/performance_page/memory.blp:207
#: resources/ui/performance_page/gpu.blp:215
#: resources/ui/performance_page/cpu.blp:127
#: resources/ui/performance_page/fan.blp:158
#: resources/ui/performance_page/network.blp:105
#: resources/ui/performance_page/disk.blp:182
msgid "Graph _Summary View"
msgstr "_Koondvaade"

#: resources/ui/performance_page/memory.blp:212
#: resources/ui/performance_page/gpu.blp:220
#: resources/ui/performance_page/cpu.blp:132
#: resources/ui/performance_page/fan.blp:163
#: resources/ui/performance_page/network.blp:110
#: resources/ui/performance_page/disk.blp:187
msgid "_View"
msgstr "_Vaade"

#: resources/ui/performance_page/memory.blp:215
#: resources/ui/performance_page/gpu.blp:223
#: resources/ui/performance_page/cpu.blp:135
#: resources/ui/performance_page/fan.blp:166
#: resources/ui/performance_page/network.blp:113
#: resources/ui/performance_page/disk.blp:190
msgid "CP_U"
msgstr "_Protsessor"

#: resources/ui/performance_page/memory.blp:220
#: resources/ui/performance_page/gpu.blp:228
#: resources/ui/performance_page/cpu.blp:140
#: resources/ui/performance_page/fan.blp:171
#: resources/ui/performance_page/network.blp:118
#: resources/ui/performance_page/disk.blp:195
msgid "_Memory"
msgstr "_Mälu"

#: resources/ui/performance_page/memory.blp:225
#: resources/ui/performance_page/gpu.blp:233
#: resources/ui/performance_page/cpu.blp:145
#: resources/ui/performance_page/fan.blp:176
#: resources/ui/performance_page/network.blp:123
#: resources/ui/performance_page/disk.blp:200
msgid "_Drive"
msgstr "_Andmekandja"

#: resources/ui/performance_page/memory.blp:230
#: resources/ui/performance_page/gpu.blp:238
#: resources/ui/performance_page/cpu.blp:150
#: resources/ui/performance_page/fan.blp:181
#: resources/ui/performance_page/network.blp:128
#: resources/ui/performance_page/disk.blp:205
msgid "_Network"
msgstr "_Võrk"

#: resources/ui/performance_page/memory.blp:235
#: resources/ui/performance_page/gpu.blp:243
#: resources/ui/performance_page/cpu.blp:155
#: resources/ui/performance_page/fan.blp:186
#: resources/ui/performance_page/network.blp:133
#: resources/ui/performance_page/disk.blp:210
msgid "_GPU"
msgstr "_Graafikaprotsessor"

#: resources/ui/performance_page/memory.blp:240
#: resources/ui/performance_page/gpu.blp:248
#: resources/ui/performance_page/cpu.blp:160
#: resources/ui/performance_page/fan.blp:191
#: resources/ui/performance_page/network.blp:138
#: resources/ui/performance_page/disk.blp:215
msgid "_Fan"
msgstr "V_entilaator"

#: resources/ui/performance_page/memory.blp:248
#: resources/ui/performance_page/gpu.blp:256
#: resources/ui/performance_page/cpu.blp:168
#: resources/ui/performance_page/fan.blp:199
#: resources/ui/performance_page/network.blp:151
#: resources/ui/performance_page/disk.blp:223
msgid "_Copy"
msgstr "_Kopeeri"

#: resources/ui/performance_page/disk_details.blp:63
msgid "Read speed"
msgstr "Lugemiskiirus"

#: resources/ui/performance_page/disk_details.blp:101
msgid "Write speed"
msgstr "Kirjutamiskiirus"

#: resources/ui/performance_page/disk_details.blp:130
msgid "Total Read"
msgstr "Kokku loetud"

#: resources/ui/performance_page/disk_details.blp:159
msgid "Total Written"
msgstr "Kokku kirjutatud"

#: resources/ui/performance_page/disk_details.blp:188
msgid "Active time"
msgstr "Aktiivne aeg"

#: resources/ui/performance_page/disk_details.blp:217
msgid "Avg. response time"
msgstr "Keskm. reaktsiooniaeg"

#: resources/ui/performance_page/disk_details.blp:242
msgid "Capacity:"
msgstr "Maht:"

#: resources/ui/performance_page/disk_details.blp:256
msgid "Formatted:"
msgstr "Vormindatud:"

#: resources/ui/performance_page/disk_details.blp:270
msgid "System disk:"
msgstr "Süsteemiketas:"

#: resources/ui/performance_page/disk_details.blp:284
#: resources/ui/performance_page/memory_details.blp:288
msgid "Type:"
msgstr "Tüüp:"

#: resources/ui/performance_page/gpu.blp:72
#: resources/ui/performance_page/cpu.blp:63
msgid "Utilization over "
msgstr "Kasutus perioodil "

#: resources/ui/performance_page/gpu.blp:86
#: resources/ui/performance_page/gpu.blp:135
#: resources/ui/performance_page/cpu.blp:78
msgid "100%"
msgstr "100%"

#: resources/ui/performance_page/gpu.blp:119
msgid "Video encode/decode utilization over "
msgstr "Video kodeerimise/dekodeerimise kasutus perioodil "

#: resources/ui/performance_page/gpu.blp:208
msgid "Show Encode/Decode Usage"
msgstr "Kuva kodeerimise/dekodeerimise kasutust"

#: resources/ui/performance_page/cpu.blp:106
msgid "Change G_raph To"
msgstr "Muuda g_raafikut"

#: resources/ui/performance_page/cpu.blp:109
msgid "Overall U_tilization"
msgstr "Üldine k_asutus"

#: resources/ui/performance_page/cpu.blp:114
msgid "Logical _Processors"
msgstr "Loogilised _protsessorid"

#: resources/ui/performance_page/cpu.blp:120
msgid "Show Kernel Times"
msgstr "Kuva tuuma tööaega"

#: resources/ui/performance_page/memory_info_tooltip.blp:31
msgid "In Use:"
msgstr "Kasutusel:"

#: resources/ui/performance_page/memory_info_tooltip.blp:36
msgid "Modified:"
msgstr "Muudetud:"

#: resources/ui/performance_page/memory_info_tooltip.blp:41
msgid "Standby:"
msgstr "Ootel:"

#: resources/ui/performance_page/memory_info_tooltip.blp:46
msgid "Free:"
msgstr "Vaba:"

#: resources/ui/performance_page/fan_details.blp:59
msgid "Fan Speed"
msgstr "Ventilaatori kiirus"

#: resources/ui/performance_page/fan_details.blp:98
msgid "PWM Percentage"
msgstr "PWM protsent"

#: resources/ui/performance_page/fan_details.blp:125
msgid "Current Temperature"
msgstr "Hetketemperatuur"

#: resources/ui/performance_page/fan.blp:61
msgid "Fan speed over "
msgstr "Ventilaatori kiirus perioodil "

#: resources/ui/performance_page/fan.blp:112
msgid "Temperature over "
msgstr "Temperatuur perioodil "

#: resources/ui/performance_page/disk_smart_data_dialog.blp:33
msgid "Smart Data"
msgstr "SMART andmed"

#: resources/ui/performance_page/disk_smart_data_dialog.blp:48
msgid "Last Updated"
msgstr "Viimati uuendatud"

#: resources/ui/performance_page/disk_smart_data_dialog.blp:72
msgid "Powered On"
msgstr "Tööaeg"

#: resources/ui/performance_page/disk_smart_data_dialog.blp:96
msgid "Drive Health"
msgstr "Ketta tervis"

#: resources/ui/performance_page/disk_smart_data_dialog.blp:120
msgid "SMART Test Status"
msgstr "SMART testi seisund"

#: resources/ui/performance_page/disk_smart_data_dialog.blp:149
#: resources/ui/performance_page/disk_smart_data_dialog.blp:174
msgid "Attribute"
msgstr "Atribuut"

#: resources/ui/performance_page/disk_smart_data_dialog.blp:156
#: resources/ui/performance_page/disk_smart_data_dialog.blp:181
msgid "Value"
msgstr "Väärtus"

#: resources/ui/performance_page/disk_smart_data_dialog.blp:168
msgid "ID"
msgstr "ID"

#: resources/ui/performance_page/disk_smart_data_dialog.blp:187
msgid "Normalized"
msgstr "Normaliseeritud"

#: resources/ui/performance_page/disk_smart_data_dialog.blp:193
msgid "Threshold"
msgstr "Lävi"

#: resources/ui/performance_page/disk_smart_data_dialog.blp:199
msgid "Worst"
msgstr "Halvim"

#: resources/ui/performance_page/disk_smart_data_dialog.blp:211
msgid "Updates"
msgstr ""

#: resources/ui/performance_page/disk_smart_data_dialog.blp:217
msgid "Assessment"
msgstr "Hinnang"

#: resources/ui/performance_page/network.blp:61
#: resources/ui/performance_page/disk.blp:140
msgid "Throughput over "
msgstr "Andmemaht perioodil "

#: resources/ui/performance_page/network.blp:144
msgid "Network Se_ttings"
msgstr "Võrgu _seaded"

#: resources/ui/performance_page/disk.blp:66
msgid "Show SMART Data"
msgstr "Kuva SMART andmeid"

#: resources/ui/performance_page/disk.blp:77
msgid "Eject Disk"
msgstr "Väljuta andmekandja"

#: resources/ui/performance_page/disk.blp:99
msgid "Active time over "
msgstr "Aktiivaeg perioodil "

#: resources/ui/performance_page/network_details.blp:63
msgid "Receive"
msgstr "Vastuvõtmisel"

#: resources/ui/performance_page/network_details.blp:101
msgid "Send"
msgstr "Saatmisel"

#: resources/ui/performance_page/network_details.blp:130
msgid "Total Received"
msgstr "Kokku vastu võetud"

#: resources/ui/performance_page/network_details.blp:159
msgid "Total Sent"
msgstr "Kokku saadetud"

#: resources/ui/performance_page/network_details.blp:184
msgid "Interface name:"
msgstr "Võrguliidese nimi:"

#: resources/ui/performance_page/network_details.blp:198
msgid "Connection type:"
msgstr "Ühenduse tüüp:"

#: resources/ui/performance_page/network_details.blp:213
msgid "SSID:"
msgstr "Võrgu SSID:"

#: resources/ui/performance_page/network_details.blp:228
msgid "Signal strength:"
msgstr "Signaali tugevus:"

#: resources/ui/performance_page/network_details.blp:243
msgid "Maximum Bitrate:"
msgstr "Maksimaalne bitikiirus:"

#: resources/ui/performance_page/network_details.blp:258
msgid "Frequency:"
msgstr "Sagedus:"

#: resources/ui/performance_page/network_details.blp:272
msgid "Hardware address:"
msgstr "Riistvara MAC-aadress:"

#: resources/ui/performance_page/network_details.blp:401
msgid "IPv4 address:"
msgstr "IPv4 aadress:"

#: resources/ui/performance_page/network_details.blp:427
msgid "IPv6 address:"
msgstr "IPv6 aadress:"

#: resources/ui/performance_page/memory_details.blp:58
msgid "In use"
msgstr "Kasutusel"

#: resources/ui/performance_page/memory_details.blp:87
msgid "Available"
msgstr "Saadaval"

#: resources/ui/performance_page/memory_details.blp:129
msgid "Committed"
msgstr "Jaotatud"

#: resources/ui/performance_page/memory_details.blp:159
msgid "Cached"
msgstr "Puhverdatud"

#: resources/ui/performance_page/memory_details.blp:190
msgid "Swap used"
msgstr "Saaleala kasutatud"

#: resources/ui/performance_page/memory_details.blp:221
msgid "Swap available"
msgstr "Saaleala saadaval"

#: resources/ui/performance_page/memory_details.blp:246
msgid "Speed:"
msgstr "Kiirus:"

#: resources/ui/performance_page/memory_details.blp:260
msgid "Slots used:"
msgstr "Pesasid kasutatud:"

#: resources/ui/performance_page/memory_details.blp:274
msgid "Form factor:"
msgstr "Kujutegur:"

#: resources/ui/preferences/page.blp:6
msgid "General"
msgstr "Üldised seadistused"

#: resources/ui/preferences/page.blp:9
msgid "Update Interval"
msgstr "Uuendamise välp"

#: resources/ui/preferences/page.blp:27
msgid "Chart Data Points"
msgstr "Graafiku punktide arv"

#: resources/ui/preferences/page.blp:46 resources/ui/keyboard_shortcuts.blp:43
msgid "Performance Page"
msgstr "Jõudluse leht"

#: resources/ui/preferences/page.blp:49
msgid "Smooth Graphs"
msgstr "Sujuvad graafikud"

#: resources/ui/preferences/page.blp:50
msgid "Draw graphs as smooth line instead of jagged line"
msgstr "Joonista graafikud sujuva joonega, mitte sakilise joonega"

#: resources/ui/preferences/page.blp:54
msgid "Sliding Graphs"
msgstr ""

#: resources/ui/preferences/page.blp:55
msgid "Animate graphs (may negatively impact performance)"
msgstr "Animeeri graafikud (võib jõudlust negatiivselt mõjutada)"

#: resources/ui/preferences/page.blp:59
msgid "Scale Network Graphs Dynamically"
msgstr "Muuda võrgugraafikute skaalat dünaamiliselt"

#: resources/ui/preferences/page.blp:60
msgid ""
"Set network graph to scale dynamically with actual usage or with channel max "
"speed"
msgstr ""
"Seadista võrgu graafikute skaala kohalduma tegeliku kasutuse või liidese "
"maksimaalse kiirusega"

#: resources/ui/preferences/page.blp:64
msgid "Show CPU Information"
msgstr "Kuva protsessori infot"

#: resources/ui/preferences/page.blp:70
msgid "Show Memory Information"
msgstr "Kuva mälu infot"

#: resources/ui/preferences/page.blp:76
msgid "Show Disk Information"
msgstr "Kuva andmekandja infot"

#: resources/ui/preferences/page.blp:82
msgid "Show Network Information"
msgstr "Kuva võrgu infot"

#: resources/ui/preferences/page.blp:88
msgid "Show GPU Information"
msgstr "Kuva graafikaprotsessori infot"

#: resources/ui/preferences/page.blp:94
msgid "Show Fan Information"
msgstr "Kuva ventilaatori infot"

#: resources/ui/preferences/page.blp:101
msgid "App Page"
msgstr "Rakenduste leht"

#: resources/ui/preferences/page.blp:104
msgid "Merge Process Stats"
msgstr "Mesti protsesside statistika"

#: resources/ui/preferences/page.blp:109
msgid "Remember Sorting"
msgstr "Jäta järjestus meelde"

#: resources/ui/preferences/page.blp:110
msgid "Persist app and process sorting by column, across app restarts"
msgstr ""
"Jäta rakenduste ja protsesside järjestamine meelde pärast rakenduse "
"taaskäivitamist"

#: resources/ui/preferences/page.blp:114
msgid "Remember Column Order"
msgstr "Jäta veergude järjekord meelde"

#: resources/ui/preferences/page.blp:115
msgid "Persist the order of the columns, across app restarts"
msgstr "Jäta veergude järjekord meelde pärast rakenduse taaskäivitamist"

#: resources/ui/preferences/page.blp:119
msgid "Scale CPU Usage to Core Count"
msgstr "Kuva protsessori kasutust tuumade arvu suhtes"

#: resources/ui/preferences/page.blp:124
msgid "Show Column Separators"
msgstr "Kuva veergude eraldajaid"

#: resources/ui/preferences/page.blp:125
msgid "Show a separator between each column"
msgstr "Kuva iga veeru vahel eraldajat"

#: resources/ui/preferences/page.blp:130
msgid "Global Units"
msgstr "Globaalsed ühikud"

#: resources/ui/preferences/page.blp:133
msgid "Memory Usage Unit"
msgstr "Mälukasutuse ühik"

#: resources/ui/preferences/page.blp:140
msgid "Use Bytes as a Unit of Measurement for Memory"
msgstr "Kasuta mälu mõõtühikuna baite"

#: resources/ui/preferences/page.blp:141 resources/ui/preferences/page.blp:179
#: resources/ui/preferences/page.blp:217
msgid "Bytes"
msgstr "Baidid"

#: resources/ui/preferences/page.blp:145
msgid "Use Bits as a Unit of Measurement for Memory"
msgstr "Kasuta mälu mõõtühikuna bitte"

#: resources/ui/preferences/page.blp:146 resources/ui/preferences/page.blp:184
#: resources/ui/preferences/page.blp:222
msgid "Bits"
msgstr "Bitid"

#: resources/ui/preferences/page.blp:152
msgid "Memory Usage Base"
msgstr "Mälukasutuse arvusüsteem"

#: resources/ui/preferences/page.blp:159
msgid "Use Base 10 for Memory"
msgstr "Kasuta mälu jaoks kümnendsüsteemi"

#: resources/ui/preferences/page.blp:160 resources/ui/preferences/page.blp:198
#: resources/ui/preferences/page.blp:236
msgid "Base 10"
msgstr "Kümnendsüsteem"

#: resources/ui/preferences/page.blp:164
msgid "Use Base 2 for Memory"
msgstr "Kasuta mälu jaoks kahendsüsteemi"

#: resources/ui/preferences/page.blp:165 resources/ui/preferences/page.blp:203
#: resources/ui/preferences/page.blp:241
msgid "Base 2"
msgstr "Kahendsüsteem"

#: resources/ui/preferences/page.blp:171
msgid "Drive Usage Unit"
msgstr "Kettakasutuse ühik"

#: resources/ui/preferences/page.blp:178
msgid "Use Bytes as a Unit of Measurement for Disk Drives"
msgstr "Kasuta andmekandjate mõõtühikuna baite"

#: resources/ui/preferences/page.blp:183
msgid "Use Bits as a Unit of Measurement for Disk Drives"
msgstr "Kasuta andmekandjate mõõtühikuna bitte"

#: resources/ui/preferences/page.blp:190
msgid "Drive Usage Base"
msgstr "Andmekandjate kasutuse arvusüsteem"

#: resources/ui/preferences/page.blp:197
msgid "Use Base 10 for Disk Drives"
msgstr "Kasuta andmekandjate jaoks kümnendsüsteemi"

#: resources/ui/preferences/page.blp:202
msgid "Use Base 2 for Disk Drives"
msgstr "Kasuta andmekandjate jaoks kahendsüsteemi"

#: resources/ui/preferences/page.blp:209
msgid "Network Usage Unit"
msgstr "Võrgukasutuse ühik"

#: resources/ui/preferences/page.blp:216
msgid "Use Bytes as a Unit of Measurement for Network Interfaces"
msgstr "Kasuta võrguliideste mõõtühikuna baite"

#: resources/ui/preferences/page.blp:221
msgid "Use Bits as a Unit of Measurement for Network Interfaces"
msgstr "Kasuta võrguliideste mõõtühikuna bitte"

#: resources/ui/preferences/page.blp:228
msgid "Network Usage Base"
msgstr "Võrgukasutuse arvusüsteem"

#: resources/ui/preferences/page.blp:235
msgid "Use Base 10 for Network Interfaces"
msgstr "Kasuta võrguliideste jaoks kümnendsüsteemi"

#: resources/ui/preferences/page.blp:240
msgid "Use Base 2 for Network Interfaces"
msgstr "Kasuta võrguliideste jaoks kahendsüsteemi"

#: resources/ui/keyboard_shortcuts.blp:5
msgid "Keyboard Shortcuts"
msgstr "Klaviatuuri kiirklahvid"

#: resources/ui/keyboard_shortcuts.blp:10
msgid "Global"
msgstr "Globaalsed"

#: resources/ui/keyboard_shortcuts.blp:21
msgid "Show Performance Page"
msgstr "Kuva jõudluse lehte"

#: resources/ui/keyboard_shortcuts.blp:26
msgid "Show Apps Page"
msgstr "Kuva rakenduste lehte"

#: resources/ui/keyboard_shortcuts.blp:31
msgid "Show Services Page"
msgstr "Kuva teenuste lehte"

#: resources/ui/keyboard_shortcuts.blp:36 resources/ui/window.blp:95
msgid "Toggle Sidebar"
msgstr "Kuva/peida külgriba"

#: resources/ui/keyboard_shortcuts.blp:54
msgid "Copy Device Information"
msgstr "Kopeeri seadme informatsioon"

#: resources/ui/keyboard_shortcuts.blp:59
#, fuzzy
msgid "Toggle Summary Mode"
msgstr "Kuva/peida külgriba"

#: resources/ui/keyboard_shortcuts.blp:64
msgid "Select a Device"
msgstr "Vali seade"

#: resources/ui/keyboard_shortcuts.blp:71
msgid "Apps Page"
msgstr "Rakenduste leht"

#: resources/ui/keyboard_shortcuts.blp:82
#: resources/ui/keyboard_shortcuts.blp:120 resources/ui/window.blp:143
msgid "Search"
msgstr "Otsi"

#: resources/ui/keyboard_shortcuts.blp:92
msgid "Stop App or Process"
msgstr "Peata rakendus või protsess"

#: resources/ui/keyboard_shortcuts.blp:97
msgid "Force Stop App or Process"
msgstr "Tapa rakendus või protsess"

#: resources/ui/keyboard_shortcuts.blp:102
#: resources/ui/keyboard_shortcuts.blp:140
msgid "Show Details Dialog"
msgstr "Kuva detailide dialoogi"

#: resources/ui/keyboard_shortcuts.blp:109
msgid "Services Page"
msgstr "Teenuste leht"

#: resources/ui/keyboard_shortcuts.blp:125
msgid "Start Service"
msgstr "Käivita teenus"

#: resources/ui/keyboard_shortcuts.blp:130
msgid "Stop Service"
msgstr "Peata teenus"

#: resources/ui/keyboard_shortcuts.blp:135
msgid "Restart Service"
msgstr "Taaskäivita teenus"

#: resources/ui/window.blp:49
msgid "Enable All"
msgstr "Luba kõik"

#: resources/ui/window.blp:54
msgid "Disable All"
msgstr "Keela kõik"

#: resources/ui/window.blp:59
msgid "Reset to Default"
msgstr "Lähtesta"

#: resources/ui/window.blp:64
msgid "Devices"
msgstr "Seadmed"

#: resources/ui/window.blp:70
msgid "Edit Sidebar"
msgstr "Muuda külgriba"

#: resources/ui/window.blp:118
msgid "Type a name or PID to search"
msgstr "Otsimiseks sisesta nimi või PID"

#: resources/ui/window.blp:133
msgid "Toggle Device Information"
msgstr "Kuva/peida seadme info"

#: resources/ui/window.blp:148
msgid "Main Menu"
msgstr "Peamenüü"

#: resources/ui/window.blp:178
msgid "Loading..."
msgstr "Laadimine..."

#: resources/ui/window.blp:192
msgid "Performance"
msgstr "Jõudlus"

#: resources/ui/window.blp:204
msgid "Apps"
msgstr "Rakendused"

#: resources/ui/window.blp:212
msgid "Services"
msgstr "Teenused"

#: resources/ui/window.blp:237
msgid "_Preferences"
msgstr "_Eelistused"

#: resources/ui/window.blp:242
msgid "_Keyboard Shortcuts"
msgstr "_Klaviatuuri kiirklahvid"

#: resources/ui/window.blp:247
msgid "_About Mission Center"
msgstr "_Teave Juhtimiskeskuse kohta"

#: src/apps_page/row_model.rs:211
msgid "Section Header"
msgstr "Vahepealkiri"

#: src/apps_page/row_model.rs:212
msgid "App"
msgstr "Rakendus"

#: src/apps_page/mod.rs:303 src/apps_page/mod.rs:372
<<<<<<< HEAD
#, fuzzy
=======
#, rust-format
>>>>>>> a081810e
msgid "{} Running App"
msgid_plural "{} Running Apps"
msgstr[0] "{} töötav rakendus"
msgstr[1] "{} töötavat rakendust"

#: src/apps_page/mod.rs:313 src/apps_page/mod.rs:382
<<<<<<< HEAD
#, fuzzy
=======
#, rust-format
>>>>>>> a081810e
msgid "{} Running Process"
msgid_plural "{} Running Processes"
msgstr[0] "{} töötav protsess"
msgstr[1] "{} töötavat protsessi"

#: src/services_page/details_dialog.rs:199
msgid "Copy logs to clipboard"
msgstr "Kopeeri logid lõikelauale"

#: src/services_page/details_dialog.rs:235
#: src/services_page/details_dialog.rs:304
msgid "Running"
msgstr "Töös"

#: src/services_page/details_dialog.rs:237
#: src/services_page/details_dialog.rs:306
msgid "Failed"
msgstr "Ebaõnnestunud"

#: src/services_page/details_dialog.rs:239
#: src/services_page/details_dialog.rs:308
msgid "Stopped"
msgstr "Peatatud"

#: src/services_page/mod.rs:530
msgid "{} Running Services"
msgstr "{} töötavat teenust"

#: src/services_page/mod.rs:535
msgid "{} failed services out of a total of {}"
msgstr "{} ebaõnnestunud teenust {}-st"

#: src/performance_page/widgets/smart_sata_dialog_row.rs:102
<<<<<<< HEAD
#, fuzzy
=======
#, rust-format
>>>>>>> a081810e
msgid "{} sectors"
msgstr "{} sektorit"

#: src/performance_page/widgets/smart_sata_dialog_row.rs:104
#: src/performance_page/widgets/smart_data_dialog.rs:272
#: src/performance_page/widgets/smart_data_dialog.rs:280
#: src/performance_page/fan.rs:296
msgid "{} °C"
msgstr "{} °C"

#: src/performance_page/widgets/eject_failure_dialog.rs:164
msgid "Close"
msgstr ""

#: src/performance_page/widgets/eject_failure_dialog.rs:165
msgid "Retry"
msgstr ""

#: src/performance_page/widgets/eject_failure_dialog.rs:166
#, fuzzy
msgid "Kill All"
msgstr "Keela kõik"

#: src/performance_page/widgets/mem_composition_widget.rs:253
msgid ""
"In use ({}B)\n"
"\n"
"Memory used by the operating system and running applications"
msgstr ""
"Kasutusel ({} B)\n"
"\n"
"Mälu, mida kasutavad operatsioonisüsteem ja jooksvad rakendused"

#: src/performance_page/widgets/mem_composition_widget.rs:284
msgid ""
"Modified ({}B)\n"
"\n"
"Memory whose contents must be written to disk before it can be used by "
"another process"
msgstr ""
"Muudetud ({} B)\n"
"\n"
"Mälu, mille sisu tuleb andmekandjale kirjutada, enne kui seda saab mõni "
"teine protsess kasutada"

#: src/performance_page/widgets/mem_composition_widget.rs:309
msgid ""
"Standby ({}B)\n"
"\n"
"Memory that contains cached data and code that is not actively in use"
msgstr ""
"Ootel ({} B)\n"
"\n"
"Mälu, mis sisaldab puhverdatud andmeid ja koodi, mis ei ole aktiivses "
"kasutuses"

#: src/performance_page/widgets/mem_composition_widget.rs:322
msgid ""
"Free ({}B)\n"
"\n"
"Memory that is not currently in use, and that will be repurposed first when "
"the operating system, drivers, or applications need more memory"
msgstr ""
"Vaba ({} B)\n"
"\n"
"Mälu, mis ei ole hetkel kasutuses, ning mis taaskasutatakse esmajärjekorras, "
"kui operatsioonisüsteem, draiverid või rakendused rohkem mälu vajavad"

#: src/performance_page/widgets/smart_data_dialog.rs:95
msgid "{} ago"
msgstr "{} tagasi"

#: src/performance_page/widgets/smart_data_dialog.rs:98
#: src/performance_page/disk.rs:237 src/performance_page/disk.rs:258
#: src/performance_page/disk.rs:268 src/performance_page/disk.rs:296
#: src/performance_page/disk.rs:454 src/performance_page/cpu.rs:316
#: src/performance_page/cpu.rs:327 src/performance_page/cpu.rs:351
#: src/performance_page/cpu.rs:359 src/performance_page/memory.rs:561
#: src/performance_page/memory.rs:792 src/performance_page/mod.rs:1391
#: src/performance_page/mod.rs:1401 src/performance_page/gpu.rs:247
#: src/performance_page/gpu.rs:303 src/performance_page/network.rs:262
#: src/performance_page/network.rs:367 src/performance_page/network.rs:395
#: src/performance_page/network.rs:495 src/performance_page/network.rs:531
msgid "Unknown"
msgstr "Tundmatu"

#: src/performance_page/widgets/smart_data_dialog.rs:130
msgid "Pre-Fail"
msgstr ""

#: src/performance_page/widgets/smart_data_dialog.rs:131
msgid "Old-Age"
msgstr ""

#: src/performance_page/widgets/smart_data_dialog.rs:134
msgid "Online"
msgstr ""

#: src/performance_page/widgets/smart_data_dialog.rs:135
msgid "Offline"
msgstr ""

#: src/performance_page/widgets/smart_data_dialog.rs:142
msgid "FAILING"
msgstr ""

#: src/performance_page/widgets/smart_data_dialog.rs:147
msgid "Failed in the past"
msgstr ""

#: src/performance_page/widgets/smart_data_dialog.rs:149
msgid "Ok"
msgstr "OK"

#: src/performance_page/widgets/smart_data_dialog.rs:198
msgid "Percent Used"
msgstr "Kasutatud protsent"

#: src/performance_page/widgets/smart_data_dialog.rs:206
msgid "Available Spare"
msgstr "Saadaval varu"

#: src/performance_page/widgets/smart_data_dialog.rs:214
msgid "Spare Threshold"
msgstr ""

#: src/performance_page/widgets/smart_data_dialog.rs:222
msgid "Total Data Read"
msgstr "Kokku andmeid loetud"

#: src/performance_page/widgets/smart_data_dialog.rs:234
msgid "Total Data Written"
msgstr "Kokku andmeid kirjutatud"

#: src/performance_page/widgets/smart_data_dialog.rs:246
msgid "Warning Temp Time"
msgstr "Hoiatustemperatuuri aeg"

#: src/performance_page/widgets/smart_data_dialog.rs:254
msgid "Critical Temp Time"
msgstr "Kriitilise temperatuuri aeg"

#: src/performance_page/widgets/smart_data_dialog.rs:262
#: src/performance_page/widgets/smart_data_dialog.rs:319
msgid "Control Busy Time"
msgstr ""

#: src/performance_page/widgets/smart_data_dialog.rs:270
msgid "Warning Temperature"
msgstr "Hoiatuse temperatuur"

#: src/performance_page/widgets/smart_data_dialog.rs:278
msgid "Critical Temperature"
msgstr "Kriitiline temperatuur"

#: src/performance_page/widgets/smart_data_dialog.rs:285
msgid "Temps"
msgstr "Temperatuurid"

#: src/performance_page/widgets/smart_data_dialog.rs:287
msgid "Unsafe Shutdowns"
msgstr ""

#: src/performance_page/widgets/smart_data_dialog.rs:295
msgid "Media Errors"
msgstr "Andmekandja vead"

#: src/performance_page/widgets/smart_data_dialog.rs:303
msgid "Number Error Log Entries"
msgstr "Vealogi sissekannete arv"

#: src/performance_page/widgets/smart_data_dialog.rs:311
msgid "Power Cycles"
msgstr ""

#: src/performance_page/disk.rs:227
msgid "Disk {} ({})"
msgstr "Andmekandja {} ({})"

#: src/performance_page/disk.rs:231 src/performance_page/disk.rs:386
msgid "Drive ({})"
msgstr "Andmekandja ({})"

#: src/performance_page/disk.rs:273 src/performance_page/cpu.rs:346
msgid "Yes"
msgstr "Jah"

#: src/performance_page/disk.rs:275 src/performance_page/cpu.rs:348
msgid "No"
msgstr "Ei"

#: src/performance_page/disk.rs:284 src/performance_page/mod.rs:1121
msgid "HDD"
msgstr "HDD"

#: src/performance_page/disk.rs:285 src/performance_page/mod.rs:1122
msgid "SSD"
msgstr "SSD"

#: src/performance_page/disk.rs:286 src/performance_page/mod.rs:1123
msgid "NVMe"
msgstr "NVMe"

#: src/performance_page/disk.rs:287 src/performance_page/mod.rs:1124
msgid "eMMC"
msgstr "eMMC"

#: src/performance_page/disk.rs:288 src/performance_page/mod.rs:1125
msgid "SD"
msgstr "SD"

#: src/performance_page/disk.rs:289 src/performance_page/mod.rs:1126
msgid "iSCSI"
msgstr "iSCSI"

#: src/performance_page/disk.rs:290 src/performance_page/mod.rs:1127
msgid "Optical"
msgstr "Optiline"

#: src/performance_page/disk.rs:291 src/performance_page/mod.rs:1128
msgid "Floppy"
msgstr "Diskett"

#: src/performance_page/disk.rs:292 src/performance_page/mod.rs:1129
msgid "Thumb Drive"
msgstr "Mälupulk"

#: src/performance_page/disk.rs:382
msgid "Drive {} ({})"
msgstr "Ketas {} ({})"

#: src/performance_page/fan.rs:274 src/performance_page/mod.rs:1504
#: src/performance_page/mod.rs:2243
msgid "Fan {}"
msgstr "Ventilaator {}"

#: src/performance_page/fan.rs:276 src/performance_page/mod.rs:1506
#: src/performance_page/mod.rs:2245
msgid "Fan"
msgstr "Ventilaator"

#: src/performance_page/fan.rs:280 src/performance_page/fan.rs:315
msgid "{} RPM"
msgstr "{} p/min"

#: src/performance_page/fan.rs:285
msgid "{}%"
msgstr "{}%"

#: src/performance_page/fan.rs:337 src/performance_page/cpu.rs:339
#: src/performance_page/gpu.rs:318
msgid "Unsupported"
msgstr "Mittetoetatud"

<<<<<<< HEAD
#: src/performance_page/memory.rs:378
msgid "{} of {}"
msgstr ""
=======
#: src/performance_page/cpu.rs:973 src/performance_page/memory.rs:861
#: src/performance_page/gpu.rs:870
#, rust-format
msgid "{} second{}"
msgstr "{} sekund{}"

#: src/performance_page/cpu.rs:984 src/performance_page/memory.rs:872
#: src/performance_page/gpu.rs:881
#, rust-format
msgid "{} minute{} "
msgstr "{} minut[} "
>>>>>>> a081810e

#: src/performance_page/memory.rs:400
msgid "Getting additional memory information failed"
msgstr "Täiendava mäluteabe pärimine ebaõnnestus"

#: src/performance_page/mod.rs:1135
<<<<<<< HEAD
#, fuzzy
=======
#, rust-format
>>>>>>> a081810e
msgid "{} {} ({})"
msgstr "{} {} ({})"

#: src/performance_page/mod.rs:1394 src/performance_page/mod.rs:2164
#: src/performance_page/gpu.rs:353
msgid "GPU {}"
msgstr "Graafikaprotsessor {}"

#: src/performance_page/mod.rs:2104 src/performance_page/mod.rs:2105
<<<<<<< HEAD
#, fuzzy
=======
#, rust-format
>>>>>>> a081810e
msgid "{}: {}"
msgstr "{}: {}"

<<<<<<< HEAD
#: src/performance_page/gpu.rs:285
#, fuzzy
=======
#: src/performance_page/gpu.rs:283
>>>>>>> a081810e
msgid "Video encode/decode"
msgstr "Video kodeerimine/dekodeerimine"

<<<<<<< HEAD
#: src/performance_page/gpu.rs:576
#, fuzzy
=======
#: src/performance_page/gpu.rs:574
>>>>>>> a081810e
msgid "Total Memory"
msgstr "Mälu kokku"

#: src/performance_page/gpu.rs:606
msgid "Dedicated and shared memory usage over "
msgstr ""

#: src/performance_page/gpu.rs:651
msgid "Total Shared Memory"
msgstr "Jagatud mälu kokku"

#: src/main.rs:100
msgid "{} year"
msgstr "{} aasta"

#: src/main.rs:102
msgid "{} years"
msgstr "{} aastat"

<<<<<<< HEAD
#: src/main.rs:109
#, fuzzy
=======
#: src/main.rs:108
#, rust-format
>>>>>>> a081810e
msgid "{} month"
msgstr "{} kuu"

#: src/main.rs:111
msgid "{} months"
msgstr "{} kuud"

#: src/main.rs:118
msgid "{} day"
msgstr "{} päev"

#: src/main.rs:120
msgid "{} days"
msgstr "{} päeva"

#: src/main.rs:127
msgid "{} hour"
msgstr "{} tund"

#: src/main.rs:129
msgid "{} hours"
msgstr "{} tundi"

<<<<<<< HEAD
#: src/main.rs:136 src/main.rs:209
#, fuzzy
msgid "{} minute"
msgid_plural "{} minutes"
msgstr[0] "{} minut[} "
msgstr[1] "{} minut[} "

#: src/main.rs:138
#, fuzzy
=======
#: src/main.rs:135
#, rust-format
msgid "{} minute"
msgstr "{} minut"

#: src/main.rs:137
#, rust-format
>>>>>>> a081810e
msgid "{} minutes"
msgstr "{} minutit"

<<<<<<< HEAD
#: src/main.rs:145 src/main.rs:207
#, fuzzy
msgid "{} second"
msgid_plural "{} seconds"
msgstr[0] "{} sekund{}"
msgstr[1] "{} sekund{}"

#: src/main.rs:147
#, fuzzy
=======
#: src/main.rs:144
#, rust-format
msgid "{} second"
msgstr "{} sekund"

#: src/main.rs:146
#, rust-format
>>>>>>> a081810e
msgid "{} seconds"
msgstr "{} sekundit"

#. Translators: Used for duration greater than one year. First %s is number of years, second %s is months, third %s is days
<<<<<<< HEAD
#: src/main.rs:184
#, fuzzy
=======
#: src/main.rs:183
#, rust-format
>>>>>>> a081810e
msgid "{}, {} and {}"
msgstr "{}, {} ja {}"

#. Translators: Used for durations less than one year but greater than one month. First %s is number of months, second %s is days
#. Translators: Used for durations less than one month but greater than one day. First %s is number of days, second %s is hours
#. Translators: Used for durations less than one day but greater than one hour. First %s is number of hours, second %s is minutes
#: src/main.rs:187 src/main.rs:190 src/main.rs:193
msgid "{} and {}"
msgstr "{} ja {}"

#: src/main.rs:199
msgid "Less than a minute"
msgstr "Vähem kui minut"

#: src/main.rs:345
msgid "_Quit"
msgstr "_Välju"

#: src/application.rs:398
msgid "translator-credits"
msgstr ""
"Priit Jõerüüt 2024\n"
"Indrek Haav <indrek.haav@pm.me>"

#~ msgid "{} second{}"
#~ msgstr "{} sekund{}"

#, fuzzy
#~ msgid "{} minute{} "
#~ msgstr "{} minut[} "

#, fuzzy
#~ msgid "Whether or not to use base-10 (default) or base-2 for memory"
#~ msgstr ""
#~ "Kas kasutada võrguühenduse kiiruse jaoks bitte (vaikimisi) või baite"

#~ msgid "No per-process network usage"
#~ msgstr "Puudub protsessipõhine võrgukasutus"

#~ msgid "GPU support is experimental"
#~ msgstr "Graafikaprotsessori tugi on eksperimentaalne"

#~ msgid "PWM %"
#~ msgstr "PWM %"

#~ msgid "GTT usage"
#~ msgstr "GTT kasutus"

#~ msgid "Show Network Speed In Bytes"
#~ msgstr "Kuva võrgu kiirust baitides"

#~ msgid "GPU Usage"
#~ msgstr "GPU kasutus"

#~ msgid "Stop Application"
#~ msgstr "Peata rakendus"

#~ msgid "Force Stop Application"
#~ msgstr "Tapa rakendus"

#~ msgid "{} {}{}B/s"
#~ msgstr "{} {}{} B/s"

#~ msgid "{}"
#~ msgstr "{}"

#~ msgid "B/s"
#~ msgstr "B/s"

#~ msgid "bps"
#~ msgstr "b/s"<|MERGE_RESOLUTION|>--- conflicted
+++ resolved
@@ -7,13 +7,8 @@
 msgstr ""
 "Project-Id-Version: missioncenter\n"
 "Report-Msgid-Bugs-To: \n"
-<<<<<<< HEAD
-"POT-Creation-Date: 2025-05-21 06:23+0000\n"
-"PO-Revision-Date: 2025-03-19 03:59+0000\n"
-=======
 "POT-Creation-Date: 2025-05-17 06:53+0300\n"
 "PO-Revision-Date: 2025-05-19 09:03+0000\n"
->>>>>>> a081810e
 "Last-Translator: Indrek Haav <indrek.haav@hotmail.com>\n"
 "Language-Team: Estonian <https://hosted.weblate.org/projects/mission-center/"
 "mission-center/et/>\n"
@@ -412,7 +407,7 @@
 #: resources/ui/apps_page/details_dialog.blp:293
 #: resources/ui/apps_page/page.blp:216 src/apps_page/columns/mod.rs:300
 #: src/apps_page/columns/mod.rs:317 src/performance_page/mod.rs:1396
-#: src/performance_page/mod.rs:2166 src/performance_page/gpu.rs:355
+#: src/performance_page/mod.rs:2166 src/performance_page/gpu.rs:353
 msgid "GPU"
 msgstr "Graafikaprotsessor"
 
@@ -668,22 +663,12 @@
 msgstr "Voolutarve"
 
 #: resources/ui/performance_page/gpu_details.blp:200
-<<<<<<< HEAD
-#: src/performance_page/gpu.rs:557
-#, fuzzy
-=======
 #: src/performance_page/gpu.rs:555
->>>>>>> a081810e
 msgid "Memory Usage"
 msgstr "Mälukasutus"
 
 #: resources/ui/performance_page/gpu_details.blp:274
-<<<<<<< HEAD
-#: src/performance_page/gpu.rs:634
-#, fuzzy
-=======
 #: src/performance_page/gpu.rs:632
->>>>>>> a081810e
 msgid "Shared Memory Usage"
 msgstr "Jagatud mälu kasutus"
 
@@ -1446,22 +1431,14 @@
 msgstr "Rakendus"
 
 #: src/apps_page/mod.rs:303 src/apps_page/mod.rs:372
-<<<<<<< HEAD
-#, fuzzy
-=======
-#, rust-format
->>>>>>> a081810e
+#, rust-format
 msgid "{} Running App"
 msgid_plural "{} Running Apps"
 msgstr[0] "{} töötav rakendus"
 msgstr[1] "{} töötavat rakendust"
 
 #: src/apps_page/mod.rs:313 src/apps_page/mod.rs:382
-<<<<<<< HEAD
-#, fuzzy
-=======
-#, rust-format
->>>>>>> a081810e
+#, rust-format
 msgid "{} Running Process"
 msgid_plural "{} Running Processes"
 msgstr[0] "{} töötav protsess"
@@ -1487,19 +1464,17 @@
 msgstr "Peatatud"
 
 #: src/services_page/mod.rs:530
+#, rust-format
 msgid "{} Running Services"
 msgstr "{} töötavat teenust"
 
 #: src/services_page/mod.rs:535
+#, rust-format
 msgid "{} failed services out of a total of {}"
 msgstr "{} ebaõnnestunud teenust {}-st"
 
 #: src/performance_page/widgets/smart_sata_dialog_row.rs:102
-<<<<<<< HEAD
-#, fuzzy
-=======
-#, rust-format
->>>>>>> a081810e
+#, rust-format
 msgid "{} sectors"
 msgstr "{} sektorit"
 
@@ -1507,23 +1482,12 @@
 #: src/performance_page/widgets/smart_data_dialog.rs:272
 #: src/performance_page/widgets/smart_data_dialog.rs:280
 #: src/performance_page/fan.rs:296
+#, rust-format
 msgid "{} °C"
 msgstr "{} °C"
 
-#: src/performance_page/widgets/eject_failure_dialog.rs:164
-msgid "Close"
-msgstr ""
-
-#: src/performance_page/widgets/eject_failure_dialog.rs:165
-msgid "Retry"
-msgstr ""
-
-#: src/performance_page/widgets/eject_failure_dialog.rs:166
-#, fuzzy
-msgid "Kill All"
-msgstr "Keela kõik"
-
 #: src/performance_page/widgets/mem_composition_widget.rs:253
+#, rust-format
 msgid ""
 "In use ({}B)\n"
 "\n"
@@ -1534,6 +1498,7 @@
 "Mälu, mida kasutavad operatsioonisüsteem ja jooksvad rakendused"
 
 #: src/performance_page/widgets/mem_composition_widget.rs:284
+#, rust-format
 msgid ""
 "Modified ({}B)\n"
 "\n"
@@ -1546,6 +1511,7 @@
 "teine protsess kasutada"
 
 #: src/performance_page/widgets/mem_composition_widget.rs:309
+#, rust-format
 msgid ""
 "Standby ({}B)\n"
 "\n"
@@ -1557,6 +1523,7 @@
 "kasutuses"
 
 #: src/performance_page/widgets/mem_composition_widget.rs:322
+#, rust-format
 msgid ""
 "Free ({}B)\n"
 "\n"
@@ -1569,6 +1536,7 @@
 "kui operatsioonisüsteem, draiverid või rakendused rohkem mälu vajavad"
 
 #: src/performance_page/widgets/smart_data_dialog.rs:95
+#, rust-format
 msgid "{} ago"
 msgstr "{} tagasi"
 
@@ -1577,10 +1545,10 @@
 #: src/performance_page/disk.rs:268 src/performance_page/disk.rs:296
 #: src/performance_page/disk.rs:454 src/performance_page/cpu.rs:316
 #: src/performance_page/cpu.rs:327 src/performance_page/cpu.rs:351
-#: src/performance_page/cpu.rs:359 src/performance_page/memory.rs:561
-#: src/performance_page/memory.rs:792 src/performance_page/mod.rs:1391
-#: src/performance_page/mod.rs:1401 src/performance_page/gpu.rs:247
-#: src/performance_page/gpu.rs:303 src/performance_page/network.rs:262
+#: src/performance_page/cpu.rs:359 src/performance_page/memory.rs:551
+#: src/performance_page/memory.rs:782 src/performance_page/mod.rs:1391
+#: src/performance_page/mod.rs:1401 src/performance_page/gpu.rs:245
+#: src/performance_page/gpu.rs:301 src/performance_page/network.rs:262
 #: src/performance_page/network.rs:367 src/performance_page/network.rs:395
 #: src/performance_page/network.rs:495 src/performance_page/network.rs:531
 msgid "Unknown"
@@ -1676,10 +1644,12 @@
 msgstr ""
 
 #: src/performance_page/disk.rs:227
+#, rust-format
 msgid "Disk {} ({})"
 msgstr "Andmekandja {} ({})"
 
 #: src/performance_page/disk.rs:231 src/performance_page/disk.rs:386
+#, rust-format
 msgid "Drive ({})"
 msgstr "Andmekandja ({})"
 
@@ -1728,11 +1698,13 @@
 msgstr "Mälupulk"
 
 #: src/performance_page/disk.rs:382
+#, rust-format
 msgid "Drive {} ({})"
 msgstr "Ketas {} ({})"
 
 #: src/performance_page/fan.rs:274 src/performance_page/mod.rs:1504
 #: src/performance_page/mod.rs:2243
+#, rust-format
 msgid "Fan {}"
 msgstr "Ventilaator {}"
 
@@ -1742,23 +1714,20 @@
 msgstr "Ventilaator"
 
 #: src/performance_page/fan.rs:280 src/performance_page/fan.rs:315
+#, rust-format
 msgid "{} RPM"
 msgstr "{} p/min"
 
 #: src/performance_page/fan.rs:285
+#, rust-format
 msgid "{}%"
 msgstr "{}%"
 
 #: src/performance_page/fan.rs:337 src/performance_page/cpu.rs:339
-#: src/performance_page/gpu.rs:318
+#: src/performance_page/gpu.rs:316
 msgid "Unsupported"
 msgstr "Mittetoetatud"
 
-<<<<<<< HEAD
-#: src/performance_page/memory.rs:378
-msgid "{} of {}"
-msgstr ""
-=======
 #: src/performance_page/cpu.rs:973 src/performance_page/memory.rs:861
 #: src/performance_page/gpu.rs:870
 #, rust-format
@@ -1770,110 +1739,83 @@
 #, rust-format
 msgid "{} minute{} "
 msgstr "{} minut[} "
->>>>>>> a081810e
-
-#: src/performance_page/memory.rs:400
+
+#: src/performance_page/memory.rs:397
 msgid "Getting additional memory information failed"
 msgstr "Täiendava mäluteabe pärimine ebaõnnestus"
 
 #: src/performance_page/mod.rs:1135
-<<<<<<< HEAD
-#, fuzzy
-=======
-#, rust-format
->>>>>>> a081810e
+#, rust-format
 msgid "{} {} ({})"
 msgstr "{} {} ({})"
 
 #: src/performance_page/mod.rs:1394 src/performance_page/mod.rs:2164
-#: src/performance_page/gpu.rs:353
+#: src/performance_page/gpu.rs:351
+#, rust-format
 msgid "GPU {}"
 msgstr "Graafikaprotsessor {}"
 
 #: src/performance_page/mod.rs:2104 src/performance_page/mod.rs:2105
-<<<<<<< HEAD
-#, fuzzy
-=======
-#, rust-format
->>>>>>> a081810e
+#, rust-format
 msgid "{}: {}"
 msgstr "{}: {}"
 
-<<<<<<< HEAD
-#: src/performance_page/gpu.rs:285
-#, fuzzy
-=======
 #: src/performance_page/gpu.rs:283
->>>>>>> a081810e
 msgid "Video encode/decode"
 msgstr "Video kodeerimine/dekodeerimine"
 
-<<<<<<< HEAD
-#: src/performance_page/gpu.rs:576
-#, fuzzy
-=======
 #: src/performance_page/gpu.rs:574
->>>>>>> a081810e
 msgid "Total Memory"
 msgstr "Mälu kokku"
 
-#: src/performance_page/gpu.rs:606
+#: src/performance_page/gpu.rs:604
 msgid "Dedicated and shared memory usage over "
 msgstr ""
 
-#: src/performance_page/gpu.rs:651
+#: src/performance_page/gpu.rs:649
 msgid "Total Shared Memory"
 msgstr "Jagatud mälu kokku"
 
-#: src/main.rs:100
+#: src/main.rs:99
+#, rust-format
 msgid "{} year"
 msgstr "{} aasta"
 
-#: src/main.rs:102
+#: src/main.rs:101
+#, rust-format
 msgid "{} years"
 msgstr "{} aastat"
 
-<<<<<<< HEAD
-#: src/main.rs:109
-#, fuzzy
-=======
 #: src/main.rs:108
 #, rust-format
->>>>>>> a081810e
 msgid "{} month"
 msgstr "{} kuu"
 
-#: src/main.rs:111
+#: src/main.rs:110
+#, rust-format
 msgid "{} months"
 msgstr "{} kuud"
 
-#: src/main.rs:118
+#: src/main.rs:117
+#, rust-format
 msgid "{} day"
 msgstr "{} päev"
 
-#: src/main.rs:120
+#: src/main.rs:119
+#, rust-format
 msgid "{} days"
 msgstr "{} päeva"
 
-#: src/main.rs:127
+#: src/main.rs:126
+#, rust-format
 msgid "{} hour"
 msgstr "{} tund"
 
-#: src/main.rs:129
+#: src/main.rs:128
+#, rust-format
 msgid "{} hours"
 msgstr "{} tundi"
 
-<<<<<<< HEAD
-#: src/main.rs:136 src/main.rs:209
-#, fuzzy
-msgid "{} minute"
-msgid_plural "{} minutes"
-msgstr[0] "{} minut[} "
-msgstr[1] "{} minut[} "
-
-#: src/main.rs:138
-#, fuzzy
-=======
 #: src/main.rs:135
 #, rust-format
 msgid "{} minute"
@@ -1881,21 +1823,9 @@
 
 #: src/main.rs:137
 #, rust-format
->>>>>>> a081810e
 msgid "{} minutes"
 msgstr "{} minutit"
 
-<<<<<<< HEAD
-#: src/main.rs:145 src/main.rs:207
-#, fuzzy
-msgid "{} second"
-msgid_plural "{} seconds"
-msgstr[0] "{} sekund{}"
-msgstr[1] "{} sekund{}"
-
-#: src/main.rs:147
-#, fuzzy
-=======
 #: src/main.rs:144
 #, rust-format
 msgid "{} second"
@@ -1903,33 +1833,28 @@
 
 #: src/main.rs:146
 #, rust-format
->>>>>>> a081810e
 msgid "{} seconds"
 msgstr "{} sekundit"
 
 #. Translators: Used for duration greater than one year. First %s is number of years, second %s is months, third %s is days
-<<<<<<< HEAD
-#: src/main.rs:184
-#, fuzzy
-=======
 #: src/main.rs:183
 #, rust-format
->>>>>>> a081810e
 msgid "{}, {} and {}"
 msgstr "{}, {} ja {}"
 
 #. Translators: Used for durations less than one year but greater than one month. First %s is number of months, second %s is days
 #. Translators: Used for durations less than one month but greater than one day. First %s is number of days, second %s is hours
 #. Translators: Used for durations less than one day but greater than one hour. First %s is number of hours, second %s is minutes
-#: src/main.rs:187 src/main.rs:190 src/main.rs:193
+#: src/main.rs:186 src/main.rs:189 src/main.rs:192
+#, rust-format
 msgid "{} and {}"
 msgstr "{} ja {}"
 
-#: src/main.rs:199
+#: src/main.rs:198
 msgid "Less than a minute"
 msgstr "Vähem kui minut"
 
-#: src/main.rs:345
+#: src/main.rs:329
 msgid "_Quit"
 msgstr "_Välju"
 
@@ -1938,19 +1863,16 @@
 msgstr ""
 "Priit Jõerüüt 2024\n"
 "Indrek Haav <indrek.haav@pm.me>"
-
-#~ msgid "{} second{}"
-#~ msgstr "{} sekund{}"
-
-#, fuzzy
-#~ msgid "{} minute{} "
-#~ msgstr "{} minut[} "
 
 #, fuzzy
 #~ msgid "Whether or not to use base-10 (default) or base-2 for memory"
 #~ msgstr ""
 #~ "Kas kasutada võrguühenduse kiiruse jaoks bitte (vaikimisi) või baite"
 
+#, fuzzy
+#~ msgid "Kill All"
+#~ msgstr "Keela kõik"
+
 #~ msgid "No per-process network usage"
 #~ msgstr "Puudub protsessipõhine võrgukasutus"
 
