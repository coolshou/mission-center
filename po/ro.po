--- conflicted
+++ resolved
@@ -7,13 +7,8 @@
 msgstr ""
 "Project-Id-Version: missioncenter\n"
 "Report-Msgid-Bugs-To: \n"
-<<<<<<< HEAD
-"POT-Creation-Date: 2025-05-21 06:23+0000\n"
-"PO-Revision-Date: 2023-08-20 08:49+0000\n"
-=======
 "POT-Creation-Date: 2025-05-17 06:53+0300\n"
 "PO-Revision-Date: 2025-05-18 08:59+0000\n"
->>>>>>> a081810e
 "Last-Translator: Romeo Calota <mail@romeocalota.me>\n"
 "Language-Team: Romanian <https://hosted.weblate.org/projects/mission-center/"
 "mission-center/ro/>\n"
@@ -426,12 +421,7 @@
 #: resources/ui/apps_page/details_dialog.blp:293
 #: resources/ui/apps_page/page.blp:216 src/apps_page/columns/mod.rs:300
 #: src/apps_page/columns/mod.rs:317 src/performance_page/mod.rs:1396
-<<<<<<< HEAD
-#: src/performance_page/mod.rs:2166 src/performance_page/gpu.rs:355
-#, fuzzy
-=======
 #: src/performance_page/mod.rs:2166 src/performance_page/gpu.rs:353
->>>>>>> a081810e
 msgid "GPU"
 msgstr "Procesor grafic"
 
@@ -688,13 +678,13 @@
 msgstr "Putere consumată"
 
 #: resources/ui/performance_page/gpu_details.blp:200
-#: src/performance_page/gpu.rs:557
+#: src/performance_page/gpu.rs:555
 #, fuzzy
 msgid "Memory Usage"
 msgstr "Utilizare memorie"
 
 #: resources/ui/performance_page/gpu_details.blp:274
-#: src/performance_page/gpu.rs:634
+#: src/performance_page/gpu.rs:632
 #, fuzzy
 msgid "Shared Memory Usage"
 msgstr "Utilizare memorie"
@@ -1488,6 +1478,7 @@
 msgstr "Aplicații"
 
 #: src/apps_page/mod.rs:303 src/apps_page/mod.rs:372
+#, rust-format
 msgid "{} Running App"
 msgid_plural "{} Running Apps"
 msgstr[0] ""
@@ -1495,6 +1486,7 @@
 msgstr[2] ""
 
 #: src/apps_page/mod.rs:313 src/apps_page/mod.rs:382
+#, rust-format
 msgid "{} Running Process"
 msgid_plural "{} Running Processes"
 msgstr[0] ""
@@ -1521,15 +1513,17 @@
 msgstr ""
 
 #: src/services_page/mod.rs:530
+#, rust-format
 msgid "{} Running Services"
 msgstr ""
 
 #: src/services_page/mod.rs:535
+#, rust-format
 msgid "{} failed services out of a total of {}"
 msgstr ""
 
 #: src/performance_page/widgets/smart_sata_dialog_row.rs:102
-#, fuzzy
+#, fuzzy, rust-format
 msgid "{} sectors"
 msgstr "{} de secunde"
 
@@ -1537,23 +1531,12 @@
 #: src/performance_page/widgets/smart_data_dialog.rs:272
 #: src/performance_page/widgets/smart_data_dialog.rs:280
 #: src/performance_page/fan.rs:296
+#, rust-format
 msgid "{} °C"
 msgstr ""
 
-#: src/performance_page/widgets/eject_failure_dialog.rs:164
-msgid "Close"
-msgstr ""
-
-#: src/performance_page/widgets/eject_failure_dialog.rs:165
-msgid "Retry"
-msgstr ""
-
-#: src/performance_page/widgets/eject_failure_dialog.rs:166
-msgid "Kill All"
-msgstr ""
-
 #: src/performance_page/widgets/mem_composition_widget.rs:253
-#, fuzzy
+#, fuzzy, rust-format
 msgid ""
 "In use ({}B)\n"
 "\n"
@@ -1564,7 +1547,7 @@
 "Memorie utilizată de sistemul de operare și de aplicațiile în execuție"
 
 #: src/performance_page/widgets/mem_composition_widget.rs:284
-#, fuzzy
+#, fuzzy, rust-format
 msgid ""
 "Modified ({}B)\n"
 "\n"
@@ -1577,7 +1560,7 @@
 "utilizat de către un alt proces"
 
 #: src/performance_page/widgets/mem_composition_widget.rs:309
-#, fuzzy
+#, fuzzy, rust-format
 msgid ""
 "Standby ({}B)\n"
 "\n"
@@ -1588,7 +1571,7 @@
 "Memorie care conține date și cod cache care nu este utilizat activ"
 
 #: src/performance_page/widgets/mem_composition_widget.rs:322
-#, fuzzy
+#, fuzzy, rust-format
 msgid ""
 "Free ({}B)\n"
 "\n"
@@ -1602,6 +1585,7 @@
 "multă memorie"
 
 #: src/performance_page/widgets/smart_data_dialog.rs:95
+#, rust-format
 msgid "{} ago"
 msgstr ""
 
@@ -1610,10 +1594,10 @@
 #: src/performance_page/disk.rs:268 src/performance_page/disk.rs:296
 #: src/performance_page/disk.rs:454 src/performance_page/cpu.rs:316
 #: src/performance_page/cpu.rs:327 src/performance_page/cpu.rs:351
-#: src/performance_page/cpu.rs:359 src/performance_page/memory.rs:561
-#: src/performance_page/memory.rs:792 src/performance_page/mod.rs:1391
-#: src/performance_page/mod.rs:1401 src/performance_page/gpu.rs:247
-#: src/performance_page/gpu.rs:303 src/performance_page/network.rs:262
+#: src/performance_page/cpu.rs:359 src/performance_page/memory.rs:551
+#: src/performance_page/memory.rs:782 src/performance_page/mod.rs:1391
+#: src/performance_page/mod.rs:1401 src/performance_page/gpu.rs:245
+#: src/performance_page/gpu.rs:301 src/performance_page/network.rs:262
 #: src/performance_page/network.rs:367 src/performance_page/network.rs:395
 #: src/performance_page/network.rs:495 src/performance_page/network.rs:531
 msgid "Unknown"
@@ -1712,12 +1696,12 @@
 msgstr ""
 
 #: src/performance_page/disk.rs:227
-#, fuzzy
+#, fuzzy, rust-format
 msgid "Disk {} ({})"
 msgstr "Disc"
 
 #: src/performance_page/disk.rs:231 src/performance_page/disk.rs:386
-#, fuzzy
+#, fuzzy, rust-format
 msgid "Drive ({})"
 msgstr "Disc"
 
@@ -1767,12 +1751,13 @@
 msgstr ""
 
 #: src/performance_page/disk.rs:382
-#, fuzzy
+#, fuzzy, rust-format
 msgid "Drive {} ({})"
 msgstr "Disc"
 
 #: src/performance_page/fan.rs:274 src/performance_page/mod.rs:1504
 #: src/performance_page/mod.rs:2243
+#, rust-format
 msgid "Fan {}"
 msgstr ""
 
@@ -1782,143 +1767,155 @@
 msgstr ""
 
 #: src/performance_page/fan.rs:280 src/performance_page/fan.rs:315
+#, rust-format
 msgid "{} RPM"
 msgstr ""
 
 #: src/performance_page/fan.rs:285
+#, rust-format
 msgid "{}%"
 msgstr ""
 
 #: src/performance_page/fan.rs:337 src/performance_page/cpu.rs:339
-#: src/performance_page/gpu.rs:318
+#: src/performance_page/gpu.rs:316
 msgid "Unsupported"
 msgstr "Neatestat"
 
-#: src/performance_page/memory.rs:378
-msgid "{} of {}"
-msgstr ""
-
-#: src/performance_page/memory.rs:400
+#: src/performance_page/cpu.rs:973 src/performance_page/memory.rs:861
+#: src/performance_page/gpu.rs:870
+#, fuzzy, rust-format
+msgid "{} second{}"
+msgstr "{} de secunde"
+
+#: src/performance_page/cpu.rs:984 src/performance_page/memory.rs:872
+#: src/performance_page/gpu.rs:881
+#, rust-format
+msgid "{} minute{} "
+msgstr ""
+
+#: src/performance_page/memory.rs:397
 msgid "Getting additional memory information failed"
 msgstr ""
 
 #: src/performance_page/mod.rs:1135
-#, fuzzy
+#, fuzzy, rust-format
 msgid "{} {} ({})"
 msgstr "{} {}{}B/s"
 
 #: src/performance_page/mod.rs:1394 src/performance_page/mod.rs:2164
-#: src/performance_page/gpu.rs:353
+#: src/performance_page/gpu.rs:351
+#, rust-format
 msgid "GPU {}"
 msgstr "Procesor grafic {}"
 
 #: src/performance_page/mod.rs:2104 src/performance_page/mod.rs:2105
-#, fuzzy
+#, fuzzy, rust-format
 msgid "{}: {}"
 msgstr "{} {}bps"
 
-#: src/performance_page/gpu.rs:285
+#: src/performance_page/gpu.rs:283
 #, fuzzy
 msgid "Video encode/decode"
 msgstr "Codare video"
 
-#: src/performance_page/gpu.rs:576
+#: src/performance_page/gpu.rs:574
 #, fuzzy
 msgid "Total Memory"
 msgstr "Memorie"
 
-#: src/performance_page/gpu.rs:606
+#: src/performance_page/gpu.rs:604
 msgid "Dedicated and shared memory usage over "
 msgstr ""
 
-#: src/performance_page/gpu.rs:651
+#: src/performance_page/gpu.rs:649
 msgid "Total Shared Memory"
 msgstr ""
 
-#: src/main.rs:100
+#: src/main.rs:99
+#, rust-format
 msgid "{} year"
 msgstr ""
 
-#: src/main.rs:102
+#: src/main.rs:101
+#, rust-format
 msgid "{} years"
 msgstr ""
 
-#: src/main.rs:109
+#: src/main.rs:108
+#, rust-format
 msgid "{} month"
 msgstr ""
 
-#: src/main.rs:111
+#: src/main.rs:110
+#, rust-format
 msgid "{} months"
 msgstr ""
 
-#: src/main.rs:118
+#: src/main.rs:117
+#, rust-format
 msgid "{} day"
 msgstr ""
 
-#: src/main.rs:120
+#: src/main.rs:119
+#, rust-format
 msgid "{} days"
 msgstr ""
 
-#: src/main.rs:127
+#: src/main.rs:126
+#, rust-format
 msgid "{} hour"
 msgstr ""
 
-#: src/main.rs:129
+#: src/main.rs:128
+#, rust-format
 msgid "{} hours"
 msgstr ""
 
-#: src/main.rs:136 src/main.rs:209
+#: src/main.rs:135
+#, rust-format
 msgid "{} minute"
-msgid_plural "{} minutes"
-msgstr[0] ""
-msgstr[1] ""
-msgstr[2] ""
-
-#: src/main.rs:138
+msgstr ""
+
+#: src/main.rs:137
+#, rust-format
 msgid "{} minutes"
 msgstr ""
 
-#: src/main.rs:145 src/main.rs:207
-#, fuzzy
+#: src/main.rs:144
+#, fuzzy, rust-format
 msgid "{} second"
-msgid_plural "{} seconds"
-msgstr[0] "{} de secunde"
-msgstr[1] "{} de secunde"
-msgstr[2] "{} de secunde"
-
-#: src/main.rs:147
-#, fuzzy
+msgstr "{} de secunde"
+
+#: src/main.rs:146
+#, fuzzy, rust-format
 msgid "{} seconds"
 msgstr "{} de secunde"
 
 #. Translators: Used for duration greater than one year. First %s is number of years, second %s is months, third %s is days
-#: src/main.rs:184
-#, fuzzy
+#: src/main.rs:183
+#, fuzzy, rust-format
 msgid "{}, {} and {}"
 msgstr "{} {}bps"
 
 #. Translators: Used for durations less than one year but greater than one month. First %s is number of months, second %s is days
 #. Translators: Used for durations less than one month but greater than one day. First %s is number of days, second %s is hours
 #. Translators: Used for durations less than one day but greater than one hour. First %s is number of hours, second %s is minutes
-#: src/main.rs:187 src/main.rs:190 src/main.rs:193
+#: src/main.rs:186 src/main.rs:189 src/main.rs:192
+#, rust-format
 msgid "{} and {}"
 msgstr ""
 
-#: src/main.rs:199
+#: src/main.rs:198
 msgid "Less than a minute"
 msgstr ""
 
-#: src/main.rs:345
+#: src/main.rs:329
 msgid "_Quit"
 msgstr "_Ieșire"
 
 #: src/application.rs:398
 msgid "translator-credits"
 msgstr "Romeo Calotă <mail@romeocalota.me>"
-
-#, fuzzy
-#~ msgid "{} second{}"
-#~ msgstr "{} de secunde"
 
 #~ msgid "No per-process network usage"
 #~ msgstr "Fără utilizare per proces a rețelei"
