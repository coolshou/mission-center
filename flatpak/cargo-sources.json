--- conflicted
+++ resolved
@@ -15,16 +15,6 @@
   {
     "type": "archive",
     "archive-type": "tar-gzip",
-<<<<<<< HEAD
-    "url": "https://static.crates.io/crates/anyhow/anyhow-1.0.95.crate",
-    "sha256": "34ac096ce696dc2fcabef30516bb13c0a68a11d30131d3df6f04711467681b04",
-    "dest": "cargo/vendor/anyhow-1.0.95"
-  },
-  {
-    "type": "inline",
-    "contents": "{\"package\": \"34ac096ce696dc2fcabef30516bb13c0a68a11d30131d3df6f04711467681b04\", \"files\": {}}",
-    "dest": "cargo/vendor/anyhow-1.0.95",
-=======
     "url": "https://static.crates.io/crates/anyhow/anyhow-1.0.97.crate",
     "sha256": "dcfed56ad506cb2c684a14971b8861fdc3baaaae314b9e5f9bb532cbe3ba7a4f",
     "dest": "cargo/vendor/anyhow-1.0.97"
@@ -33,7 +23,6 @@
     "type": "inline",
     "contents": "{\"package\": \"dcfed56ad506cb2c684a14971b8861fdc3baaaae314b9e5f9bb532cbe3ba7a4f\", \"files\": {}}",
     "dest": "cargo/vendor/anyhow-1.0.97",
->>>>>>> d270914e
     "dest-filename": ".cargo-checksum.json"
   },
   {
@@ -65,14 +54,14 @@
   {
     "type": "archive",
     "archive-type": "tar-gzip",
-    "url": "https://static.crates.io/crates/bitflags/bitflags-2.8.0.crate",
-    "sha256": "8f68f53c83ab957f72c32642f3868eec03eb974d1fb82e453128456482613d36",
-    "dest": "cargo/vendor/bitflags-2.8.0"
-  },
-  {
-    "type": "inline",
-    "contents": "{\"package\": \"8f68f53c83ab957f72c32642f3868eec03eb974d1fb82e453128456482613d36\", \"files\": {}}",
-    "dest": "cargo/vendor/bitflags-2.8.0",
+    "url": "https://static.crates.io/crates/bitflags/bitflags-2.6.0.crate",
+    "sha256": "b048fb63fd8b5923fc5aa7b340d8e156aec7ec02f0c78fa8a6ddc2613f6f71de",
+    "dest": "cargo/vendor/bitflags-2.6.0"
+  },
+  {
+    "type": "inline",
+    "contents": "{\"package\": \"b048fb63fd8b5923fc5aa7b340d8e156aec7ec02f0c78fa8a6ddc2613f6f71de\", \"files\": {}}",
+    "dest": "cargo/vendor/bitflags-2.6.0",
     "dest-filename": ".cargo-checksum.json"
   },
   {
@@ -91,16 +80,6 @@
   {
     "type": "archive",
     "archive-type": "tar-gzip",
-<<<<<<< HEAD
-    "url": "https://static.crates.io/crates/byteorder/byteorder-1.5.0.crate",
-    "sha256": "1fd0f2584146f6f2ef48085050886acf353beff7305ebd1ae69500e27c67f64b",
-    "dest": "cargo/vendor/byteorder-1.5.0"
-  },
-  {
-    "type": "inline",
-    "contents": "{\"package\": \"1fd0f2584146f6f2ef48085050886acf353beff7305ebd1ae69500e27c67f64b\", \"files\": {}}",
-    "dest": "cargo/vendor/byteorder-1.5.0",
-=======
     "url": "https://static.crates.io/crates/bytes/bytes-1.10.1.crate",
     "sha256": "d71b6127be86fdcfddb610f7182ac57211d4b18a3e9c82eb2d17662f2227ad6a",
     "dest": "cargo/vendor/bytes-1.10.1"
@@ -109,78 +88,58 @@
     "type": "inline",
     "contents": "{\"package\": \"d71b6127be86fdcfddb610f7182ac57211d4b18a3e9c82eb2d17662f2227ad6a\", \"files\": {}}",
     "dest": "cargo/vendor/bytes-1.10.1",
->>>>>>> d270914e
-    "dest-filename": ".cargo-checksum.json"
-  },
-  {
-    "type": "archive",
-    "archive-type": "tar-gzip",
-<<<<<<< HEAD
-    "url": "https://static.crates.io/crates/bytes/bytes-1.10.0.crate",
-    "sha256": "f61dac84819c6588b558454b194026eb1f09c293b9036ae9b159e74e73ab6cf9",
-    "dest": "cargo/vendor/bytes-1.10.0"
-  },
-  {
-    "type": "inline",
-    "contents": "{\"package\": \"f61dac84819c6588b558454b194026eb1f09c293b9036ae9b159e74e73ab6cf9\", \"files\": {}}",
-    "dest": "cargo/vendor/bytes-1.10.0",
-    "dest-filename": ".cargo-checksum.json"
-  },
-  {
-    "type": "archive",
-    "archive-type": "tar-gzip",
-    "url": "https://static.crates.io/crates/cairo-rs/cairo-rs-0.20.7.crate",
-    "sha256": "ae50b5510d86cf96ac2370e66d8dc960882f3df179d6a5a1e52bd94a1416c0f7",
-    "dest": "cargo/vendor/cairo-rs-0.20.7"
-=======
+    "dest-filename": ".cargo-checksum.json"
+  },
+  {
+    "type": "archive",
+    "archive-type": "tar-gzip",
     "url": "https://static.crates.io/crates/cairo-rs/cairo-rs-0.20.5.crate",
     "sha256": "d7fa699e1d7ae691001a811dda5ef0e3e42e1d4119b26426352989df9e94e3e6",
     "dest": "cargo/vendor/cairo-rs-0.20.5"
->>>>>>> d270914e
-  },
-  {
-    "type": "inline",
-    "contents": "{\"package\": \"ae50b5510d86cf96ac2370e66d8dc960882f3df179d6a5a1e52bd94a1416c0f7\", \"files\": {}}",
-    "dest": "cargo/vendor/cairo-rs-0.20.7",
-    "dest-filename": ".cargo-checksum.json"
-  },
-  {
-    "type": "archive",
-    "archive-type": "tar-gzip",
-    "url": "https://static.crates.io/crates/cairo-sys-rs/cairo-sys-rs-0.20.7.crate",
-    "sha256": "f18b6bb8e43c7eb0f2aac7976afe0c61b6f5fc2ab7bc4c139537ea56c92290df",
-    "dest": "cargo/vendor/cairo-sys-rs-0.20.7"
-  },
-  {
-    "type": "inline",
-    "contents": "{\"package\": \"f18b6bb8e43c7eb0f2aac7976afe0c61b6f5fc2ab7bc4c139537ea56c92290df\", \"files\": {}}",
-    "dest": "cargo/vendor/cairo-sys-rs-0.20.7",
-    "dest-filename": ".cargo-checksum.json"
-  },
-  {
-    "type": "archive",
-    "archive-type": "tar-gzip",
-    "url": "https://static.crates.io/crates/cc/cc-1.2.12.crate",
-    "sha256": "755717a7de9ec452bf7f3f1a3099085deabd7f2962b861dae91ecd7a365903d2",
-    "dest": "cargo/vendor/cc-1.2.12"
-  },
-  {
-    "type": "inline",
-    "contents": "{\"package\": \"755717a7de9ec452bf7f3f1a3099085deabd7f2962b861dae91ecd7a365903d2\", \"files\": {}}",
-    "dest": "cargo/vendor/cc-1.2.12",
-    "dest-filename": ".cargo-checksum.json"
-  },
-  {
-    "type": "archive",
-    "archive-type": "tar-gzip",
-    "url": "https://static.crates.io/crates/cfg-expr/cfg-expr-0.17.2.crate",
-    "sha256": "8d4ba6e40bd1184518716a6e1a781bf9160e286d219ccdb8ab2612e74cfe4789",
-    "dest": "cargo/vendor/cfg-expr-0.17.2"
-  },
-  {
-    "type": "inline",
-    "contents": "{\"package\": \"8d4ba6e40bd1184518716a6e1a781bf9160e286d219ccdb8ab2612e74cfe4789\", \"files\": {}}",
-    "dest": "cargo/vendor/cfg-expr-0.17.2",
+  },
+  {
+    "type": "inline",
+    "contents": "{\"package\": \"d7fa699e1d7ae691001a811dda5ef0e3e42e1d4119b26426352989df9e94e3e6\", \"files\": {}}",
+    "dest": "cargo/vendor/cairo-rs-0.20.5",
+    "dest-filename": ".cargo-checksum.json"
+  },
+  {
+    "type": "archive",
+    "archive-type": "tar-gzip",
+    "url": "https://static.crates.io/crates/cairo-sys-rs/cairo-sys-rs-0.20.0.crate",
+    "sha256": "428290f914b9b86089f60f5d8a9f6e440508e1bcff23b25afd51502b0a2da88f",
+    "dest": "cargo/vendor/cairo-sys-rs-0.20.0"
+  },
+  {
+    "type": "inline",
+    "contents": "{\"package\": \"428290f914b9b86089f60f5d8a9f6e440508e1bcff23b25afd51502b0a2da88f\", \"files\": {}}",
+    "dest": "cargo/vendor/cairo-sys-rs-0.20.0",
+    "dest-filename": ".cargo-checksum.json"
+  },
+  {
+    "type": "archive",
+    "archive-type": "tar-gzip",
+    "url": "https://static.crates.io/crates/cc/cc-1.2.1.crate",
+    "sha256": "fd9de9f2205d5ef3fd67e685b0df337994ddd4495e2a28d185500d0e1edfea47",
+    "dest": "cargo/vendor/cc-1.2.1"
+  },
+  {
+    "type": "inline",
+    "contents": "{\"package\": \"fd9de9f2205d5ef3fd67e685b0df337994ddd4495e2a28d185500d0e1edfea47\", \"files\": {}}",
+    "dest": "cargo/vendor/cc-1.2.1",
+    "dest-filename": ".cargo-checksum.json"
+  },
+  {
+    "type": "archive",
+    "archive-type": "tar-gzip",
+    "url": "https://static.crates.io/crates/cfg-expr/cfg-expr-0.17.1.crate",
+    "sha256": "c360837f8f19e2e4468275138f1c0dec1647d1e17bb7c0215fe3cd7530e93c25",
+    "dest": "cargo/vendor/cfg-expr-0.17.1"
+  },
+  {
+    "type": "inline",
+    "contents": "{\"package\": \"c360837f8f19e2e4468275138f1c0dec1647d1e17bb7c0215fe3cd7530e93c25\", \"files\": {}}",
+    "dest": "cargo/vendor/cfg-expr-0.17.1",
     "dest-filename": ".cargo-checksum.json"
   },
   {
@@ -199,16 +158,6 @@
   {
     "type": "archive",
     "archive-type": "tar-gzip",
-<<<<<<< HEAD
-    "url": "https://static.crates.io/crates/cmake/cmake-0.1.53.crate",
-    "sha256": "e24a03c8b52922d68a1589ad61032f2c1aa5a8158d2aa0d93c6e9534944bbad6",
-    "dest": "cargo/vendor/cmake-0.1.53"
-  },
-  {
-    "type": "inline",
-    "contents": "{\"package\": \"e24a03c8b52922d68a1589ad61032f2c1aa5a8158d2aa0d93c6e9534944bbad6\", \"files\": {}}",
-    "dest": "cargo/vendor/cmake-0.1.53",
-=======
     "url": "https://static.crates.io/crates/cmake/cmake-0.1.54.crate",
     "sha256": "e7caa3f9de89ddbe2c607f4101924c5abec803763ae9534e4f4d7d8f84aa81f0",
     "dest": "cargo/vendor/cmake-0.1.54"
@@ -217,7 +166,6 @@
     "type": "inline",
     "contents": "{\"package\": \"e7caa3f9de89ddbe2c607f4101924c5abec803763ae9534e4f4d7d8f84aa81f0\", \"files\": {}}",
     "dest": "cargo/vendor/cmake-0.1.54",
->>>>>>> d270914e
     "dest-filename": ".cargo-checksum.json"
   },
   {
@@ -249,14 +197,14 @@
   {
     "type": "archive",
     "archive-type": "tar-gzip",
-    "url": "https://static.crates.io/crates/crunchy/crunchy-0.2.3.crate",
-    "sha256": "43da5946c66ffcc7745f48db692ffbb10a83bfe0afd96235c5c2a4fb23994929",
-    "dest": "cargo/vendor/crunchy-0.2.3"
-  },
-  {
-    "type": "inline",
-    "contents": "{\"package\": \"43da5946c66ffcc7745f48db692ffbb10a83bfe0afd96235c5c2a4fb23994929\", \"files\": {}}",
-    "dest": "cargo/vendor/crunchy-0.2.3",
+    "url": "https://static.crates.io/crates/crunchy/crunchy-0.2.2.crate",
+    "sha256": "7a81dae078cea95a014a339291cec439d2f232ebe854a9d672b796c6afafa9b7",
+    "dest": "cargo/vendor/crunchy-0.2.2"
+  },
+  {
+    "type": "inline",
+    "contents": "{\"package\": \"7a81dae078cea95a014a339291cec439d2f232ebe854a9d672b796c6afafa9b7\", \"files\": {}}",
+    "dest": "cargo/vendor/crunchy-0.2.2",
     "dest-filename": ".cargo-checksum.json"
   },
   {
@@ -275,16 +223,6 @@
   {
     "type": "archive",
     "archive-type": "tar-gzip",
-<<<<<<< HEAD
-    "url": "https://static.crates.io/crates/either/either-1.13.0.crate",
-    "sha256": "60b1af1c220855b6ceac025d3f6ecdd2b7c4894bfe9cd9bda4fbb4bc7c0d4cf0",
-    "dest": "cargo/vendor/either-1.13.0"
-  },
-  {
-    "type": "inline",
-    "contents": "{\"package\": \"60b1af1c220855b6ceac025d3f6ecdd2b7c4894bfe9cd9bda4fbb4bc7c0d4cf0\", \"files\": {}}",
-    "dest": "cargo/vendor/either-1.13.0",
-=======
     "url": "https://static.crates.io/crates/either/either-1.15.0.crate",
     "sha256": "48c757948c5ede0e46177b7add2e67155f70e33c07fea8284df6576da70b3719",
     "dest": "cargo/vendor/either-1.15.0"
@@ -293,7 +231,6 @@
     "type": "inline",
     "contents": "{\"package\": \"48c757948c5ede0e46177b7add2e67155f70e33c07fea8284df6576da70b3719\", \"files\": {}}",
     "dest": "cargo/vendor/either-1.15.0",
->>>>>>> d270914e
     "dest-filename": ".cargo-checksum.json"
   },
   {
@@ -351,16 +288,6 @@
   {
     "type": "archive",
     "archive-type": "tar-gzip",
-<<<<<<< HEAD
-    "url": "https://static.crates.io/crates/fixedbitset/fixedbitset-0.4.2.crate",
-    "sha256": "0ce7134b9999ecaf8bcd65542e436736ef32ddca1b3e06094cb6ec5755203b80",
-    "dest": "cargo/vendor/fixedbitset-0.4.2"
-  },
-  {
-    "type": "inline",
-    "contents": "{\"package\": \"0ce7134b9999ecaf8bcd65542e436736ef32ddca1b3e06094cb6ec5755203b80\", \"files\": {}}",
-    "dest": "cargo/vendor/fixedbitset-0.4.2",
-=======
     "url": "https://static.crates.io/crates/fixedbitset/fixedbitset-0.5.7.crate",
     "sha256": "1d674e81391d1e1ab681a28d99df07927c6d4aa5b027d7da16ba32d1d21ecd99",
     "dest": "cargo/vendor/fixedbitset-0.5.7"
@@ -369,7 +296,6 @@
     "type": "inline",
     "contents": "{\"package\": \"1d674e81391d1e1ab681a28d99df07927c6d4aa5b027d7da16ba32d1d21ecd99\", \"files\": {}}",
     "dest": "cargo/vendor/fixedbitset-0.5.7",
->>>>>>> d270914e
     "dest-filename": ".cargo-checksum.json"
   },
   {
@@ -466,53 +392,53 @@
   {
     "type": "archive",
     "archive-type": "tar-gzip",
-    "url": "https://static.crates.io/crates/gdk-pixbuf/gdk-pixbuf-0.20.7.crate",
-    "sha256": "b6efc7705f7863d37b12ad6974cbb310d35d054f5108cdc1e69037742f573c4c",
-    "dest": "cargo/vendor/gdk-pixbuf-0.20.7"
-  },
-  {
-    "type": "inline",
-    "contents": "{\"package\": \"b6efc7705f7863d37b12ad6974cbb310d35d054f5108cdc1e69037742f573c4c\", \"files\": {}}",
-    "dest": "cargo/vendor/gdk-pixbuf-0.20.7",
-    "dest-filename": ".cargo-checksum.json"
-  },
-  {
-    "type": "archive",
-    "archive-type": "tar-gzip",
-    "url": "https://static.crates.io/crates/gdk-pixbuf-sys/gdk-pixbuf-sys-0.20.7.crate",
-    "sha256": "67f2587c9202bf997476bbba6aaed4f78a11538a2567df002a5f57f5331d0b5c",
-    "dest": "cargo/vendor/gdk-pixbuf-sys-0.20.7"
-  },
-  {
-    "type": "inline",
-    "contents": "{\"package\": \"67f2587c9202bf997476bbba6aaed4f78a11538a2567df002a5f57f5331d0b5c\", \"files\": {}}",
-    "dest": "cargo/vendor/gdk-pixbuf-sys-0.20.7",
-    "dest-filename": ".cargo-checksum.json"
-  },
-  {
-    "type": "archive",
-    "archive-type": "tar-gzip",
-    "url": "https://static.crates.io/crates/gdk4/gdk4-0.9.5.crate",
-    "sha256": "d0196720118f880f71fe7da971eff58cc43a89c9cf73f46076b7cb1e60889b15",
-    "dest": "cargo/vendor/gdk4-0.9.5"
-  },
-  {
-    "type": "inline",
-    "contents": "{\"package\": \"d0196720118f880f71fe7da971eff58cc43a89c9cf73f46076b7cb1e60889b15\", \"files\": {}}",
-    "dest": "cargo/vendor/gdk4-0.9.5",
-    "dest-filename": ".cargo-checksum.json"
-  },
-  {
-    "type": "archive",
-    "archive-type": "tar-gzip",
-    "url": "https://static.crates.io/crates/gdk4-sys/gdk4-sys-0.9.5.crate",
-    "sha256": "60b0e1340bd15e7a78810cf39fed9e5d85f0a8f80b1d999d384ca17dcc452b60",
-    "dest": "cargo/vendor/gdk4-sys-0.9.5"
-  },
-  {
-    "type": "inline",
-    "contents": "{\"package\": \"60b0e1340bd15e7a78810cf39fed9e5d85f0a8f80b1d999d384ca17dcc452b60\", \"files\": {}}",
-    "dest": "cargo/vendor/gdk4-sys-0.9.5",
+    "url": "https://static.crates.io/crates/gdk-pixbuf/gdk-pixbuf-0.20.4.crate",
+    "sha256": "c4c29071a9e92337d8270a85cb0510cda4ac478be26d09ad027cc1d081911b19",
+    "dest": "cargo/vendor/gdk-pixbuf-0.20.4"
+  },
+  {
+    "type": "inline",
+    "contents": "{\"package\": \"c4c29071a9e92337d8270a85cb0510cda4ac478be26d09ad027cc1d081911b19\", \"files\": {}}",
+    "dest": "cargo/vendor/gdk-pixbuf-0.20.4",
+    "dest-filename": ".cargo-checksum.json"
+  },
+  {
+    "type": "archive",
+    "archive-type": "tar-gzip",
+    "url": "https://static.crates.io/crates/gdk-pixbuf-sys/gdk-pixbuf-sys-0.20.4.crate",
+    "sha256": "687343b059b91df5f3fbd87b4307038fa9e647fcc0461d0d3f93e94fee20bf3d",
+    "dest": "cargo/vendor/gdk-pixbuf-sys-0.20.4"
+  },
+  {
+    "type": "inline",
+    "contents": "{\"package\": \"687343b059b91df5f3fbd87b4307038fa9e647fcc0461d0d3f93e94fee20bf3d\", \"files\": {}}",
+    "dest": "cargo/vendor/gdk-pixbuf-sys-0.20.4",
+    "dest-filename": ".cargo-checksum.json"
+  },
+  {
+    "type": "archive",
+    "archive-type": "tar-gzip",
+    "url": "https://static.crates.io/crates/gdk4/gdk4-0.9.4.crate",
+    "sha256": "75933c4a86e8a2428814d367e22c733304fdfabc87f415750fd2f55409b6ee48",
+    "dest": "cargo/vendor/gdk4-0.9.4"
+  },
+  {
+    "type": "inline",
+    "contents": "{\"package\": \"75933c4a86e8a2428814d367e22c733304fdfabc87f415750fd2f55409b6ee48\", \"files\": {}}",
+    "dest": "cargo/vendor/gdk4-0.9.4",
+    "dest-filename": ".cargo-checksum.json"
+  },
+  {
+    "type": "archive",
+    "archive-type": "tar-gzip",
+    "url": "https://static.crates.io/crates/gdk4-sys/gdk4-sys-0.9.4.crate",
+    "sha256": "20af0656d543aed3e57ac4120ef76d091c3c42ab1e0507a8febde7cd005640e2",
+    "dest": "cargo/vendor/gdk4-sys-0.9.4"
+  },
+  {
+    "type": "inline",
+    "contents": "{\"package\": \"20af0656d543aed3e57ac4120ef76d091c3c42ab1e0507a8febde7cd005640e2\", \"files\": {}}",
+    "dest": "cargo/vendor/gdk4-sys-0.9.4",
     "dest-filename": ".cargo-checksum.json"
   },
   {
@@ -570,170 +496,170 @@
   {
     "type": "archive",
     "archive-type": "tar-gzip",
-    "url": "https://static.crates.io/crates/gio/gio-0.20.7.crate",
-    "sha256": "a517657589a174be9f60c667f1fec8b7ac82ed5db4ebf56cf073a3b5955d8e2e",
-    "dest": "cargo/vendor/gio-0.20.7"
-  },
-  {
-    "type": "inline",
-    "contents": "{\"package\": \"a517657589a174be9f60c667f1fec8b7ac82ed5db4ebf56cf073a3b5955d8e2e\", \"files\": {}}",
-    "dest": "cargo/vendor/gio-0.20.7",
-    "dest-filename": ".cargo-checksum.json"
-  },
-  {
-    "type": "archive",
-    "archive-type": "tar-gzip",
-    "url": "https://static.crates.io/crates/gio-sys/gio-sys-0.20.8.crate",
-    "sha256": "8446d9b475730ebef81802c1738d972db42fde1c5a36a627ebc4d665fc87db04",
-    "dest": "cargo/vendor/gio-sys-0.20.8"
-  },
-  {
-    "type": "inline",
-    "contents": "{\"package\": \"8446d9b475730ebef81802c1738d972db42fde1c5a36a627ebc4d665fc87db04\", \"files\": {}}",
-    "dest": "cargo/vendor/gio-sys-0.20.8",
-    "dest-filename": ".cargo-checksum.json"
-  },
-  {
-    "type": "archive",
-    "archive-type": "tar-gzip",
-    "url": "https://static.crates.io/crates/glib/glib-0.20.7.crate",
-    "sha256": "f969edf089188d821a30cde713b6f9eb08b20c63fc2e584aba2892a7984a8cc0",
-    "dest": "cargo/vendor/glib-0.20.7"
-  },
-  {
-    "type": "inline",
-    "contents": "{\"package\": \"f969edf089188d821a30cde713b6f9eb08b20c63fc2e584aba2892a7984a8cc0\", \"files\": {}}",
-    "dest": "cargo/vendor/glib-0.20.7",
-    "dest-filename": ".cargo-checksum.json"
-  },
-  {
-    "type": "archive",
-    "archive-type": "tar-gzip",
-    "url": "https://static.crates.io/crates/glib-macros/glib-macros-0.20.7.crate",
-    "sha256": "715601f8f02e71baef9c1f94a657a9a77c192aea6097cf9ae7e5e177cd8cde68",
-    "dest": "cargo/vendor/glib-macros-0.20.7"
-  },
-  {
-    "type": "inline",
-    "contents": "{\"package\": \"715601f8f02e71baef9c1f94a657a9a77c192aea6097cf9ae7e5e177cd8cde68\", \"files\": {}}",
-    "dest": "cargo/vendor/glib-macros-0.20.7",
-    "dest-filename": ".cargo-checksum.json"
-  },
-  {
-    "type": "archive",
-    "archive-type": "tar-gzip",
-    "url": "https://static.crates.io/crates/glib-sys/glib-sys-0.20.7.crate",
-    "sha256": "b360ff0f90d71de99095f79c526a5888c9c92fc9ee1b19da06c6f5e75f0c2a53",
-    "dest": "cargo/vendor/glib-sys-0.20.7"
-  },
-  {
-    "type": "inline",
-    "contents": "{\"package\": \"b360ff0f90d71de99095f79c526a5888c9c92fc9ee1b19da06c6f5e75f0c2a53\", \"files\": {}}",
-    "dest": "cargo/vendor/glib-sys-0.20.7",
-    "dest-filename": ".cargo-checksum.json"
-  },
-  {
-    "type": "archive",
-    "archive-type": "tar-gzip",
-    "url": "https://static.crates.io/crates/gobject-sys/gobject-sys-0.20.7.crate",
-    "sha256": "67a56235e971a63bfd75abb13ef70064e1346388723422a68580d8a6fbac6423",
-    "dest": "cargo/vendor/gobject-sys-0.20.7"
-  },
-  {
-    "type": "inline",
-    "contents": "{\"package\": \"67a56235e971a63bfd75abb13ef70064e1346388723422a68580d8a6fbac6423\", \"files\": {}}",
-    "dest": "cargo/vendor/gobject-sys-0.20.7",
-    "dest-filename": ".cargo-checksum.json"
-  },
-  {
-    "type": "archive",
-    "archive-type": "tar-gzip",
-    "url": "https://static.crates.io/crates/graphene-rs/graphene-rs-0.20.7.crate",
-    "sha256": "f39d3bcd2e24fd9c2874a56f277b72c03e728de9bdc95a8d4ef4c962f10ced98",
-    "dest": "cargo/vendor/graphene-rs-0.20.7"
-  },
-  {
-    "type": "inline",
-    "contents": "{\"package\": \"f39d3bcd2e24fd9c2874a56f277b72c03e728de9bdc95a8d4ef4c962f10ced98\", \"files\": {}}",
-    "dest": "cargo/vendor/graphene-rs-0.20.7",
-    "dest-filename": ".cargo-checksum.json"
-  },
-  {
-    "type": "archive",
-    "archive-type": "tar-gzip",
-    "url": "https://static.crates.io/crates/graphene-sys/graphene-sys-0.20.7.crate",
-    "sha256": "11a68d39515bf340e879b72cecd4a25c1332557757ada6e8aba8654b4b81d23a",
-    "dest": "cargo/vendor/graphene-sys-0.20.7"
-  },
-  {
-    "type": "inline",
-    "contents": "{\"package\": \"11a68d39515bf340e879b72cecd4a25c1332557757ada6e8aba8654b4b81d23a\", \"files\": {}}",
-    "dest": "cargo/vendor/graphene-sys-0.20.7",
-    "dest-filename": ".cargo-checksum.json"
-  },
-  {
-    "type": "archive",
-    "archive-type": "tar-gzip",
-    "url": "https://static.crates.io/crates/gsk4/gsk4-0.9.5.crate",
-    "sha256": "32b9188db0a6219e708b6b6e7225718e459def664023dbddb8395ca1486d8102",
-    "dest": "cargo/vendor/gsk4-0.9.5"
-  },
-  {
-    "type": "inline",
-    "contents": "{\"package\": \"32b9188db0a6219e708b6b6e7225718e459def664023dbddb8395ca1486d8102\", \"files\": {}}",
-    "dest": "cargo/vendor/gsk4-0.9.5",
-    "dest-filename": ".cargo-checksum.json"
-  },
-  {
-    "type": "archive",
-    "archive-type": "tar-gzip",
-    "url": "https://static.crates.io/crates/gsk4-sys/gsk4-sys-0.9.5.crate",
-    "sha256": "bca10fc65d68528a548efa3d8747934adcbe7058b73695c9a7f43a25352fce14",
-    "dest": "cargo/vendor/gsk4-sys-0.9.5"
-  },
-  {
-    "type": "inline",
-    "contents": "{\"package\": \"bca10fc65d68528a548efa3d8747934adcbe7058b73695c9a7f43a25352fce14\", \"files\": {}}",
-    "dest": "cargo/vendor/gsk4-sys-0.9.5",
-    "dest-filename": ".cargo-checksum.json"
-  },
-  {
-    "type": "archive",
-    "archive-type": "tar-gzip",
-    "url": "https://static.crates.io/crates/gtk4/gtk4-0.9.5.crate",
-    "sha256": "b697ff938136625f6acf75f01951220f47a45adcf0060ee55b4671cf734dac44",
-    "dest": "cargo/vendor/gtk4-0.9.5"
-  },
-  {
-    "type": "inline",
-    "contents": "{\"package\": \"b697ff938136625f6acf75f01951220f47a45adcf0060ee55b4671cf734dac44\", \"files\": {}}",
-    "dest": "cargo/vendor/gtk4-0.9.5",
-    "dest-filename": ".cargo-checksum.json"
-  },
-  {
-    "type": "archive",
-    "archive-type": "tar-gzip",
-    "url": "https://static.crates.io/crates/gtk4-macros/gtk4-macros-0.9.5.crate",
-    "sha256": "0ed1786c4703dd196baf7e103525ce0cf579b3a63a0570fe653b7ee6bac33999",
-    "dest": "cargo/vendor/gtk4-macros-0.9.5"
-  },
-  {
-    "type": "inline",
-    "contents": "{\"package\": \"0ed1786c4703dd196baf7e103525ce0cf579b3a63a0570fe653b7ee6bac33999\", \"files\": {}}",
-    "dest": "cargo/vendor/gtk4-macros-0.9.5",
-    "dest-filename": ".cargo-checksum.json"
-  },
-  {
-    "type": "archive",
-    "archive-type": "tar-gzip",
-    "url": "https://static.crates.io/crates/gtk4-sys/gtk4-sys-0.9.5.crate",
-    "sha256": "3af4b680cee5d2f786a2f91f1c77e95ecf2254522f0ca4edf3a2dce6cb35cecf",
-    "dest": "cargo/vendor/gtk4-sys-0.9.5"
-  },
-  {
-    "type": "inline",
-    "contents": "{\"package\": \"3af4b680cee5d2f786a2f91f1c77e95ecf2254522f0ca4edf3a2dce6cb35cecf\", \"files\": {}}",
-    "dest": "cargo/vendor/gtk4-sys-0.9.5",
+    "url": "https://static.crates.io/crates/gio/gio-0.20.6.crate",
+    "sha256": "8826d2a9ad56ce3de1f04bea0bea0daff6f5f1c913cc834996cfea1f9401361c",
+    "dest": "cargo/vendor/gio-0.20.6"
+  },
+  {
+    "type": "inline",
+    "contents": "{\"package\": \"8826d2a9ad56ce3de1f04bea0bea0daff6f5f1c913cc834996cfea1f9401361c\", \"files\": {}}",
+    "dest": "cargo/vendor/gio-0.20.6",
+    "dest-filename": ".cargo-checksum.json"
+  },
+  {
+    "type": "archive",
+    "archive-type": "tar-gzip",
+    "url": "https://static.crates.io/crates/gio-sys/gio-sys-0.20.6.crate",
+    "sha256": "b965df6f3534c84816b5c1a7d9efcb5671ae790822de5abe8e299797039529bc",
+    "dest": "cargo/vendor/gio-sys-0.20.6"
+  },
+  {
+    "type": "inline",
+    "contents": "{\"package\": \"b965df6f3534c84816b5c1a7d9efcb5671ae790822de5abe8e299797039529bc\", \"files\": {}}",
+    "dest": "cargo/vendor/gio-sys-0.20.6",
+    "dest-filename": ".cargo-checksum.json"
+  },
+  {
+    "type": "archive",
+    "archive-type": "tar-gzip",
+    "url": "https://static.crates.io/crates/glib/glib-0.20.6.crate",
+    "sha256": "86bd3e4ee7998ab5a135d900db56930cc19ad16681adf245daff54f618b9d5e1",
+    "dest": "cargo/vendor/glib-0.20.6"
+  },
+  {
+    "type": "inline",
+    "contents": "{\"package\": \"86bd3e4ee7998ab5a135d900db56930cc19ad16681adf245daff54f618b9d5e1\", \"files\": {}}",
+    "dest": "cargo/vendor/glib-0.20.6",
+    "dest-filename": ".cargo-checksum.json"
+  },
+  {
+    "type": "archive",
+    "archive-type": "tar-gzip",
+    "url": "https://static.crates.io/crates/glib-macros/glib-macros-0.20.5.crate",
+    "sha256": "e7d21ca27acfc3e91da70456edde144b4ac7c36f78ee77b10189b3eb4901c156",
+    "dest": "cargo/vendor/glib-macros-0.20.5"
+  },
+  {
+    "type": "inline",
+    "contents": "{\"package\": \"e7d21ca27acfc3e91da70456edde144b4ac7c36f78ee77b10189b3eb4901c156\", \"files\": {}}",
+    "dest": "cargo/vendor/glib-macros-0.20.5",
+    "dest-filename": ".cargo-checksum.json"
+  },
+  {
+    "type": "archive",
+    "archive-type": "tar-gzip",
+    "url": "https://static.crates.io/crates/glib-sys/glib-sys-0.20.6.crate",
+    "sha256": "3d0b1827e8621fc42c0dfb228e5d57ff6a71f9699e666ece8113f979ad87c2de",
+    "dest": "cargo/vendor/glib-sys-0.20.6"
+  },
+  {
+    "type": "inline",
+    "contents": "{\"package\": \"3d0b1827e8621fc42c0dfb228e5d57ff6a71f9699e666ece8113f979ad87c2de\", \"files\": {}}",
+    "dest": "cargo/vendor/glib-sys-0.20.6",
+    "dest-filename": ".cargo-checksum.json"
+  },
+  {
+    "type": "archive",
+    "archive-type": "tar-gzip",
+    "url": "https://static.crates.io/crates/gobject-sys/gobject-sys-0.20.4.crate",
+    "sha256": "a4c674d2ff8478cf0ec29d2be730ed779fef54415a2fb4b565c52def62696462",
+    "dest": "cargo/vendor/gobject-sys-0.20.4"
+  },
+  {
+    "type": "inline",
+    "contents": "{\"package\": \"a4c674d2ff8478cf0ec29d2be730ed779fef54415a2fb4b565c52def62696462\", \"files\": {}}",
+    "dest": "cargo/vendor/gobject-sys-0.20.4",
+    "dest-filename": ".cargo-checksum.json"
+  },
+  {
+    "type": "archive",
+    "archive-type": "tar-gzip",
+    "url": "https://static.crates.io/crates/graphene-rs/graphene-rs-0.20.4.crate",
+    "sha256": "1f53144c7fe78292705ff23935f1477d511366fb2f73c43d63b37be89076d2fe",
+    "dest": "cargo/vendor/graphene-rs-0.20.4"
+  },
+  {
+    "type": "inline",
+    "contents": "{\"package\": \"1f53144c7fe78292705ff23935f1477d511366fb2f73c43d63b37be89076d2fe\", \"files\": {}}",
+    "dest": "cargo/vendor/graphene-rs-0.20.4",
+    "dest-filename": ".cargo-checksum.json"
+  },
+  {
+    "type": "archive",
+    "archive-type": "tar-gzip",
+    "url": "https://static.crates.io/crates/graphene-sys/graphene-sys-0.20.4.crate",
+    "sha256": "e741797dc5081e59877a4d72c442c72d61efdd99161a0b1c1b29b6b988934b99",
+    "dest": "cargo/vendor/graphene-sys-0.20.4"
+  },
+  {
+    "type": "inline",
+    "contents": "{\"package\": \"e741797dc5081e59877a4d72c442c72d61efdd99161a0b1c1b29b6b988934b99\", \"files\": {}}",
+    "dest": "cargo/vendor/graphene-sys-0.20.4",
+    "dest-filename": ".cargo-checksum.json"
+  },
+  {
+    "type": "archive",
+    "archive-type": "tar-gzip",
+    "url": "https://static.crates.io/crates/gsk4/gsk4-0.9.4.crate",
+    "sha256": "b36933c1e79df378aa6e606576e680358a9582ed8c16f33e94899636e6fa6df6",
+    "dest": "cargo/vendor/gsk4-0.9.4"
+  },
+  {
+    "type": "inline",
+    "contents": "{\"package\": \"b36933c1e79df378aa6e606576e680358a9582ed8c16f33e94899636e6fa6df6\", \"files\": {}}",
+    "dest": "cargo/vendor/gsk4-0.9.4",
+    "dest-filename": ".cargo-checksum.json"
+  },
+  {
+    "type": "archive",
+    "archive-type": "tar-gzip",
+    "url": "https://static.crates.io/crates/gsk4-sys/gsk4-sys-0.9.4.crate",
+    "sha256": "0877a9d485bd9ba5262b0c9bce39e63750e525e3aebeb359d271ca1f0e111f1d",
+    "dest": "cargo/vendor/gsk4-sys-0.9.4"
+  },
+  {
+    "type": "inline",
+    "contents": "{\"package\": \"0877a9d485bd9ba5262b0c9bce39e63750e525e3aebeb359d271ca1f0e111f1d\", \"files\": {}}",
+    "dest": "cargo/vendor/gsk4-sys-0.9.4",
+    "dest-filename": ".cargo-checksum.json"
+  },
+  {
+    "type": "archive",
+    "archive-type": "tar-gzip",
+    "url": "https://static.crates.io/crates/gtk4/gtk4-0.9.4.crate",
+    "sha256": "9376d14d7e33486c54823a42bef296e882b9f25cb4c52b52f4d1d57bbadb5b6d",
+    "dest": "cargo/vendor/gtk4-0.9.4"
+  },
+  {
+    "type": "inline",
+    "contents": "{\"package\": \"9376d14d7e33486c54823a42bef296e882b9f25cb4c52b52f4d1d57bbadb5b6d\", \"files\": {}}",
+    "dest": "cargo/vendor/gtk4-0.9.4",
+    "dest-filename": ".cargo-checksum.json"
+  },
+  {
+    "type": "archive",
+    "archive-type": "tar-gzip",
+    "url": "https://static.crates.io/crates/gtk4-macros/gtk4-macros-0.9.3.crate",
+    "sha256": "a7c518d5dd41c57385c7cd30af52e261820c897fc1144e558bb88c303d048ae2",
+    "dest": "cargo/vendor/gtk4-macros-0.9.3"
+  },
+  {
+    "type": "inline",
+    "contents": "{\"package\": \"a7c518d5dd41c57385c7cd30af52e261820c897fc1144e558bb88c303d048ae2\", \"files\": {}}",
+    "dest": "cargo/vendor/gtk4-macros-0.9.3",
+    "dest-filename": ".cargo-checksum.json"
+  },
+  {
+    "type": "archive",
+    "archive-type": "tar-gzip",
+    "url": "https://static.crates.io/crates/gtk4-sys/gtk4-sys-0.9.4.crate",
+    "sha256": "e653b0a9001ba9be1ffddb9373bfe9a111f688222f5aeee2841481300d91b55a",
+    "dest": "cargo/vendor/gtk4-sys-0.9.4"
+  },
+  {
+    "type": "inline",
+    "contents": "{\"package\": \"e653b0a9001ba9be1ffddb9373bfe9a111f688222f5aeee2841481300d91b55a\", \"files\": {}}",
+    "dest": "cargo/vendor/gtk4-sys-0.9.4",
     "dest-filename": ".cargo-checksum.json"
   },
   {
@@ -752,19 +678,14 @@
   {
     "type": "archive",
     "archive-type": "tar-gzip",
-    "url": "https://static.crates.io/crates/hashbrown/hashbrown-0.15.2.crate",
-    "sha256": "bf151400ff0baff5465007dd2f3e717f3fe502074ca563069ce3a6629d07b289",
-    "dest": "cargo/vendor/hashbrown-0.15.2"
-  },
-  {
-    "type": "inline",
-<<<<<<< HEAD
-    "contents": "{\"package\": \"bf151400ff0baff5465007dd2f3e717f3fe502074ca563069ce3a6629d07b289\", \"files\": {}}",
-    "dest": "cargo/vendor/hashbrown-0.15.2",
-=======
+    "url": "https://static.crates.io/crates/hashbrown/hashbrown-0.15.1.crate",
+    "sha256": "3a9bfc1af68b1726ea47d3d5109de126281def866b33970e10fbab11b5dafab3",
+    "dest": "cargo/vendor/hashbrown-0.15.1"
+  },
+  {
+    "type": "inline",
     "contents": "{\"package\": \"3a9bfc1af68b1726ea47d3d5109de126281def866b33970e10fbab11b5dafab3\", \"files\": {}}",
     "dest": "cargo/vendor/hashbrown-0.15.1",
->>>>>>> d270914e
     "dest-filename": ".cargo-checksum.json"
   },
   {
@@ -783,29 +704,19 @@
   {
     "type": "archive",
     "archive-type": "tar-gzip",
-    "url": "https://static.crates.io/crates/indexmap/indexmap-2.7.1.crate",
-    "sha256": "8c9c992b02b5b4c94ea26e32fe5bccb7aa7d9f390ab5c1221ff895bc7ea8b652",
-    "dest": "cargo/vendor/indexmap-2.7.1"
-  },
-  {
-    "type": "inline",
-    "contents": "{\"package\": \"8c9c992b02b5b4c94ea26e32fe5bccb7aa7d9f390ab5c1221ff895bc7ea8b652\", \"files\": {}}",
-    "dest": "cargo/vendor/indexmap-2.7.1",
-    "dest-filename": ".cargo-checksum.json"
-  },
-  {
-    "type": "archive",
-    "archive-type": "tar-gzip",
-<<<<<<< HEAD
-    "url": "https://static.crates.io/crates/itertools/itertools-0.13.0.crate",
-    "sha256": "413ee7dfc52ee1a4949ceeb7dbc8a33f2d6c088194d9f922fb8318faf1f01186",
-    "dest": "cargo/vendor/itertools-0.13.0"
-  },
-  {
-    "type": "inline",
-    "contents": "{\"package\": \"413ee7dfc52ee1a4949ceeb7dbc8a33f2d6c088194d9f922fb8318faf1f01186\", \"files\": {}}",
-    "dest": "cargo/vendor/itertools-0.13.0",
-=======
+    "url": "https://static.crates.io/crates/indexmap/indexmap-2.6.0.crate",
+    "sha256": "707907fe3c25f5424cce2cb7e1cbcafee6bdbe735ca90ef77c29e84591e5b9da",
+    "dest": "cargo/vendor/indexmap-2.6.0"
+  },
+  {
+    "type": "inline",
+    "contents": "{\"package\": \"707907fe3c25f5424cce2cb7e1cbcafee6bdbe735ca90ef77c29e84591e5b9da\", \"files\": {}}",
+    "dest": "cargo/vendor/indexmap-2.6.0",
+    "dest-filename": ".cargo-checksum.json"
+  },
+  {
+    "type": "archive",
+    "archive-type": "tar-gzip",
     "url": "https://static.crates.io/crates/itertools/itertools-0.14.0.crate",
     "sha256": "2b192c782037fadd9cfa75548310488aabdbf3d2da73885b31bd0abd03351285",
     "dest": "cargo/vendor/itertools-0.14.0"
@@ -814,7 +725,6 @@
     "type": "inline",
     "contents": "{\"package\": \"2b192c782037fadd9cfa75548310488aabdbf3d2da73885b31bd0abd03351285\", \"files\": {}}",
     "dest": "cargo/vendor/itertools-0.14.0",
->>>>>>> d270914e
     "dest-filename": ".cargo-checksum.json"
   },
   {
@@ -859,16 +769,6 @@
   {
     "type": "archive",
     "archive-type": "tar-gzip",
-<<<<<<< HEAD
-    "url": "https://static.crates.io/crates/libc/libc-0.2.169.crate",
-    "sha256": "b5aba8db14291edd000dfcc4d620c7ebfb122c613afb886ca8803fa4e128a20a",
-    "dest": "cargo/vendor/libc-0.2.169"
-  },
-  {
-    "type": "inline",
-    "contents": "{\"package\": \"b5aba8db14291edd000dfcc4d620c7ebfb122c613afb886ca8803fa4e128a20a\", \"files\": {}}",
-    "dest": "cargo/vendor/libc-0.2.169",
-=======
     "url": "https://static.crates.io/crates/libc/libc-0.2.164.crate",
     "sha256": "433bfe06b8c75da9b2e3fbea6e5329ff87748f0b144ef75306e674c3f6f7c13f",
     "dest": "cargo/vendor/libc-0.2.164"
@@ -890,28 +790,11 @@
     "type": "inline",
     "contents": "{\"package\": \"d26c52dbd32dccf2d10cac7725f8eae5296885fb5703b261f7d0a0739ec807ab\", \"files\": {}}",
     "dest": "cargo/vendor/linux-raw-sys-0.4.15",
->>>>>>> d270914e
-    "dest-filename": ".cargo-checksum.json"
-  },
-  {
-    "type": "archive",
-    "archive-type": "tar-gzip",
-<<<<<<< HEAD
-    "url": "https://static.crates.io/crates/linux-raw-sys/linux-raw-sys-0.4.15.crate",
-    "sha256": "d26c52dbd32dccf2d10cac7725f8eae5296885fb5703b261f7d0a0739ec807ab",
-    "dest": "cargo/vendor/linux-raw-sys-0.4.15"
-  },
-  {
-    "type": "inline",
-    "contents": "{\"package\": \"d26c52dbd32dccf2d10cac7725f8eae5296885fb5703b261f7d0a0739ec807ab\", \"files\": {}}",
-    "dest": "cargo/vendor/linux-raw-sys-0.4.15",
-    "dest-filename": ".cargo-checksum.json"
-  },
-  {
-    "type": "archive",
-    "archive-type": "tar-gzip",
-=======
->>>>>>> d270914e
+    "dest-filename": ".cargo-checksum.json"
+  },
+  {
+    "type": "archive",
+    "archive-type": "tar-gzip",
     "url": "https://static.crates.io/crates/locale_config/locale_config-0.3.0.crate",
     "sha256": "08d2c35b16f4483f6c26f0e4e9550717a2f6575bcd6f12a53ff0c490a94a6934",
     "dest": "cargo/vendor/locale_config-0.3.0"
@@ -925,16 +808,6 @@
   {
     "type": "archive",
     "archive-type": "tar-gzip",
-<<<<<<< HEAD
-    "url": "https://static.crates.io/crates/log/log-0.4.25.crate",
-    "sha256": "04cbf5b083de1c7e0222a7a51dbfdba1cbe1c6ab0b15e29fff3f6c077fd9cd9f",
-    "dest": "cargo/vendor/log-0.4.25"
-  },
-  {
-    "type": "inline",
-    "contents": "{\"package\": \"04cbf5b083de1c7e0222a7a51dbfdba1cbe1c6ab0b15e29fff3f6c077fd9cd9f\", \"files\": {}}",
-    "dest": "cargo/vendor/log-0.4.25",
-=======
     "url": "https://static.crates.io/crates/log/log-0.4.26.crate",
     "sha256": "30bde2b3dc3671ae49d8e2e9f044c7c005836e7a023ee57cffa25ab82764bb9e",
     "dest": "cargo/vendor/log-0.4.26"
@@ -943,7 +816,6 @@
     "type": "inline",
     "contents": "{\"package\": \"30bde2b3dc3671ae49d8e2e9f044c7c005836e7a023ee57cffa25ab82764bb9e\", \"files\": {}}",
     "dest": "cargo/vendor/log-0.4.26",
->>>>>>> d270914e
     "dest-filename": ".cargo-checksum.json"
   },
   {
@@ -1053,14 +925,14 @@
   {
     "type": "archive",
     "archive-type": "tar-gzip",
-    "url": "https://static.crates.io/crates/once_cell/once_cell-1.20.3.crate",
-    "sha256": "945462a4b81e43c4e3ba96bd7b49d834c6f61198356aa858733bc4acf3cbe62e",
-    "dest": "cargo/vendor/once_cell-1.20.3"
-  },
-  {
-    "type": "inline",
-    "contents": "{\"package\": \"945462a4b81e43c4e3ba96bd7b49d834c6f61198356aa858733bc4acf3cbe62e\", \"files\": {}}",
-    "dest": "cargo/vendor/once_cell-1.20.3",
+    "url": "https://static.crates.io/crates/once_cell/once_cell-1.20.2.crate",
+    "sha256": "1261fe7e33c73b354eab43b1273a57c8f967d0391e80353e51f764ac02cf6775",
+    "dest": "cargo/vendor/once_cell-1.20.2"
+  },
+  {
+    "type": "inline",
+    "contents": "{\"package\": \"1261fe7e33c73b354eab43b1273a57c8f967d0391e80353e51f764ac02cf6775\", \"files\": {}}",
+    "dest": "cargo/vendor/once_cell-1.20.2",
     "dest-filename": ".cargo-checksum.json"
   },
   {
@@ -1079,37 +951,32 @@
   {
     "type": "archive",
     "archive-type": "tar-gzip",
-    "url": "https://static.crates.io/crates/pango/pango-0.20.7.crate",
-    "sha256": "9e89bd74250a03a05cec047b43465469102af803be2bf5e5a1088f8b8455e087",
-    "dest": "cargo/vendor/pango-0.20.7"
-  },
-  {
-    "type": "inline",
-    "contents": "{\"package\": \"9e89bd74250a03a05cec047b43465469102af803be2bf5e5a1088f8b8455e087\", \"files\": {}}",
-    "dest": "cargo/vendor/pango-0.20.7",
-    "dest-filename": ".cargo-checksum.json"
-  },
-  {
-    "type": "archive",
-    "archive-type": "tar-gzip",
-    "url": "https://static.crates.io/crates/pango-sys/pango-sys-0.20.7.crate",
-    "sha256": "71787e0019b499a5eda889279e4adb455a4f3fdd6870cd5ab7f4a5aa25df6699",
-    "dest": "cargo/vendor/pango-sys-0.20.7"
-  },
-  {
-    "type": "inline",
-    "contents": "{\"package\": \"71787e0019b499a5eda889279e4adb455a4f3fdd6870cd5ab7f4a5aa25df6699\", \"files\": {}}",
-    "dest": "cargo/vendor/pango-sys-0.20.7",
-    "dest-filename": ".cargo-checksum.json"
-  },
-  {
-    "type": "archive",
-    "archive-type": "tar-gzip",
-<<<<<<< HEAD
-    "url": "https://static.crates.io/crates/petgraph/petgraph-0.6.5.crate",
-    "sha256": "b4c5cc86750666a3ed20bdaf5ca2a0344f9c67674cae0515bec2da16fbaa47db",
-    "dest": "cargo/vendor/petgraph-0.6.5"
-=======
+    "url": "https://static.crates.io/crates/pango/pango-0.20.6.crate",
+    "sha256": "71e34e7ca2c52e3933d7e5251409a82b83725fa9d6d48fbdaacec056b3a0554a",
+    "dest": "cargo/vendor/pango-0.20.6"
+  },
+  {
+    "type": "inline",
+    "contents": "{\"package\": \"71e34e7ca2c52e3933d7e5251409a82b83725fa9d6d48fbdaacec056b3a0554a\", \"files\": {}}",
+    "dest": "cargo/vendor/pango-0.20.6",
+    "dest-filename": ".cargo-checksum.json"
+  },
+  {
+    "type": "archive",
+    "archive-type": "tar-gzip",
+    "url": "https://static.crates.io/crates/pango-sys/pango-sys-0.20.4.crate",
+    "sha256": "84fd65917bf12f06544ae2bbc200abf9fc0a513a5a88a0fa81013893aef2b838",
+    "dest": "cargo/vendor/pango-sys-0.20.4"
+  },
+  {
+    "type": "inline",
+    "contents": "{\"package\": \"84fd65917bf12f06544ae2bbc200abf9fc0a513a5a88a0fa81013893aef2b838\", \"files\": {}}",
+    "dest": "cargo/vendor/pango-sys-0.20.4",
+    "dest-filename": ".cargo-checksum.json"
+  },
+  {
+    "type": "archive",
+    "archive-type": "tar-gzip",
     "url": "https://static.crates.io/crates/petgraph/petgraph-0.7.1.crate",
     "sha256": "3672b37090dbd86368a4145bc067582552b29c27377cad4e0a306c97f9bd7772",
     "dest": "cargo/vendor/petgraph-0.7.1"
@@ -1126,25 +993,11 @@
     "url": "https://static.crates.io/crates/pin-project-lite/pin-project-lite-0.2.15.crate",
     "sha256": "915a1e146535de9163f3987b8944ed8cf49a18bb0056bcebcdcece385cece4ff",
     "dest": "cargo/vendor/pin-project-lite-0.2.15"
->>>>>>> d270914e
-  },
-  {
-    "type": "inline",
-    "contents": "{\"package\": \"b4c5cc86750666a3ed20bdaf5ca2a0344f9c67674cae0515bec2da16fbaa47db\", \"files\": {}}",
-    "dest": "cargo/vendor/petgraph-0.6.5",
-    "dest-filename": ".cargo-checksum.json"
-  },
-  {
-    "type": "archive",
-    "archive-type": "tar-gzip",
-    "url": "https://static.crates.io/crates/pin-project-lite/pin-project-lite-0.2.16.crate",
-    "sha256": "3b3cff922bd51709b605d9ead9aa71031d81447142d828eb4a6eba76fe619f9b",
-    "dest": "cargo/vendor/pin-project-lite-0.2.16"
-  },
-  {
-    "type": "inline",
-    "contents": "{\"package\": \"3b3cff922bd51709b605d9ead9aa71031d81447142d828eb4a6eba76fe619f9b\", \"files\": {}}",
-    "dest": "cargo/vendor/pin-project-lite-0.2.16",
+  },
+  {
+    "type": "inline",
+    "contents": "{\"package\": \"915a1e146535de9163f3987b8944ed8cf49a18bb0056bcebcdcece385cece4ff\", \"files\": {}}",
+    "dest": "cargo/vendor/pin-project-lite-0.2.15",
     "dest-filename": ".cargo-checksum.json"
   },
   {
@@ -1176,16 +1029,6 @@
   {
     "type": "archive",
     "archive-type": "tar-gzip",
-<<<<<<< HEAD
-    "url": "https://static.crates.io/crates/ppv-lite86/ppv-lite86-0.2.20.crate",
-    "sha256": "77957b295656769bb8ad2b6a6b09d897d94f05c41b069aede1fcdaa675eaea04",
-    "dest": "cargo/vendor/ppv-lite86-0.2.20"
-  },
-  {
-    "type": "inline",
-    "contents": "{\"package\": \"77957b295656769bb8ad2b6a6b09d897d94f05c41b069aede1fcdaa675eaea04\", \"files\": {}}",
-    "dest": "cargo/vendor/ppv-lite86-0.2.20",
-=======
     "url": "https://static.crates.io/crates/ppv-lite86/ppv-lite86-0.2.21.crate",
     "sha256": "85eae3c4ed2f50dcfe72643da4befc30deadb458a9b590d720cde2f2b1e97da9",
     "dest": "cargo/vendor/ppv-lite86-0.2.21"
@@ -1194,22 +1037,11 @@
     "type": "inline",
     "contents": "{\"package\": \"85eae3c4ed2f50dcfe72643da4befc30deadb458a9b590d720cde2f2b1e97da9\", \"files\": {}}",
     "dest": "cargo/vendor/ppv-lite86-0.2.21",
->>>>>>> d270914e
-    "dest-filename": ".cargo-checksum.json"
-  },
-  {
-    "type": "archive",
-    "archive-type": "tar-gzip",
-<<<<<<< HEAD
-    "url": "https://static.crates.io/crates/prettyplease/prettyplease-0.2.29.crate",
-    "sha256": "6924ced06e1f7dfe3fa48d57b9f74f55d8915f5036121bef647ef4b204895fac",
-    "dest": "cargo/vendor/prettyplease-0.2.29"
-  },
-  {
-    "type": "inline",
-    "contents": "{\"package\": \"6924ced06e1f7dfe3fa48d57b9f74f55d8915f5036121bef647ef4b204895fac\", \"files\": {}}",
-    "dest": "cargo/vendor/prettyplease-0.2.29",
-=======
+    "dest-filename": ".cargo-checksum.json"
+  },
+  {
+    "type": "archive",
+    "archive-type": "tar-gzip",
     "url": "https://static.crates.io/crates/prettyplease/prettyplease-0.2.25.crate",
     "sha256": "64d1ec885c64d0457d564db4ec299b2dae3f9c02808b8ad9c3a089c591b18033",
     "dest": "cargo/vendor/prettyplease-0.2.25"
@@ -1218,7 +1050,6 @@
     "type": "inline",
     "contents": "{\"package\": \"64d1ec885c64d0457d564db4ec299b2dae3f9c02808b8ad9c3a089c591b18033\", \"files\": {}}",
     "dest": "cargo/vendor/prettyplease-0.2.25",
->>>>>>> d270914e
     "dest-filename": ".cargo-checksum.json"
   },
   {
@@ -1237,63 +1068,19 @@
   {
     "type": "archive",
     "archive-type": "tar-gzip",
-    "url": "https://static.crates.io/crates/proc-macro2/proc-macro2-1.0.93.crate",
-    "sha256": "60946a68e5f9d28b0dc1c21bb8a97ee7d018a8b322fa57838ba31cc878e22d99",
-    "dest": "cargo/vendor/proc-macro2-1.0.93"
-  },
-  {
-    "type": "inline",
-    "contents": "{\"package\": \"60946a68e5f9d28b0dc1c21bb8a97ee7d018a8b322fa57838ba31cc878e22d99\", \"files\": {}}",
-    "dest": "cargo/vendor/proc-macro2-1.0.93",
-    "dest-filename": ".cargo-checksum.json"
-  },
-  {
-    "type": "archive",
-    "archive-type": "tar-gzip",
-    "url": "https://static.crates.io/crates/prost/prost-0.13.4.crate",
-    "sha256": "2c0fef6c4230e4ccf618a35c59d7ede15dea37de8427500f50aff708806e42ec",
-    "dest": "cargo/vendor/prost-0.13.4"
-  },
-  {
-    "type": "inline",
-    "contents": "{\"package\": \"2c0fef6c4230e4ccf618a35c59d7ede15dea37de8427500f50aff708806e42ec\", \"files\": {}}",
-    "dest": "cargo/vendor/prost-0.13.4",
-    "dest-filename": ".cargo-checksum.json"
-  },
-  {
-    "type": "archive",
-    "archive-type": "tar-gzip",
-    "url": "https://static.crates.io/crates/prost-build/prost-build-0.13.4.crate",
-    "sha256": "d0f3e5beed80eb580c68e2c600937ac2c4eedabdfd5ef1e5b7ea4f3fba84497b",
-    "dest": "cargo/vendor/prost-build-0.13.4"
-  },
-  {
-    "type": "inline",
-    "contents": "{\"package\": \"d0f3e5beed80eb580c68e2c600937ac2c4eedabdfd5ef1e5b7ea4f3fba84497b\", \"files\": {}}",
-    "dest": "cargo/vendor/prost-build-0.13.4",
-    "dest-filename": ".cargo-checksum.json"
-  },
-  {
-    "type": "archive",
-    "archive-type": "tar-gzip",
-    "url": "https://static.crates.io/crates/prost-derive/prost-derive-0.13.4.crate",
-    "sha256": "157c5a9d7ea5c2ed2d9fb8f495b64759f7816c7eaea54ba3978f0d63000162e3",
-    "dest": "cargo/vendor/prost-derive-0.13.4"
-  },
-  {
-    "type": "inline",
-    "contents": "{\"package\": \"157c5a9d7ea5c2ed2d9fb8f495b64759f7816c7eaea54ba3978f0d63000162e3\", \"files\": {}}",
-    "dest": "cargo/vendor/prost-derive-0.13.4",
-    "dest-filename": ".cargo-checksum.json"
-  },
-  {
-    "type": "archive",
-    "archive-type": "tar-gzip",
-<<<<<<< HEAD
-    "url": "https://static.crates.io/crates/prost-types/prost-types-0.13.4.crate",
-    "sha256": "cc2f1e56baa61e93533aebc21af4d2134b70f66275e0fcdf3cbe43d77ff7e8fc",
-    "dest": "cargo/vendor/prost-types-0.13.4"
-=======
+    "url": "https://static.crates.io/crates/proc-macro2/proc-macro2-1.0.89.crate",
+    "sha256": "f139b0662de085916d1fb67d2b4169d1addddda1919e696f3252b740b629986e",
+    "dest": "cargo/vendor/proc-macro2-1.0.89"
+  },
+  {
+    "type": "inline",
+    "contents": "{\"package\": \"f139b0662de085916d1fb67d2b4169d1addddda1919e696f3252b740b629986e\", \"files\": {}}",
+    "dest": "cargo/vendor/proc-macro2-1.0.89",
+    "dest-filename": ".cargo-checksum.json"
+  },
+  {
+    "type": "archive",
+    "archive-type": "tar-gzip",
     "url": "https://static.crates.io/crates/prost/prost-0.13.5.crate",
     "sha256": "2796faa41db3ec313a31f7624d9286acf277b52de526150b7e69f3debf891ee5",
     "dest": "cargo/vendor/prost-0.13.5"
@@ -1349,25 +1136,11 @@
     "url": "https://static.crates.io/crates/quote/quote-1.0.37.crate",
     "sha256": "b5b9d34b8991d19d98081b46eacdd8eb58c6f2b201139f7c5f643cc155a633af",
     "dest": "cargo/vendor/quote-1.0.37"
->>>>>>> d270914e
-  },
-  {
-    "type": "inline",
-    "contents": "{\"package\": \"cc2f1e56baa61e93533aebc21af4d2134b70f66275e0fcdf3cbe43d77ff7e8fc\", \"files\": {}}",
-    "dest": "cargo/vendor/prost-types-0.13.4",
-    "dest-filename": ".cargo-checksum.json"
-  },
-  {
-    "type": "archive",
-    "archive-type": "tar-gzip",
-    "url": "https://static.crates.io/crates/quote/quote-1.0.38.crate",
-    "sha256": "0e4dccaaaf89514f546c693ddc140f729f958c247918a13380cccc6078391acc",
-    "dest": "cargo/vendor/quote-1.0.38"
-  },
-  {
-    "type": "inline",
-    "contents": "{\"package\": \"0e4dccaaaf89514f546c693ddc140f729f958c247918a13380cccc6078391acc\", \"files\": {}}",
-    "dest": "cargo/vendor/quote-1.0.38",
+  },
+  {
+    "type": "inline",
+    "contents": "{\"package\": \"b5b9d34b8991d19d98081b46eacdd8eb58c6f2b201139f7c5f643cc155a633af\", \"files\": {}}",
+    "dest": "cargo/vendor/quote-1.0.37",
     "dest-filename": ".cargo-checksum.json"
   },
   {
@@ -1399,45 +1172,6 @@
   {
     "type": "archive",
     "archive-type": "tar-gzip",
-    "url": "https://static.crates.io/crates/rand_core/rand_core-0.9.0.crate",
-    "sha256": "b08f3c9802962f7e1b25113931d94f43ed9725bebc59db9d0c3e9a23b67e15ff",
-    "dest": "cargo/vendor/rand_core-0.9.0"
-  },
-  {
-    "type": "inline",
-    "contents": "{\"package\": \"b08f3c9802962f7e1b25113931d94f43ed9725bebc59db9d0c3e9a23b67e15ff\", \"files\": {}}",
-    "dest": "cargo/vendor/rand_core-0.9.0",
-    "dest-filename": ".cargo-checksum.json"
-  },
-  {
-    "type": "archive",
-    "archive-type": "tar-gzip",
-    "url": "https://static.crates.io/crates/rand/rand-0.9.0.crate",
-    "sha256": "3779b94aeb87e8bd4e834cee3650289ee9e0d5677f976ecdb6d219e5f4f6cd94",
-    "dest": "cargo/vendor/rand-0.9.0"
-  },
-  {
-    "type": "inline",
-    "contents": "{\"package\": \"3779b94aeb87e8bd4e834cee3650289ee9e0d5677f976ecdb6d219e5f4f6cd94\", \"files\": {}}",
-    "dest": "cargo/vendor/rand-0.9.0",
-    "dest-filename": ".cargo-checksum.json"
-  },
-  {
-    "type": "archive",
-    "archive-type": "tar-gzip",
-    "url": "https://static.crates.io/crates/rand_chacha/rand_chacha-0.9.0.crate",
-    "sha256": "d3022b5f1df60f26e1ffddd6c66e8aa15de382ae63b3a0c1bfc0e4d3e3f325cb",
-    "dest": "cargo/vendor/rand_chacha-0.9.0"
-  },
-  {
-    "type": "inline",
-    "contents": "{\"package\": \"d3022b5f1df60f26e1ffddd6c66e8aa15de382ae63b3a0c1bfc0e4d3e3f325cb\", \"files\": {}}",
-    "dest": "cargo/vendor/rand_chacha-0.9.0",
-    "dest-filename": ".cargo-checksum.json"
-  },
-  {
-    "type": "archive",
-    "archive-type": "tar-gzip",
     "url": "https://static.crates.io/crates/rand_core/rand_core-0.9.3.crate",
     "sha256": "99d9a13982dcf210057a8a78572b2217b667c3beacbf3a0d8b454f6f82837d38",
     "dest": "cargo/vendor/rand_core-0.9.3"
@@ -1524,8 +1258,6 @@
     "type": "inline",
     "contents": "{\"package\": \"fdb5bc1ae2baa591800df16c9ca78619bf65c0488b41b96ccec5d11220d8c154\", \"files\": {}}",
     "dest": "cargo/vendor/rustix-0.38.44",
-<<<<<<< HEAD
-=======
     "dest-filename": ".cargo-checksum.json"
   },
   {
@@ -1539,67 +1271,50 @@
     "type": "inline",
     "contents": "{\"package\": \"eded382c5f5f786b989652c49544c4877d9f015cc22e145a5ea8ea66c2921cd2\", \"files\": {}}",
     "dest": "cargo/vendor/rustversion-1.0.20",
->>>>>>> d270914e
-    "dest-filename": ".cargo-checksum.json"
-  },
-  {
-    "type": "archive",
-    "archive-type": "tar-gzip",
-    "url": "https://static.crates.io/crates/rustversion/rustversion-1.0.19.crate",
-    "sha256": "f7c45b9784283f1b2e7fb61b42047c2fd678ef0960d4f6f1eba131594cc369d4",
-    "dest": "cargo/vendor/rustversion-1.0.19"
-  },
-  {
-    "type": "inline",
-    "contents": "{\"package\": \"f7c45b9784283f1b2e7fb61b42047c2fd678ef0960d4f6f1eba131594cc369d4\", \"files\": {}}",
-    "dest": "cargo/vendor/rustversion-1.0.19",
-    "dest-filename": ".cargo-checksum.json"
-  },
-  {
-    "type": "archive",
-    "archive-type": "tar-gzip",
-    "url": "https://static.crates.io/crates/semver/semver-1.0.25.crate",
-    "sha256": "f79dfe2d285b0488816f30e700a7438c5a73d816b5b7d3ac72fbc48b0d185e03",
-    "dest": "cargo/vendor/semver-1.0.25"
-  },
-  {
-    "type": "inline",
-    "contents": "{\"package\": \"f79dfe2d285b0488816f30e700a7438c5a73d816b5b7d3ac72fbc48b0d185e03\", \"files\": {}}",
-    "dest": "cargo/vendor/semver-1.0.25",
-    "dest-filename": ".cargo-checksum.json"
-  },
-  {
-    "type": "archive",
-    "archive-type": "tar-gzip",
-    "url": "https://static.crates.io/crates/serde/serde-1.0.217.crate",
-    "sha256": "02fc4265df13d6fa1d00ecff087228cc0a2b5f3c0e87e258d8b94a156e984c70",
-    "dest": "cargo/vendor/serde-1.0.217"
-  },
-  {
-    "type": "inline",
-    "contents": "{\"package\": \"02fc4265df13d6fa1d00ecff087228cc0a2b5f3c0e87e258d8b94a156e984c70\", \"files\": {}}",
-    "dest": "cargo/vendor/serde-1.0.217",
-    "dest-filename": ".cargo-checksum.json"
-  },
-  {
-    "type": "archive",
-    "archive-type": "tar-gzip",
-<<<<<<< HEAD
-    "url": "https://static.crates.io/crates/serde_derive/serde_derive-1.0.217.crate",
-    "sha256": "5a9bf7cf98d04a2b28aead066b7496853d4779c9cc183c440dbac457641e19a0",
-    "dest": "cargo/vendor/serde_derive-1.0.217"
-  },
-  {
-    "type": "inline",
-    "contents": "{\"package\": \"5a9bf7cf98d04a2b28aead066b7496853d4779c9cc183c440dbac457641e19a0\", \"files\": {}}",
-    "dest": "cargo/vendor/serde_derive-1.0.217",
-    "dest-filename": ".cargo-checksum.json"
-  },
-  {
-    "type": "archive",
-    "archive-type": "tar-gzip",
-=======
->>>>>>> d270914e
+    "dest-filename": ".cargo-checksum.json"
+  },
+  {
+    "type": "archive",
+    "archive-type": "tar-gzip",
+    "url": "https://static.crates.io/crates/semver/semver-1.0.23.crate",
+    "sha256": "61697e0a1c7e512e84a621326239844a24d8207b4669b41bc18b32ea5cbf988b",
+    "dest": "cargo/vendor/semver-1.0.23"
+  },
+  {
+    "type": "inline",
+    "contents": "{\"package\": \"61697e0a1c7e512e84a621326239844a24d8207b4669b41bc18b32ea5cbf988b\", \"files\": {}}",
+    "dest": "cargo/vendor/semver-1.0.23",
+    "dest-filename": ".cargo-checksum.json"
+  },
+  {
+    "type": "archive",
+    "archive-type": "tar-gzip",
+    "url": "https://static.crates.io/crates/serde/serde-1.0.215.crate",
+    "sha256": "6513c1ad0b11a9376da888e3e0baa0077f1aed55c17f50e7b2397136129fb88f",
+    "dest": "cargo/vendor/serde-1.0.215"
+  },
+  {
+    "type": "inline",
+    "contents": "{\"package\": \"6513c1ad0b11a9376da888e3e0baa0077f1aed55c17f50e7b2397136129fb88f\", \"files\": {}}",
+    "dest": "cargo/vendor/serde-1.0.215",
+    "dest-filename": ".cargo-checksum.json"
+  },
+  {
+    "type": "archive",
+    "archive-type": "tar-gzip",
+    "url": "https://static.crates.io/crates/serde_derive/serde_derive-1.0.215.crate",
+    "sha256": "ad1e866f866923f252f05c889987993144fb74e722403468a4ebd70c3cd756c0",
+    "dest": "cargo/vendor/serde_derive-1.0.215"
+  },
+  {
+    "type": "inline",
+    "contents": "{\"package\": \"ad1e866f866923f252f05c889987993144fb74e722403468a4ebd70c3cd756c0\", \"files\": {}}",
+    "dest": "cargo/vendor/serde_derive-1.0.215",
+    "dest-filename": ".cargo-checksum.json"
+  },
+  {
+    "type": "archive",
+    "archive-type": "tar-gzip",
     "url": "https://static.crates.io/crates/serde_spanned/serde_spanned-0.6.8.crate",
     "sha256": "87607cb1398ed59d48732e575a4c28a7a8ebf2454b964fe3f224f2afc07909e1",
     "dest": "cargo/vendor/serde_spanned-0.6.8"
@@ -1655,7 +1370,6 @@
     "url": "https://static.crates.io/crates/strum/strum-0.26.3.crate",
     "sha256": "8fec0f0aef304996cf250b31b5a10dee7980c85da9d759361292b8bca5a18f06",
     "dest": "cargo/vendor/strum-0.26.3"
-<<<<<<< HEAD
   },
   {
     "type": "inline",
@@ -1672,24 +1386,6 @@
   },
   {
     "type": "inline",
-=======
-  },
-  {
-    "type": "inline",
-    "contents": "{\"package\": \"8fec0f0aef304996cf250b31b5a10dee7980c85da9d759361292b8bca5a18f06\", \"files\": {}}",
-    "dest": "cargo/vendor/strum-0.26.3",
-    "dest-filename": ".cargo-checksum.json"
-  },
-  {
-    "type": "archive",
-    "archive-type": "tar-gzip",
-    "url": "https://static.crates.io/crates/strum_macros/strum_macros-0.26.4.crate",
-    "sha256": "4c6bee85a5a24955dc440386795aa378cd9cf82acd5f764469152d2270e581be",
-    "dest": "cargo/vendor/strum_macros-0.26.4"
-  },
-  {
-    "type": "inline",
->>>>>>> d270914e
     "contents": "{\"package\": \"4c6bee85a5a24955dc440386795aa378cd9cf82acd5f764469152d2270e581be\", \"files\": {}}",
     "dest": "cargo/vendor/strum_macros-0.26.4",
     "dest-filename": ".cargo-checksum.json"
@@ -1697,14 +1393,14 @@
   {
     "type": "archive",
     "archive-type": "tar-gzip",
-    "url": "https://static.crates.io/crates/syn/syn-2.0.98.crate",
-    "sha256": "36147f1a48ae0ec2b5b3bc5b537d267457555a10dc06f3dbc8cb11ba3006d3b1",
-    "dest": "cargo/vendor/syn-2.0.98"
-  },
-  {
-    "type": "inline",
-    "contents": "{\"package\": \"36147f1a48ae0ec2b5b3bc5b537d267457555a10dc06f3dbc8cb11ba3006d3b1\", \"files\": {}}",
-    "dest": "cargo/vendor/syn-2.0.98",
+    "url": "https://static.crates.io/crates/syn/syn-2.0.87.crate",
+    "sha256": "25aa4ce346d03a6dcd68dd8b4010bcb74e54e62c90c573f394c46eae99aba32d",
+    "dest": "cargo/vendor/syn-2.0.87"
+  },
+  {
+    "type": "inline",
+    "contents": "{\"package\": \"25aa4ce346d03a6dcd68dd8b4010bcb74e54e62c90c573f394c46eae99aba32d\", \"files\": {}}",
+    "dest": "cargo/vendor/syn-2.0.87",
     "dest-filename": ".cargo-checksum.json"
   },
   {
@@ -1749,11 +1445,6 @@
   {
     "type": "archive",
     "archive-type": "tar-gzip",
-<<<<<<< HEAD
-    "url": "https://static.crates.io/crates/tempfile/tempfile-3.16.0.crate",
-    "sha256": "38c246215d7d24f48ae091a2902398798e05d978b24315d6efbc00ede9a8bb91",
-    "dest": "cargo/vendor/tempfile-3.16.0"
-=======
     "url": "https://static.crates.io/crates/tempfile/tempfile-3.17.1.crate",
     "sha256": "22e5a0acb1f3f55f65cc4a866c361b2fb2a0ff6366785ae6fbb5f85df07ba230",
     "dest": "cargo/vendor/tempfile-3.17.1"
@@ -1770,25 +1461,11 @@
     "url": "https://static.crates.io/crates/textdistance/textdistance-1.1.0.crate",
     "sha256": "7f1835c76a9d443834c04539860f3ce46b9d93ef8c260057f939e967ca81180a",
     "dest": "cargo/vendor/textdistance-1.1.0"
->>>>>>> d270914e
-  },
-  {
-    "type": "inline",
-    "contents": "{\"package\": \"38c246215d7d24f48ae091a2902398798e05d978b24315d6efbc00ede9a8bb91\", \"files\": {}}",
-    "dest": "cargo/vendor/tempfile-3.16.0",
-    "dest-filename": ".cargo-checksum.json"
-  },
-  {
-    "type": "archive",
-    "archive-type": "tar-gzip",
-    "url": "https://static.crates.io/crates/textdistance/textdistance-1.1.1.crate",
-    "sha256": "aa672c55ab69f787dbc9126cc387dbe57fdd595f585e4524cf89018fa44ab819",
-    "dest": "cargo/vendor/textdistance-1.1.1"
-  },
-  {
-    "type": "inline",
-    "contents": "{\"package\": \"aa672c55ab69f787dbc9126cc387dbe57fdd595f585e4524cf89018fa44ab819\", \"files\": {}}",
-    "dest": "cargo/vendor/textdistance-1.1.1",
+  },
+  {
+    "type": "inline",
+    "contents": "{\"package\": \"7f1835c76a9d443834c04539860f3ce46b9d93ef8c260057f939e967ca81180a\", \"files\": {}}",
+    "dest": "cargo/vendor/textdistance-1.1.0",
     "dest-filename": ".cargo-checksum.json"
   },
   {
@@ -1807,14 +1484,14 @@
   {
     "type": "archive",
     "archive-type": "tar-gzip",
-    "url": "https://static.crates.io/crates/toml/toml-0.8.20.crate",
-    "sha256": "cd87a5cdd6ffab733b2f74bc4fd7ee5fff6634124999ac278c35fc78c6120148",
-    "dest": "cargo/vendor/toml-0.8.20"
-  },
-  {
-    "type": "inline",
-    "contents": "{\"package\": \"cd87a5cdd6ffab733b2f74bc4fd7ee5fff6634124999ac278c35fc78c6120148\", \"files\": {}}",
-    "dest": "cargo/vendor/toml-0.8.20",
+    "url": "https://static.crates.io/crates/toml/toml-0.8.19.crate",
+    "sha256": "a1ed1f98e3fdc28d6d910e6737ae6ab1a93bf1985935a1193e68f93eeb68d24e",
+    "dest": "cargo/vendor/toml-0.8.19"
+  },
+  {
+    "type": "inline",
+    "contents": "{\"package\": \"a1ed1f98e3fdc28d6d910e6737ae6ab1a93bf1985935a1193e68f93eeb68d24e\", \"files\": {}}",
+    "dest": "cargo/vendor/toml-0.8.19",
     "dest-filename": ".cargo-checksum.json"
   },
   {
@@ -1833,14 +1510,14 @@
   {
     "type": "archive",
     "archive-type": "tar-gzip",
-    "url": "https://static.crates.io/crates/toml_edit/toml_edit-0.22.23.crate",
-    "sha256": "02a8b472d1a3d7c18e2d61a489aee3453fd9031c33e4f55bd533f4a7adca1bee",
-    "dest": "cargo/vendor/toml_edit-0.22.23"
-  },
-  {
-    "type": "inline",
-    "contents": "{\"package\": \"02a8b472d1a3d7c18e2d61a489aee3453fd9031c33e4f55bd533f4a7adca1bee\", \"files\": {}}",
-    "dest": "cargo/vendor/toml_edit-0.22.23",
+    "url": "https://static.crates.io/crates/toml_edit/toml_edit-0.22.22.crate",
+    "sha256": "4ae48d6208a266e853d946088ed816055e556cc6028c5e8e2b84d9fa5dd7c7f5",
+    "dest": "cargo/vendor/toml_edit-0.22.22"
+  },
+  {
+    "type": "inline",
+    "contents": "{\"package\": \"4ae48d6208a266e853d946088ed816055e556cc6028c5e8e2b84d9fa5dd7c7f5\", \"files\": {}}",
+    "dest": "cargo/vendor/toml_edit-0.22.22",
     "dest-filename": ".cargo-checksum.json"
   },
   {
@@ -1859,19 +1536,14 @@
   {
     "type": "archive",
     "archive-type": "tar-gzip",
-    "url": "https://static.crates.io/crates/unicode-ident/unicode-ident-1.0.16.crate",
-    "sha256": "a210d160f08b701c8721ba1c726c11662f877ea6b7094007e1ca9a1041945034",
-    "dest": "cargo/vendor/unicode-ident-1.0.16"
-  },
-  {
-    "type": "inline",
-<<<<<<< HEAD
-    "contents": "{\"package\": \"a210d160f08b701c8721ba1c726c11662f877ea6b7094007e1ca9a1041945034\", \"files\": {}}",
-    "dest": "cargo/vendor/unicode-ident-1.0.16",
-=======
+    "url": "https://static.crates.io/crates/unicode-ident/unicode-ident-1.0.13.crate",
+    "sha256": "e91b56cd4cadaeb79bbf1a5645f6b4f8dc5bde8834ad5894a8db35fda9efa1fe",
+    "dest": "cargo/vendor/unicode-ident-1.0.13"
+  },
+  {
+    "type": "inline",
     "contents": "{\"package\": \"e91b56cd4cadaeb79bbf1a5645f6b4f8dc5bde8834ad5894a8db35fda9efa1fe\", \"files\": {}}",
     "dest": "cargo/vendor/unicode-ident-1.0.13",
->>>>>>> d270914e
     "dest-filename": ".cargo-checksum.json"
   },
   {
@@ -1955,14 +1627,14 @@
   {
     "type": "archive",
     "archive-type": "tar-gzip",
-    "url": "https://static.crates.io/crates/windows-sys/windows-sys-0.59.0.crate",
-    "sha256": "1e38bc4d79ed67fd075bcc251a1c39b32a1776bbe92e5bef1f0bf1f8c531853b",
-    "dest": "cargo/vendor/windows-sys-0.59.0"
-  },
-  {
-    "type": "inline",
-    "contents": "{\"package\": \"1e38bc4d79ed67fd075bcc251a1c39b32a1776bbe92e5bef1f0bf1f8c531853b\", \"files\": {}}",
-    "dest": "cargo/vendor/windows-sys-0.59.0",
+    "url": "https://static.crates.io/crates/windows-sys/windows-sys-0.52.0.crate",
+    "sha256": "282be5f36a8ce781fad8c8ae18fa3f9beff57ec1b52cb3de0789201425d9a33d",
+    "dest": "cargo/vendor/windows-sys-0.52.0"
+  },
+  {
+    "type": "inline",
+    "contents": "{\"package\": \"282be5f36a8ce781fad8c8ae18fa3f9beff57ec1b52cb3de0789201425d9a33d\", \"files\": {}}",
+    "dest": "cargo/vendor/windows-sys-0.52.0",
     "dest-filename": ".cargo-checksum.json"
   },
   {
@@ -2085,14 +1757,14 @@
   {
     "type": "archive",
     "archive-type": "tar-gzip",
-    "url": "https://static.crates.io/crates/winnow/winnow-0.7.1.crate",
-    "sha256": "86e376c75f4f43f44db463cf729e0d3acbf954d13e22c51e26e4c264b4ab545f",
-    "dest": "cargo/vendor/winnow-0.7.1"
-  },
-  {
-    "type": "inline",
-    "contents": "{\"package\": \"86e376c75f4f43f44db463cf729e0d3acbf954d13e22c51e26e4c264b4ab545f\", \"files\": {}}",
-    "dest": "cargo/vendor/winnow-0.7.1",
+    "url": "https://static.crates.io/crates/winnow/winnow-0.6.20.crate",
+    "sha256": "36c1fec1a2bb5866f07c25f68c26e565c4c200aebb96d7e55710c19d3e8ac49b",
+    "dest": "cargo/vendor/winnow-0.6.20"
+  },
+  {
+    "type": "inline",
+    "contents": "{\"package\": \"36c1fec1a2bb5866f07c25f68c26e565c4c200aebb96d7e55710c19d3e8ac49b\", \"files\": {}}",
+    "dest": "cargo/vendor/winnow-0.6.20",
     "dest-filename": ".cargo-checksum.json"
   },
   {
@@ -2111,19 +1783,6 @@
   {
     "type": "archive",
     "archive-type": "tar-gzip",
-    "url": "https://static.crates.io/crates/wit-bindgen-rt/wit-bindgen-rt-0.33.0.crate",
-    "sha256": "3268f3d866458b787f390cf61f4bbb563b922d091359f9608842999eaee3943c",
-    "dest": "cargo/vendor/wit-bindgen-rt-0.33.0"
-  },
-  {
-    "type": "inline",
-    "contents": "{\"package\": \"3268f3d866458b787f390cf61f4bbb563b922d091359f9608842999eaee3943c\", \"files\": {}}",
-    "dest": "cargo/vendor/wit-bindgen-rt-0.33.0",
-    "dest-filename": ".cargo-checksum.json"
-  },
-  {
-    "type": "archive",
-    "archive-type": "tar-gzip",
     "url": "https://static.crates.io/crates/zerocopy/zerocopy-0.8.23.crate",
     "sha256": "fd97444d05a4328b90e75e503a34bad781f14e28a823ad3557f0750df1ebcbc6",
     "dest": "cargo/vendor/zerocopy-0.8.23"
@@ -2137,46 +1796,14 @@
   {
     "type": "archive",
     "archive-type": "tar-gzip",
-<<<<<<< HEAD
-    "url": "https://static.crates.io/crates/zerocopy/zerocopy-0.8.17.crate",
-    "sha256": "aa91407dacce3a68c56de03abe2760159582b846c6a4acd2f456618087f12713",
-    "dest": "cargo/vendor/zerocopy-0.8.17"
-  },
-  {
-    "type": "inline",
-    "contents": "{\"package\": \"aa91407dacce3a68c56de03abe2760159582b846c6a4acd2f456618087f12713\", \"files\": {}}",
-    "dest": "cargo/vendor/zerocopy-0.8.17",
-    "dest-filename": ".cargo-checksum.json"
-  },
-  {
-    "type": "archive",
-    "archive-type": "tar-gzip",
-    "url": "https://static.crates.io/crates/zerocopy-derive/zerocopy-derive-0.7.35.crate",
-    "sha256": "fa4f8080344d4671fb4e831a13ad1e68092748387dfc4f55e356242fae12ce3e",
-    "dest": "cargo/vendor/zerocopy-derive-0.7.35"
-=======
     "url": "https://static.crates.io/crates/zerocopy-derive/zerocopy-derive-0.8.23.crate",
     "sha256": "6352c01d0edd5db859a63e2605f4ea3183ddbd15e2c4a9e7d32184df75e4f154",
     "dest": "cargo/vendor/zerocopy-derive-0.8.23"
->>>>>>> d270914e
   },
   {
     "type": "inline",
     "contents": "{\"package\": \"6352c01d0edd5db859a63e2605f4ea3183ddbd15e2c4a9e7d32184df75e4f154\", \"files\": {}}",
     "dest": "cargo/vendor/zerocopy-derive-0.8.23",
     "dest-filename": ".cargo-checksum.json"
-  },
-  {
-    "type": "archive",
-    "archive-type": "tar-gzip",
-    "url": "https://static.crates.io/crates/zerocopy-derive/zerocopy-derive-0.8.17.crate",
-    "sha256": "06718a168365cad3d5ff0bb133aad346959a2074bd4a85c121255a11304a8626",
-    "dest": "cargo/vendor/zerocopy-derive-0.8.17"
-  },
-  {
-    "type": "inline",
-    "contents": "{\"package\": \"06718a168365cad3d5ff0bb133aad346959a2074bd4a85c121255a11304a8626\", \"files\": {}}",
-    "dest": "cargo/vendor/zerocopy-derive-0.8.17",
-    "dest-filename": ".cargo-checksum.json"
   }
 ]