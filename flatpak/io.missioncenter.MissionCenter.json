--- conflicted
+++ resolved
@@ -284,15 +284,6 @@
           "buildsystem": "simple",
           "build-commands": [
             "rm -rf subprojects/magpie/target",
-<<<<<<< HEAD
-            "mkdir -p subprojects/magpie/target/release/build/native && cp -ar nvtop-* subprojects/magpie/target/release/build/native/ && cp -ar nethogs-* subprojects/magpie/target/release/build/native/",
-            "/app/bin/proot -b /app/rust-toolchain-glibc:/opt/rust -b /app/gcc-glibc:/opt/gcc -b $PWD:/build-dir -R /app/rootfs-glibc /bin/sh -c 'cd /build-dir/subprojects/magpie && env PATH=/opt/rust/cargo/bin:/opt/gcc/bin:/usr/local/sbin:/usr/local/bin:/usr/sbin:/usr/bin:/sbin:/bin env RUSTUP_HOME=/opt/rust/rustup cargo build --offline --release --features=skip-codegen'",
-            "install -v -p -m 755 subprojects/magpie/target/release/magpie /app/bin/missioncenter-magpie-glibc",
-            "",
-            "rm -rf subprojects/magpie/target",
-            "mkdir -p subprojects/magpie/target/release/build/native && cp -ar nvtop-* subprojects/magpie/target/release/build/native/ && cp -ar nethogs-* subprojects/magpie/target/release/build/native/",
-            "/app/bin/proot -b /app/rust-toolchain-musl:/opt/rust -b /app/gcc-musl:/opt/gcc -b $PWD:/build-dir -R /app/rootfs-musl /bin/sh -c 'cd /build-dir/subprojects/magpie && env PATH=/opt/rust/cargo/bin:/opt/gcc/bin:/usr/local/sbin:/usr/local/bin:/usr/sbin:/usr/bin:/sbin:/bin env RUSTUP_HOME=/opt/rust/rustup cargo build --offline --release --features=skip-codegen'",
-=======
             "mkdir -p subprojects/magpie/target/release/build/native && cp -ar nvtop-* subprojects/magpie/target/release/build/native/",
             "/app/bin/proot -b /app/rust-toolchain-glibc:/opt/rust -b /app/clang-glibc:/opt/clang -b $PWD:/build-dir -R /app/rootfs-glibc /bin/sh -c 'cd /build-dir/subprojects/magpie && env PATH=/opt/rust/cargo/bin:/opt/clang/bin:/usr/local/sbin:/usr/local/bin:/usr/sbin:/usr/bin:/sbin:/bin env RUSTUP_HOME=/opt/rust/rustup env CC=clang env CXX=clang++ env CFLAGS=-flto env CXXFLAGS=-flto cargo build --offline --release --features=skip-codegen'",
             "install -v -p -m 755 subprojects/magpie/target/release/magpie /app/bin/missioncenter-magpie-glibc",
@@ -300,7 +291,6 @@
             "rm -rf subprojects/magpie/target",
             "mkdir -p subprojects/magpie/target/release/build/native && cp -ar nvtop-* subprojects/magpie/target/release/build/native/",
             "/app/bin/proot -b /app/rust-toolchain-musl:/opt/rust -b /app/clang-musl:/opt/clang -b $PWD:/build-dir -R /app/rootfs-musl /bin/sh -c 'cd /build-dir/subprojects/magpie && env PATH=/opt/rust/cargo/bin:/opt/clang/bin:/usr/local/sbin:/usr/local/bin:/usr/sbin:/usr/bin:/sbin:/bin env RUSTUP_HOME=/opt/rust/rustup env CC=clang env CXX=clang++ cargo build --offline --release --features=skip-codegen'",
->>>>>>> d1abfaa6
             "install -v -p -m 755 subprojects/magpie/target/release/magpie /app/bin/missioncenter-magpie-musl",
             "",
             "strip /app/bin/missioncenter-magpie-glibc /app/bin/missioncenter-magpie-musl",
@@ -326,7 +316,6 @@
               ]
             },
             {
-<<<<<<< HEAD
               "type": "archive",
               "url": "https://github.com/raboof/nethogs/archive/refs/tags/v0.8.8.tar.gz",
               "sha256": "111ade20cc545e8dfd7ce4e293bd6b31cd1678a989b6a730bd2fa2acc6254818",
@@ -339,13 +328,8 @@
               ]
             },
             {
-              "type": "inline",
-              "contents": "[source.vendored-sources]\ndirectory = \"../../cargo/vendor\"\n\n[source.crates-io]\nreplace-with = \"vendored-sources\"\n\n[target.x86_64-unknown-linux-musl]\nrustflags = [ '-C', 'target-feature=-crt-static', '-C', 'link-args=-L/opt/gcc/lib/gcc/x86_64-unknown-linux-musl/10.5.0 -lgcc -lgcc_eh' ]\n\n[target.aarch64-unknown-linux-musl]\nrustflags = [ '-C', 'target-feature=-crt-static', '-C', 'link-args=-L/opt/gcc/lib/gcc/aarch64-unknown-linux-musl/10.5.0 -lgcc -lgcc_eh' ]\n",
-=======
               "type": "file",
-              "path": "magpie-cargo-config.toml",
->>>>>>> d1abfaa6
-              "dest": "subprojects/magpie/.cargo",
+              "path": "magpie-cargo-config.toml",              "dest": "subprojects/magpie/.cargo",
               "dest-filename": "config.toml"
             },
             "cargo-sources-magpie.json"
