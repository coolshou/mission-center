pkgdatadir = join_paths(get_option('prefix'), get_option('datadir'), meson.project_name())

gnome = import('gnome')

blueprints = custom_target('blueprints',
  input: files(
    'ui/apps_page/column_header.blp',
    'ui/apps_page/list_item.blp',
    'ui/apps_page/page.blp',
    'ui/apps_page/pid_column.blp',
    'ui/apps_page/stat_column.blp',

    'ui/performance_page/cpu.blp',
    'ui/performance_page/cpu_details.blp',
    'ui/performance_page/disk.blp',
    'ui/performance_page/disk_details.blp',
    'ui/performance_page/disk_eject_failure_dialog.blp',
<<<<<<< HEAD
    'ui/performance_page/disk_eject_failure_entry.blp',
=======
    'ui/performance_page/disk_eject_failure_row.blp',
>>>>>>> efa4afa7
    'ui/performance_page/disk_smart_data_dialog.blp',
    'ui/performance_page/disk_smart_data_entry.blp',
    'ui/performance_page/fan.blp',
    'ui/performance_page/fan_details.blp',
    'ui/performance_page/gpu.blp',
    'ui/performance_page/gpu_details.blp',
    'ui/performance_page/memory.blp',
    'ui/performance_page/memory_details.blp',
    'ui/performance_page/memory_info_tooltip.blp',
    'ui/performance_page/network.blp',
    'ui/performance_page/network_details.blp',
    'ui/performance_page/page.blp',
    'ui/performance_page/summary_graph.blp',

    'ui/preferences/page.blp',
    'ui/preferences/window.blp',

    'ui/services_page/page.blp',
    'ui/services_page/context_menu_button.blp',
    'ui/services_page/details_dialog.blp',

    'ui/theme_selector.blp',
    'ui/window.blp',

    'ui/gtk/help-overlay.blp',
  ),
  output: '.',
  command: [find_program('blueprint-compiler'), 'batch-compile', '@OUTPUT@', '@CURRENT_SOURCE_DIR@', '@INPUT@'],
)

gnome.compile_resources('missioncenter',
  'missioncenter.gresource.xml',
  gresource_bundle: true,
  install: true,
  install_dir: pkgdatadir,
  dependencies: blueprints,
)
<|MERGE_RESOLUTION|>--- conflicted
+++ resolved
@@ -15,11 +15,7 @@
     'ui/performance_page/disk.blp',
     'ui/performance_page/disk_details.blp',
     'ui/performance_page/disk_eject_failure_dialog.blp',
-<<<<<<< HEAD
-    'ui/performance_page/disk_eject_failure_entry.blp',
-=======
     'ui/performance_page/disk_eject_failure_row.blp',
->>>>>>> efa4afa7
     'ui/performance_page/disk_smart_data_dialog.blp',
     'ui/performance_page/disk_smart_data_entry.blp',
     'ui/performance_page/fan.blp',
