/* ui/performance_page/disk_details.blp
 *
 * Copyright 2024 Romeo Calota
 *
 * This program is free software: you can redistribute it and/or modify
 * it under the terms of the GNU General Public License as published by
 * the Free Software Foundation, either version 3 of the License, or
 * (at your option) any later version.
 *
 * This program is distributed in the hope that it will be useful,
 * but WITHOUT ANY WARRANTY; without even the implied warranty of
 * MERCHANTABILITY or FITNESS FOR A PARTICULAR PURPOSE.  See the
 * GNU General Public License for more details.
 *
 * You should have received a copy of the GNU General Public License
 * along with this program.  If not, see <http://www.gnu.org/licenses/>.
 *
 * SPDX-License-Identifier: GPL-3.0-or-later
 */

using Gtk 4.0;

Box root {
  margin-top: 65;
  margin-bottom: 10;
  orientation: vertical;
  spacing: 20;

  Grid {
    row-spacing: 5;
    column-spacing: 0;

    styles [
      "layout-grid"
    ]

    Picture legend_read {
      layout {
        column: '0';
        row: '0';
      }

      can-shrink: false;
      content-fit: scale_down;
    }

    Box {
      layout {
        column: '1';
        row: '0';
      }

      orientation: vertical;
      spacing: 3;
      width-request: 100;

      Label {
        styles [
          "caption",
        ]

        halign: start;
        label: _("Read speed");
      }

      Label read_speed {
        styles [
          "title-4",
        ]

        halign: start;
      }
    }

    Picture legend_write {
      layout {
        column: '2';
        row: '0';
      }

      can-shrink: false;
      content-fit: scale_down;
    }

    Box {
      layout {
        column: '3';
        row: '0';
      }

      orientation: vertical;
      spacing: 3;
      width-request: 100;

      Label {
        styles [
          "caption",
        ]

        halign: start;
        label: _("Write speed");
      }

      Label write_speed {
        styles [
          "title-4",
        ]

        halign: start;
      }
    }

    Box {
      layout {
        column: '1';
        row: '1';
      }

      orientation: vertical;
      spacing: 3;
      width-request: 100;

      Label {
        styles [
          "caption",
        ]

        halign: start;
        label: _("Total Read");
      }

      Label total_read {
        styles [
          "title-4",
        ]

        halign: start;
      }
    }

    Box {
      layout {
        column: '3';
        row: '1';
      }

      orientation: vertical;
      spacing: 3;
      width-request: 100;

      Label {
        styles [
          "caption",
        ]

        halign: start;
        label: _("Total Written");
      }

      Label total_write {
        styles [
          "title-4",
        ]

        halign: start;
      }
    }

    Box {
      layout {
        column: '1';
        row: '2';
      }

      orientation: vertical;
      spacing: 3;
      width-request: 100;

      Label {
        styles [
          "caption",
        ]

        halign: start;
        label: _("Active time");
      }

      Label active_time {
        styles [
          "title-4",
        ]

        halign: start;
      }
    }

    Box {
      layout {
        column: '3';
        row: '2';
      }

      orientation: vertical;
      spacing: 3;
      width-request: 100;

      Label {
        styles [
          "caption",
        ]

        halign: start;
        label: _("Avg. response time");
      }

      Label avg_response_time {
        styles [
          "title-4",
        ]

        halign: start;
      }
    }

    Box {
      layout {
        column: '0';
        row: '4';
      }
      height-request: 10;
    }

    Label {
      styles [
        "caption",
      ]

      halign: start;
      label: _("Capacity:");

      layout {
        column: '1';
        row: '5';
      }
    }

    Label {
      styles [
        "caption",
      ]

      halign: start;
      label: _("Formatted:");

      layout {
        column: '1';
        row: '6';
      }
    }

    Label {
      styles [
        "caption",
      ]

      halign: start;
      label: _("System disk:");

      layout {
        column: '1';
        row: '7';
      }
    }

    Label {
      styles [
        "caption",
      ]

      halign: start;
      label: _("Type:");

      layout {
        column: '1';
        row: '8';
      }
    }

    Label capacity {
      styles [
        "caption",
      ]

      halign: start;

      layout {
        column: '3';
        row: '5';
      }
    }

    Label formatted {
      styles [
        "caption",
      ]

      halign: start;

      layout {
        column: '3';
        row: '6';
      }
    }

    Label system_disk {
      styles [
        "caption",
      ]

      halign: start;

      layout {
        column: '3';
        row: '7';
      }
    }

    Label disk_type {
      styles [
        "caption",
      ]

      halign: start;

      layout {
        column: '3';
        row: '8';
      }
    }
  }
  Box {
<<<<<<< HEAD
    orientation: horizontal;

=======
>>>>>>> a4b442a4
    styles [
      "linked"
    ]

<<<<<<< HEAD
    homogeneous: true;

=======
    orientation: horizontal;
    homogeneous: true;
>>>>>>> a4b442a4
    halign: start;

    Button eject {
      icon-name: 'media-eject-symbolic';
<<<<<<< HEAD
=======

      tooltip-text: _("Eject Disk");
>>>>>>> a4b442a4
    }

    Button smart {
      icon-name: 'info-symbolic';
<<<<<<< HEAD
=======

      tooltip-text: _("Show SMART Data");
>>>>>>> a4b442a4
    }
  }
}<|MERGE_RESOLUTION|>--- conflicted
+++ resolved
@@ -339,40 +339,24 @@
     }
   }
   Box {
-<<<<<<< HEAD
-    orientation: horizontal;
-
-=======
->>>>>>> a4b442a4
     styles [
       "linked"
     ]
 
-<<<<<<< HEAD
-    homogeneous: true;
-
-=======
     orientation: horizontal;
     homogeneous: true;
->>>>>>> a4b442a4
     halign: start;
 
     Button eject {
       icon-name: 'media-eject-symbolic';
-<<<<<<< HEAD
-=======
 
       tooltip-text: _("Eject Disk");
->>>>>>> a4b442a4
     }
 
     Button smart {
       icon-name: 'info-symbolic';
-<<<<<<< HEAD
-=======
 
       tooltip-text: _("Show SMART Data");
->>>>>>> a4b442a4
     }
   }
 }