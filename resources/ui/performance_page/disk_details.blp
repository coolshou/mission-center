/* ui/performance_page/disk_details.blp
 *
 * Copyright 2024 Romeo Calota
 *
 * This program is free software: you can redistribute it and/or modify
 * it under the terms of the GNU General Public License as published by
 * the Free Software Foundation, either version 3 of the License, or
 * (at your option) any later version.
 *
 * This program is distributed in the hope that it will be useful,
 * but WITHOUT ANY WARRANTY; without even the implied warranty of
 * MERCHANTABILITY or FITNESS FOR A PARTICULAR PURPOSE.  See the
 * GNU General Public License for more details.
 *
 * You should have received a copy of the GNU General Public License
 * along with this program.  If not, see <http://www.gnu.org/licenses/>.
 *
 * SPDX-License-Identifier: GPL-3.0-or-later
 */

using Gtk 4.0;

Box root {
  margin-top: 65;
  margin-bottom: 10;
  orientation: vertical;
  spacing: 20;

  Grid {
    row-spacing: 5;
    column-spacing: 0;

    styles [
      "layout-grid"
    ]

    Picture legend_read {
      layout {
        column: '0';
        row: '0';
      }

      can-shrink: false;
      content-fit: scale_down;
    }

    Box {
      layout {
        column: '1';
        row: '0';
      }

      orientation: vertical;
      spacing: 3;
      width-request: 100;

      Label {
        styles [
          "caption",
        ]

        halign: start;
        label: _("Read speed");
      }

      Label read_speed {
        styles [
          "title-4",
        ]

        halign: start;
      }
    }

    Picture legend_write {
      layout {
        column: '2';
        row: '0';
      }

      can-shrink: false;
      content-fit: scale_down;
    }

    Box {
      layout {
        column: '3';
        row: '0';
      }

      orientation: vertical;
      spacing: 3;
      width-request: 100;

      Label {
        styles [
          "caption",
        ]

        halign: start;
        label: _("Write speed");
      }

      Label write_speed {
        styles [
          "title-4",
        ]

        halign: start;
      }
    }

    Box {
      layout {
        column: '1';
        row: '1';
      }

      orientation: vertical;
      spacing: 3;
      width-request: 100;

      Label {
        styles [
          "caption",
        ]

        halign: start;
        label: _("Total Read");
      }

      Label total_read {
        styles [
          "title-4",
        ]

        halign: start;
      }
    }

    Box {
      layout {
        column: '3';
        row: '1';
      }

      orientation: vertical;
      spacing: 3;
      width-request: 100;

      Label {
        styles [
          "caption",
        ]

        halign: start;
        label: _("Total Written");
      }

      Label total_write {
        styles [
          "title-4",
        ]

        halign: start;
      }
    }

    Box {
      layout {
        column: '1';
        row: '2';
      }

      orientation: vertical;
      spacing: 3;
      width-request: 100;

      Label {
        styles [
          "caption",
        ]

        halign: start;
        label: _("Active time");
      }

      Label active_time {
        styles [
          "title-4",
        ]

        halign: start;
      }
    }

    Box {
      layout {
        column: '3';
        row: '2';
      }

      orientation: vertical;
      spacing: 3;
      width-request: 100;

      Label {
        styles [
          "caption",
        ]

        halign: start;
        label: _("Avg. response time");
      }

      Label avg_response_time {
        styles [
          "title-4",
        ]

        halign: start;
      }
    }

    Box {
      layout {
        column: '0';
        row: '4';
      }
      height-request: 10;
    }

    Label {
      styles [
        "caption",
      ]

      halign: start;
      label: _("Capacity:");

      layout {
        column: '1';
        row: '5';
      }
    }

    Label {
      styles [
        "caption",
      ]

      halign: start;
      label: _("Formatted:");

      layout {
        column: '1';
        row: '6';
      }
    }

    Label {
      styles [
        "caption",
      ]

      halign: start;
      label: _("System disk:");

      layout {
        column: '1';
        row: '7';
      }
    }

    Label {
      styles [
        "caption",
      ]

      halign: start;
      label: _("Type:");

      layout {
        column: '1';
        row: '8';
      }
    }

    Label capacity {
      styles [
        "caption",
      ]

      halign: start;

      layout {
        column: '3';
        row: '5';
      }
    }

    Label formatted {
      styles [
        "caption",
      ]

      halign: start;

      layout {
        column: '3';
        row: '6';
      }
    }

    Label system_disk {
      styles [
        "caption",
      ]

      halign: start;

      layout {
        column: '3';
        row: '7';
      }
    }

    Label disk_type {
      styles [
        "caption",
      ]

      halign: start;

      layout {
        column: '3';
        row: '8';
      }
    }
  }
  Box {
    orientation: horizontal;

<<<<<<< HEAD
    Button eject {
      layout {
        column: '1';
        row: '9';
      }
=======
    styles [
      "linked"
    ]
>>>>>>> 0fbe39e1

    homogeneous: true;

    halign: start;

    Button eject {
      icon-name: 'media-eject-symbolic';
    }

    Button smart {
<<<<<<< HEAD
      layout {
        column: '1';
        row: '10';
      }

      child: Box {
        spacing: 5;

        halign: center;

        Label smart_label {
          label: _("Smart");
        }
      };
=======
      icon-name: 'info-symbolic';
>>>>>>> 0fbe39e1
    }
  }
}<|MERGE_RESOLUTION|>--- conflicted
+++ resolved
@@ -341,17 +341,9 @@
   Box {
     orientation: horizontal;
 
-<<<<<<< HEAD
-    Button eject {
-      layout {
-        column: '1';
-        row: '9';
-      }
-=======
     styles [
       "linked"
     ]
->>>>>>> 0fbe39e1
 
     homogeneous: true;
 
@@ -362,24 +354,7 @@
     }
 
     Button smart {
-<<<<<<< HEAD
-      layout {
-        column: '1';
-        row: '10';
-      }
-
-      child: Box {
-        spacing: 5;
-
-        halign: center;
-
-        Label smart_label {
-          label: _("Smart");
-        }
-      };
-=======
       icon-name: 'info-symbolic';
->>>>>>> 0fbe39e1
     }
   }
 }