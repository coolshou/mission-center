--- conflicted
+++ resolved
@@ -45,11 +45,7 @@
         <file preprocess="xml-stripblanks">ui/performance_page/disk.ui</file>
         <file preprocess="xml-stripblanks">ui/performance_page/disk_details.ui</file>
         <file preprocess="xml-stripblanks">ui/performance_page/disk_eject_failure_dialog.ui</file>
-<<<<<<< HEAD
-        <file preprocess="xml-stripblanks">ui/performance_page/disk_eject_failure_entry.ui</file>
-=======
         <file preprocess="xml-stripblanks">ui/performance_page/disk_eject_failure_row.ui</file>
->>>>>>> 36fe7fe7
         <file preprocess="xml-stripblanks">ui/performance_page/disk_smart_data_dialog.ui</file>
         <file preprocess="xml-stripblanks">ui/performance_page/disk_smart_data_entry.ui</file>
         <file preprocess="xml-stripblanks">ui/performance_page/fan.ui</file>
